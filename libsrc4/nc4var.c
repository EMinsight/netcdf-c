--- conflicted
+++ resolved
@@ -1286,14 +1286,6 @@
       return retval;
    assert(nc);
 
-<<<<<<< HEAD
-#ifdef USE_HDF4
-   if(h5->hdf4)
-	return NC_NOERR;
-#endif
-
-=======
->>>>>>> db41b2a6
    /* Find var cause I need the number of dims. */
    if ((retval = nc4_find_g_var_nc(nc, ncid, varid, &grp, &var)))
       return retval;
@@ -1699,53 +1691,6 @@
 #endif /* USE_PARALLEL4 */
 }
 
-<<<<<<< HEAD
-#ifdef USE_HDF4
-/**
- * @internal Get data from an HDF4 SD dataset.
- *
- * @param ncid File ID.
- * @param varid Variable ID.
- * @param startp Array of start indicies.
- * @param countp Array of counts.
- * @param mem_nc_type The type of these data after it is read into memory.
- * @param is_long Ignored for HDF4.
- * @param data pointer that gets the data.
- * @returns ::NC_NOERR for success
- * @author Ed Hartnett
- */
-static int
-nc4_get_hdf4_vara(NC *nc, int ncid, int varid, const size_t *startp,
-                  const size_t *countp, nc_type mem_nc_type, int is_long, void *data)
-{
-   NC_GRP_INFO_T *grp;
-   NC_HDF5_FILE_INFO_T *h5;
-   NC_VAR_INFO_T *var;
-   int32 start32[NC_MAX_VAR_DIMS], edge32[NC_MAX_VAR_DIMS];
-   int retval, d;
-
-   /* Find our metadata for this file, group, and var. */
-   assert(nc);
-   if ((retval = nc4_find_g_var_nc(nc, ncid, varid, &grp, &var)))
-      return retval;
-   h5 = NC4_DATA(nc);
-   assert(grp && h5 && var && var->hdr.name);
-
-   for (d = 0; d < var->dim.ndims; d++)
-   {
-      start32[d] = startp[d];
-      edge32[d] = countp[d];
-   }
-
-   if (SDreaddata(var->sdsid, start32, NULL, edge32, data))
-      return NC_EHDFERR;
-
-   return NC_NOERR;
-}
-#endif /* USE_HDF4 */
-
-=======
->>>>>>> db41b2a6
 /**
  * @internal Write an array of data to a variable. This is called by
  * nc_put_vara() and other nc_put_vara_* functions, for netCDF-4
