--- conflicted
+++ resolved
@@ -4253,13 +4253,8 @@
       LOG((0,"Type = %s(%lld) name='%s'",typename,printid,name));
    } else
 #endif
-<<<<<<< HEAD
-   {
-      fprintf(stderr,"Type = %s(%lld) name='%s'\n",typename,printid,name);
-=======
-   } else {
+   {
       fprintf(stderr,"Type = %s(%lld) name='%s'",typename,(long long)id,name);
->>>>>>> fe0d0ac2
    }
    
 }
@@ -4284,19 +4279,11 @@
 
    /* Always report somehow */
 #ifdef LOGGING
-<<<<<<< HEAD
-   if(uselog) {
+   if(uselog)
       LOG((0,"\nReport: open objects on %lld",(long long)fid));
-   } else
+   else
 #endif
-   {
-=======
-      LOG((0,"\nReport: open objects on %lld\n",(long long)fid));
-#endif
-   } else {
->>>>>>> fe0d0ac2
       fprintf(stdout,"\nReport: open objects on %lld\n",(long long)fid);
-   }
    maxobjs = H5Fget_obj_count(fid,H5F_OBJ_ALL);
    if(idlist != NULL) free(idlist);
    idlist = (hid_t*)malloc(sizeof(hid_t)*maxobjs);
