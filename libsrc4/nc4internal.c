--- conflicted
+++ resolved
@@ -758,6 +758,10 @@
    if (var->dim)
      {free(var->dim); var->dim = NULL;}
 
+   /* Release any filter stuff */
+   if(var->params)
+     {free(var->params); var->params = NULL;}	
+
    /* Delete any fill value allocation. This must be done before the
     * type_info is freed. */
    if (var->fill_value)
@@ -1291,98 +1295,7 @@
    return NC_NOERR;
 }
 
-
-<<<<<<< HEAD
 /* remove an attribute from a list and renumber the following elements */
-=======
-   if(var == NULL)
-     return NC_NOERR;
-
-   /* First delete all the attributes attached to this var. */
-   att = var->att;
-   while (att)
-   {
-      a = att->l.next;
-      if ((ret = nc4_att_list_del(&var->att, att)))
-	 return ret;
-      att = a;
-   }
-
-   /* Free some things that may be allocated. */
-   if (var->chunksizes)
-     {free(var->chunksizes);var->chunksizes = NULL;}
-
-   if (var->hdf5_name)
-     {free(var->hdf5_name); var->hdf5_name = NULL;}
-
-   if (var->name)
-     {free(var->name); var->name = NULL;}
-
-   if (var->dimids)
-     {free(var->dimids); var->dimids = NULL;}
-
-   if (var->dim)
-     {free(var->dim); var->dim = NULL;}
-
-   /* Delete any fill value allocation. This must be done before the
-    * type_info is freed. */
-   if (var->fill_value)
-   {
-      if (var->hdf_datasetid)
-      {
-         if (var->type_info)
-         {
-            if (var->type_info->nc_type_class == NC_VLEN)
-               nc_free_vlen((nc_vlen_t *)var->fill_value);
-            else if (var->type_info->nc_type_class == NC_STRING && *(char **)var->fill_value)
-               free(*(char **)var->fill_value);
-         }
-      }
-      free(var->fill_value);
-      var->fill_value = NULL;
-   }
-
-   /* Release type information */
-   if (var->type_info)
-   {
-      int retval;
-
-      if ((retval = nc4_type_free(var->type_info)))
-          return retval;
-      var->type_info = NULL;
-   }
-
-   /* Delete any HDF5 dimscale objid information. */
-   if (var->dimscale_hdf5_objids)
-      free(var->dimscale_hdf5_objids);
-
-   /* Delete information about the attachment status of dimscales. */
-   if (var->dimscale_attached)
-      free(var->dimscale_attached);
-
-   /* Release parameter information. */
-   if (var->params)
-      free(var->params);
-
-   /* Delete the var. */
-   free(var);
-
-   return NC_NOERR;
-}
-
-/* Delete a type from a type list, and nc_free the memory. */
-static int
-type_list_del(NC_TYPE_INFO_T **list, NC_TYPE_INFO_T *type)
-{
-   /* Take this type out of the list. */
-   obj_list_del((NC_LIST_NODE_T **)list, (NC_LIST_NODE_T *)type);
-
-   /* Free the type, and its components */
-   return nc4_type_free(type);
-}
-
-/* Delete a del from a var list, and nc_free the memory. */
->>>>>>> f6828b4b
 int
 nc4_att_list_del(NC_listmap* list, NC_ATT_INFO_T *att)
 {
@@ -1402,9 +1315,11 @@
 	return NC_ENOTATT;
     /* Renumber */
     for(pos=oldattnum;pos<NC_listmap_size(list);pos++) {
+	uintptr_t attnum;
         tmp = NC_listmap_iget(list,pos);
         tmp->attnum--;
-	if(!NC_listmap_setdata(list,tmp,tmp->attnum))
+	attnum = (uintptr_t)attnum;
+	if(!NC_listmap_setdata(list,tmp,(void*)attnum))
 	    return NC_EINTERNAL;
     }
     /* Now free the deleted attribute */
