--- conflicted
+++ resolved
@@ -1832,13 +1832,8 @@
  * unlinking it.
  *
  * @param grp The grp of the dimscale-only dataset to be deleted, or a
-<<<<<<< HEAD
- * higher group in the heirarchy (ex. root group).
- * @param dimid dimension id
-=======
  * higher group in the hierarchy (ex. root group).
  * @param dimid id of the dimension
->>>>>>> a98df356
  * @param dim Pointer to the dim with the dimscale-only dataset to be
  * deleted.
  *
