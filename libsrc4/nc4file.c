--- conflicted
+++ resolved
@@ -2716,456 +2716,6 @@
    return retval;
 }
 
-<<<<<<< HEAD
-#ifdef USE_HDF4
-/**
- * @internal Given an HDF4 type, set a pointer to netcdf type.
- *
- * See http://www.hdfgroup.org/training/HDFtraining/UsersGuide/Fundmtls.fm3.html
- * for more information re: HDF4 types.
- *
- * @param h5 Pointer to HDF5 file info struct.
- * @param hdf4_typeid Type ID for hdf4 datatype.
- * @param xtype Pointer to netcdf type, where result will be stored.
- * @param type_info Pointer to type info for the variable.
- *
- * @return ::NC_NOERR No error.
- * @author Ed Hartnett
- */
-static int
-get_netcdf_type_from_hdf4(NC_HDF5_FILE_INFO_T *h5, int32 hdf4_typeid,
-                          nc_type *xtype, NC_TYPE_INFO_T *type_info)
-{
-   int t = 0;
-
-   /* Added this variable in the course of fixing NCF-332.
-    * Prior to the fix, all data types were assigned
-    * NC_ENDIAN_BIG, so I am preserving that here for now.
-    * Not sure why it wouldn't be NC_ENDIAN_NATIVE, although
-    * I can hazard a guess or two.
-    */
-   int endianness = NC_ENDIAN_BIG;
-   assert(h5 && xtype);
-
-   switch(hdf4_typeid)
-   {
-   case DFNT_CHAR:
-      *xtype = NC_CHAR;
-      t = 0;
-      break;
-   case DFNT_UCHAR:
-   case DFNT_UINT8:
-      *xtype = NC_UBYTE;
-      t = 6;
-      break;
-   case DFNT_LUINT8:
-      *xtype = NC_UBYTE;
-      t = 6;
-      endianness = NC_ENDIAN_LITTLE;
-      break;
-   case DFNT_INT8:
-      *xtype = NC_BYTE;
-      t = 1;
-      break;
-   case DFNT_LINT8:
-      *xtype = NC_BYTE;
-      t = 1;
-      endianness = NC_ENDIAN_LITTLE;
-      break;
-   case DFNT_INT16:
-      *xtype = NC_SHORT;
-      t = 2;
-      break;
-   case DFNT_LINT16:
-      *xtype = NC_SHORT;
-      t = 2;
-      endianness = NC_ENDIAN_LITTLE;
-      break;
-   case DFNT_UINT16:
-      *xtype = NC_USHORT;
-      t = 7;
-      break;
-   case DFNT_LUINT16:
-      *xtype = NC_USHORT;
-      t = 7;
-      endianness = NC_ENDIAN_LITTLE;
-      break;
-   case DFNT_INT32:
-      *xtype = NC_INT;
-      t = 3;
-      break;
-   case DFNT_LINT32:
-      *xtype = NC_INT;
-      t = 3;
-      endianness = NC_ENDIAN_LITTLE;
-      break;
-   case DFNT_UINT32:
-      *xtype = NC_UINT;
-      t = 8;
-      break;
-   case DFNT_LUINT32:
-      *xtype = NC_UINT;
-      t = 8;
-      endianness = NC_ENDIAN_LITTLE;
-      break;
-   case DFNT_FLOAT32:
-      *xtype = NC_FLOAT;
-      t = 4;
-      break;
-   case DFNT_LFLOAT32:
-      *xtype = NC_FLOAT;
-      t = 4;
-      endianness = NC_ENDIAN_LITTLE;
-      break;
-   case DFNT_FLOAT64:
-      *xtype = NC_DOUBLE;
-      t = 5;
-      break;
-   case DFNT_LFLOAT64:
-      *xtype = NC_DOUBLE;
-      t = 5;
-      endianness = NC_ENDIAN_LITTLE;
-      break;
-   default:
-      *xtype = NC_NAT;
-      return NC_EBADTYPID;
-   }
-
-   if (type_info)
-   {
-      if (hdf4_typeid == DFNT_FLOAT32)
-         type_info->nc_type_class = NC_FLOAT;
-      else if (hdf4_typeid == DFNT_FLOAT64)
-         type_info->nc_type_class = NC_DOUBLE;
-      else if (hdf4_typeid == DFNT_CHAR)
-         type_info->nc_type_class = NC_STRING;
-      else
-         type_info->nc_type_class = NC_INT;
-      type_info->endianness = endianness;
-      type_info->nc_typeid = *xtype;
-      type_info->size = nc_type_size_g[t];
-      if (!(type_info->name = strdup(nc_type_name_g[t])))
-         return NC_ENOMEM;
-   }
-
-   return NC_NOERR;
-}
-
-/**
- * @internal Open a HDF4 file. Things have already been kicked off in
- * nc_open, but here the netCDF-4 part of opening a file is
- * handled. 
- *
- * @param path The file name of the new file.
- * @param mode The open mode flag.
- * @param nc Pointer that gets the NC file info struct.
- *
- * @return ::NC_NOERR No error.
- * @author Ed Hartnett
-*/
-static int
-nc4_open_hdf4_file(const char *path, int mode, NC *nc)
-{
-   NC_HDF5_FILE_INFO_T *h5;
-   NC_GRP_INFO_T *grp;
-   NC_ATT_INFO_T *att;
-   int32 num_datasets, num_gatts;
-   int32 rank;
-   int v, d, a;
-   int retval;
-   NC_HDF5_FILE_INFO_T* nc4_info = NULL;
-
-   LOG((3, "%s: path %s mode %d", __func__, path, mode));
-   assert(path && nc);
-
-   /* Must be read-only access to hdf4 files. */
-   if (mode & NC_WRITE)
-      return NC_EINVAL;
-
-   /* Add necessary structs to hold netcdf-4 file data. */
-   if ((retval = nc4_nc4f_list_add(nc, path, mode)))
-      return retval;
-   nc4_info = NC4_DATA(nc);
-   assert(nc4_info && nc4_info->root_grp);
-   h5 = nc4_info;
-   h5->hdf4 = NC_TRUE;
-   grp = h5->root_grp;
-   h5->no_write = NC_TRUE;
-
-   /* Open the file and initialize SD interface. */
-   if ((h5->sdid = SDstart(path, DFACC_READ)) == FAIL)
-      return NC_EHDFERR;
-
-   /* Learn how many datasets and global atts we have. */
-   if (SDfileinfo(h5->sdid, &num_datasets, &num_gatts))
-      return NC_EHDFERR;
-
-   /* Read the atts. */
-   for (a = 0; a < num_gatts; a++)
-   {
-      int32 att_data_type, att_count;
-      size_t att_type_size;
-
-      /* Add to the end of the list of atts for this var. */
-      if ((retval = nc4_att_list_add(&h5->root_grp->att, &att)))
-         return retval;
-      att->attnum = grp->natts++;
-      att->created = NC_TRUE;
-
-      /* Learn about this attribute. */
-      if (!(att->name = malloc(NC_MAX_HDF4_NAME * sizeof(char))))
-         return NC_ENOMEM;
-      if (SDattrinfo(h5->sdid, a, att->name, &att_data_type, &att_count))
-         return NC_EATTMETA;
-      if ((retval = get_netcdf_type_from_hdf4(h5, att_data_type,
-                                              &att->nc_typeid, NULL)))
-         return retval;
-      att->len = att_count;
-
-      /* Allocate memory to hold the data. */
-      if ((retval = nc4_get_typelen_mem(h5, att->nc_typeid, 0, &att_type_size)))
-         return retval;
-      if (!(att->data = malloc(att_type_size * att->len)))
-         return NC_ENOMEM;
-
-      /* Read the data. */
-      if (SDreadattr(h5->sdid, a, att->data))
-         return NC_EHDFERR;
-   }
-
-   /* Read each dataset. */
-   for (v = 0; v < num_datasets; v++)
-   {
-      NC_VAR_INFO_T *var;
-      int32 data_type, num_atts;
-      /* Problem: Number of dims is returned by the call that requires
-         a pre-allocated array, 'dimsize'.
-         From SDS_SD website:
-         http://www.hdfgroup.org/training/HDFtraining/UsersGuide/SDS_SD.fm3.html
-         The maximum rank is 32, or MAX_VAR_DIMS (as defined in netcdf.h).
-
-         int32 dimsize[MAX_VAR_DIMS];
-      */
-      int32 *dimsize = NULL;
-      size_t var_type_size;
-      int a;
-
-      /* Add a variable. */
-      if ((retval = nc4_var_add(&var)))
-         return retval;
-
-      var->varid = grp->nvars++;
-      var->created = NC_TRUE;
-      var->written_to = NC_TRUE;
-
-      /* Add a var to the variable array, growing it as needed. */
-      if ((retval = nc4_vararray_add(grp, var)))
-         return retval;
-
-      /* Open this dataset in HDF4 file. */
-      if ((var->sdsid = SDselect(h5->sdid, v)) == FAIL)
-         return NC_EVARMETA;
-
-      /* Get shape, name, type, and attribute info about this dataset. */
-      if (!(var->name = malloc(NC_MAX_HDF4_NAME + 1)))
-         return NC_ENOMEM;
-
-      /* Invoke SDgetInfo with null dimsize to get rank. */
-      if (SDgetinfo(var->sdsid, var->name, &rank, NULL, &data_type, &num_atts))
-         return NC_EVARMETA;
-
-      var->hash = hash_fast(var->name, strlen(var->name));
-
-      if(!(dimsize = (int32*)malloc(sizeof(int32)*rank)))
-         return NC_ENOMEM;
-
-      if (SDgetinfo(var->sdsid, var->name, &rank, dimsize, &data_type, &num_atts)) {
-         if(dimsize) free(dimsize);
-         return NC_EVARMETA;
-      }
-
-      var->ndims = rank;
-      var->hdf4_data_type = data_type;
-
-      /* Fill special type_info struct for variable type information. */
-      if (!(var->type_info = calloc(1, sizeof(NC_TYPE_INFO_T)))) {
-         if(dimsize) free(dimsize);
-         return NC_ENOMEM;
-      }
-
-      if ((retval = get_netcdf_type_from_hdf4(h5, data_type, &var->type_info->nc_typeid, var->type_info))) {
-         if(dimsize) free(dimsize);
-         return retval;
-      }
-
-      /* Indicate that the variable has a pointer to the type */
-      var->type_info->rc++;
-
-      if ((retval = nc4_get_typelen_mem(h5, var->type_info->nc_typeid, 0, &var_type_size))) {
-         if(dimsize) free(dimsize);
-         return retval;
-      }
-
-      var->type_info->size = var_type_size;
-      LOG((3, "reading HDF4 dataset %s, rank %d netCDF type %d", var->name,
-           rank, var->type_info->nc_typeid));
-
-      /* Get the fill value. */
-      if (!(var->fill_value = malloc(var_type_size))) {
-         if(dimsize) free(dimsize);
-         return NC_ENOMEM;
-      }
-
-      if (SDgetfillvalue(var->sdsid, var->fill_value))
-      {
-         /* Whoops! No fill value! */
-         free(var->fill_value);
-         var->fill_value = NULL;
-      }
-
-      /* Allocate storage for dimension info in this variable. */
-      if (var->ndims)
-      {
-         if (!(var->dim = malloc(sizeof(NC_DIM_INFO_T *) * var->ndims))) {
-            if(dimsize) free(dimsize);
-            return NC_ENOMEM;
-         }
-
-         if (!(var->dim.dimids = malloc(sizeof(int) * var->ndims))) {
-            if(dimsize) free(dimsize);
-            return NC_ENOMEM;
-         }
-      }
-
-
-      /* Find its dimensions. */
-      for (d = 0; d < var->ndims; d++)
-      {
-         int32 dimid, dim_len, dim_data_type, dim_num_attrs;
-         char dim_name[NC_MAX_NAME + 1];
-         NC_DIM_INFO_T *dim;
-
-         if ((dimid = SDgetdimid(var->sdsid, d)) == FAIL) {
-            if(dimsize) free(dimsize);
-            return NC_EDIMMETA;
-         }
-         if (SDdiminfo(dimid, dim_name, &dim_len, &dim_data_type,
-                       &dim_num_attrs))
-         {
-            if(dimsize) free(dimsize);
-            return NC_EDIMMETA;
-         }
-
-         /* Do we already have this dimension? HDF4 explicitly uses
-          * the name to tell. */
-         for (dim = grp->dim; dim; dim = dim->l.next)
-            if (!strcmp(dim->name, dim_name))
-               break;
-
-         /* If we didn't find this dimension, add one. */
-         if (!dim)
-         {
-            LOG((4, "adding dimension %s for HDF4 dataset %s",
-                 dim_name, var->name));
-            if ((retval = nc4_dim_list_add(&grp->dim, &dim)))
-               return retval;
-            dim->hdr.id = grp->nc4_info->next_dimid++;
-            if (strlen(dim_name) > NC_MAX_HDF4_NAME)
-               return NC_EMAXNAME;
-            if (!(dim->name = strdup(dim_name)))
-               return NC_ENOMEM;
-            if (dim_len)
-               dim->len = dim_len;
-            else
-               dim->len = *dimsize;
-            dim->hash = hash_fast(dim_name, strlen(dim_name));
-         }
-
-         /* Tell the variable the id of this dimension. */
-         var->dim.dimids[d] = dim->hdr.id;
-         var->dim[d] = dim;
-      }
-
-      /* Read the atts. */
-      for (a = 0; a < num_atts; a++)
-      {
-         int32 att_data_type, att_count;
-         size_t att_type_size;
-
-         /* Add to the end of the list of atts for this var. */
-         if ((retval = nc4_att_list_add(&var->att, &att))) {
-            if(dimsize) free(dimsize);
-            return retval;
-         }
-         att->attnum = var->natts++;
-         att->created = NC_TRUE;
-
-         /* Learn about this attribute. */
-         if (!(att->name = malloc(NC_MAX_HDF4_NAME * sizeof(char)))) {
-            if(dimsize) free(dimsize);
-            return NC_ENOMEM;
-         }
-         if (SDattrinfo(var->sdsid, a, att->name, &att_data_type, &att_count)) {
-            if(dimsize) free(dimsize);
-            return NC_EATTMETA;
-         }
-         if ((retval = get_netcdf_type_from_hdf4(h5, att_data_type,
-                                                 &att->nc_typeid, NULL))) {
-            if(dimsize) free(dimsize);
-            return retval;
-         }
-
-         att->len = att_count;
-
-         /* Allocate memory to hold the data. */
-         if ((retval = nc4_get_typelen_mem(h5, att->nc_typeid, 0, &att_type_size))) {
-            if(dimsize) free(dimsize);
-            return retval;
-         }
-         if (!(att->data = malloc(att_type_size * att->len))) {
-            if(dimsize) free(dimsize);
-            return NC_ENOMEM;
-         }
-
-         /* Read the data. */
-         if (SDreadattr(var->sdsid, a, att->data)) {
-            if(dimsize) free(dimsize);
-            return NC_EHDFERR;
-         }
-      }
-      if(dimsize) free(dimsize);
-
-      {
-         /* HDF4 files can be chunked */
-         HDF_CHUNK_DEF chunkdefs;
-         int flag;
-         if(!SDgetchunkinfo(var->sdsid, &chunkdefs, &flag)) {
-            if(flag == HDF_NONE)
-               var->contiguous = NC_TRUE;
-            else if((flag & HDF_CHUNK) != 0) {
-               var->contiguous = NC_FALSE;
-               if (!(var->chunksizes = malloc(var->ndims * sizeof(size_t))))
-                  return NC_ENOMEM;
-               for (d = 0; d < var->ndims; d++) {
-                  var->chunksizes[d] = chunkdefs.chunk_lengths[d];
-               }
-            }
-         }
-      }
-
-   } /* next var */
-
-#ifdef LOGGING
-   /* This will print out the names, types, lens, etc of the vars and
-      atts in the file, if the logging level is 2 or greater. */
-   log_metadata_nc(h5->root_grp->nc4_info->controller);
-#endif
-   return NC_NOERR;
-}
-#endif /* USE_HDF4 */
-
-=======
->>>>>>> db41b2a6
 /**
  * @internal Open a netCDF-4 file.
  *
