#!/bin/sh

if test "x$srcdir" = x ; then srcdir=`pwd`; fi
. ../test_common.sh

<<<<<<< HEAD
#SHOW=1
#DBG=1

if test "x$NCAUTH_HOMETEST" != x ; then
    RCHOME=1
fi
RCHOME=1

WD=`pwd`

COOKIES="${WD}/.cookies_test"

RC=.daprc

if test "x$FPISMSVC" = x ; then
NETRC=.netrc_test
NETRCIMP=.netrc
else
NETRC=_netrc_test
NETRCIMP=_netrc
fi

LOCALRCFILES="$WD/.dodsrc $WD/.daprc $WD/.ncrc $WD/$NETRC $WD/$NETRCIMP"
HOMERCFILES="$HOME/.dodsrc $HOME/.daprc $HOME/.ncrc $HOME/$NETRC $HOME/$NETRCIMP"

NETRCFILE=$WD/$NETRC
DAPRCFILE=$WD/$RC

=======
# Since this involves a shared resource: the .rc files in current working directory,
# we need to isolate from any other test.

# Make sure execdir and srcdir absolute paths are available
WD=`pwd`
cd $srcdir ; abs_srcdir=`pwd` ; cd $WD
cd $execdir ; abs_execdir=`pwd` ; cd $WD

# Now create a special directory
# And enter it to execute tests
rm -fr rcauthdir
mkdir rcauthdir
cd rcauthdir
WD=`pwd`

#SHOW=1
#DBG=1

if test "x$NCAUTH_HOMETEST" != x ; then
    RCHOME=1
fi

COOKIES="${WD}/.cookies_test"

RC=.daprc

if test "x$FPISMSVC" = x ; then
NETRC=.netrc_test
NETRCIMP=.netrc
else
NETRC=_netrc_test
NETRCIMP=_netrc
fi

LOCALRCFILES="$WD/.dodsrc $WD/.daprc $WD/.ncrc $WD/$NETRC $WD/$NETRCIMP"
HOMERCFILES="$HOME/.dodsrc $HOME/.daprc $HOME/.ncrc $HOME/$NETRC $HOME/$NETRCIMP"

NETRCFILE=$WD/$NETRC
DAPRCFILE=$WD/$RC

>>>>>>> b8e9929e
HOMENETRCFILE=$HOME/$NETRC
HOMEDAPRCFILE=$HOME/$RC

if test "x$DBG" = x1 ; then
SHOW=1
fi

# Major parameters

AUTHSERVER="thredds.ucar.edu"
BASICCOMBO="authtester:auth"
URLPATH="thredds/dodsC/test3/testData.nc"
PROTO=https
URLSERVER=${AUTHSERVER}

if test "x$DBG" = x1 ; then
URLPATH="${URLPATH}#log&show=fetch"
fi

# Split the combo
BASICUSER=`echo $BASICCOMBO | cut -d: -f1`
BASICPWD=`echo $BASICCOMBO | cut -d: -f2`

if test "x$TEMP" = x ; then
  TEMP="/tmp"
fi
TEMP=`echo "$TEMP" | sed -e "s|/$||"`

LOCALRC=${WD}/$RC
LOCALNETRC=${WD}/$NETRC
HOMERC=${HOME}/$RC
HOMERC=`echo "$HOMERC" | sed -e "s|//|/|g"`
HOMENETRC=${HOME}/$NETRC
HOMENETRC=`echo "$HOMENETRC" | sed -e "s|//|/|g"`

createrc() {
    local RCP
    local NETRCFILE
  RCP="$1"
  if test "x$RCP" = x ; then
    echo "createrc: no rc specified"
    exit 1
  fi
  shift
  NETRCPATH="$1"
  echo "Creating rc file $RCP"
  if test "x${DBG}" = x1 ; then
    echo "HTTP.VERBOSE=1" >>$RCP
  fi	
  if test "x$NETRCPATH" = x ; then
    echo "HTTP.CREDENTIALS.USERPASSWORD=${BASICCOMBO}" >>$RCP
  elif test "x$NETRCPATH" != ximplicit ; then
    echo "HTTP.NETRC=${NETRCPATH}" >>$RCP
  elif test "x$NETRCPATH" = ximplicit ; then
    echo "HTTP.NETRC=" >>$RCP
  fi
  echo "HTTP.COOKIEJAR=${COOKIES}" >>$RCP
}

createnetrc() {
    local NETRCPATH
  NETRCPATH="$1"; # netrc file path
  if test "x$NETRCPATH" = x ; then return; fi
  echo "Creating netrc file $NETRCPATH"
#  echo -n "${PROTO}://$URLSERVER/$URLPATH" >>$NETRCPATH
  echo -n "machine $URLSERVER" >>$NETRCPATH
  echo  -n "  login $BASICUSER password $BASICPWD" >>$NETRCPATH
  echo "" >>$NETRCPATH
  chmod go-rwx $NETRCPATH
}

# Test cases

# Case: !daprc !netrc embedded usr:pwd
rcembed() {
  echo "***Testing with embedded user:pwd"
  reset
  URL="${PROTO}://${BASICCOMBO}@${URLSERVER}/$URLPATH"
  # Invoke ncdump to extract a file the URL
  ${NCDUMP} -h "$URL" > testauthoutput
}

# Case: local daprc no netrc no embed
rclocal1() {
  echo "***Testing rc file in local directory"
  reset
  # Create the rc file in ./
  createrc $LOCALRC
  # Invoke ncdump to extract a file using the URL
  ${NCDUMP} -h "$URL" > testauthoutput
}

# Case: local daprc local netrc no embed
rclocal2() {
  echo "***Testing rc file in local directory"
  reset
  # Create the rc file and (optional) netrc fil in ./
  createnetrc $LOCALNETRC
  createrc $LOCALRC $LOCALNETRC
  # Invoke ncdump to extract a file using the URL
  ${NCDUMP} -h "$URL" > testauthoutput
}

# Case: home rc no netrc no embed
rchome1() {
  echo "***Testing home rc file no netrc in home directory"
  reset
  # Create the rc file file in ./
  createrc $HOMERC
  # Invoke ncdump to extract a file the URL
  ${NCDUMP} -h "$URL" > testauthoutput
}

# Case: home daprc implicit home netrc no embed
rchome2() {
  echo "***Testing .netrc file in home directory"
  reset
  createnetrc $HOME/$NETRCIMP
  createrc $HOMERC implicit
  # Invoke ncdump to extract a file using the URL
  ${NCDUMP} -h "$URL" > testauthoutput
}

# Case: local rc explicit netrc no embed
rchome3() {
  echo "***Testing local rc file and .netrc explicit in home directory"
  reset
  # Create the rc file and (optional) netrc file in ./
  createnetrc $HOME/$NETRC
  createrc $LOCALRC $HOME/$NETRC
  # Invoke ncdump to extract a file the URL
  ${NCDUMP} -h "$URL" > testauthoutput
}

# Case: local rc implicit netrc no embed
rchome4() {
  echo "***Testing local rc file and .netrc implicit in home directory"
  reset
  # Create the rc file and (optional) netrc file in ./
  createnetrc $HOME/$NETRCIMP
  createrc $LOCALRC implicit
  # Invoke ncdump to extract a file the URL
  ${NCDUMP} -h "$URL" > testauthoutput
}

reset() {
  if test "x$RCHOME" = x1 ; then
      rm -f $HOMERCFILES
  fi
  rm -f $LOCALRCFILES
  unset DAPRCFILE
  rm -f ./testauthoutput
}

<<<<<<< HEAD
set -x

#rcembed
=======
rcembed
>>>>>>> b8e9929e

# Next set tests assume these defaults
URL="${PROTO}://${URLSERVER}/$URLPATH"

<<<<<<< HEAD
#rclocal1
#rclocal2

# Do not do this unless you know what you are doing
if test "x$RCHOME" = x1 ; then
#    rchome1
#    rchome2
#    rchome3
    rchome4
fi

#reset
=======
rclocal1
rclocal2

# Do not do this unless you know what you are doing
if test "x$RCHOME" = x1 ; then
    rchome1
    rchome2
    rchome3
    rchome4
fi

reset
>>>>>>> b8e9929e

exit
<|MERGE_RESOLUTION|>--- conflicted
+++ resolved
@@ -3,16 +3,27 @@
 if test "x$srcdir" = x ; then srcdir=`pwd`; fi
 . ../test_common.sh
 
-<<<<<<< HEAD
+# Since this involves a shared resource: the .rc files in current working directory,
+# we need to isolate from any other test.
+
+# Make sure execdir and srcdir absolute paths are available
+WD=`pwd`
+cd $srcdir ; abs_srcdir=`pwd` ; cd $WD
+cd $execdir ; abs_execdir=`pwd` ; cd $WD
+
+# Now create a special directory
+# And enter it to execute tests
+rm -fr rcauthdir
+mkdir rcauthdir
+cd rcauthdir
+WD=`pwd`
+
 #SHOW=1
 #DBG=1
 
 if test "x$NCAUTH_HOMETEST" != x ; then
     RCHOME=1
 fi
-RCHOME=1
-
-WD=`pwd`
 
 COOKIES="${WD}/.cookies_test"
 
@@ -32,48 +43,6 @@
 NETRCFILE=$WD/$NETRC
 DAPRCFILE=$WD/$RC
 
-=======
-# Since this involves a shared resource: the .rc files in current working directory,
-# we need to isolate from any other test.
-
-# Make sure execdir and srcdir absolute paths are available
-WD=`pwd`
-cd $srcdir ; abs_srcdir=`pwd` ; cd $WD
-cd $execdir ; abs_execdir=`pwd` ; cd $WD
-
-# Now create a special directory
-# And enter it to execute tests
-rm -fr rcauthdir
-mkdir rcauthdir
-cd rcauthdir
-WD=`pwd`
-
-#SHOW=1
-#DBG=1
-
-if test "x$NCAUTH_HOMETEST" != x ; then
-    RCHOME=1
-fi
-
-COOKIES="${WD}/.cookies_test"
-
-RC=.daprc
-
-if test "x$FPISMSVC" = x ; then
-NETRC=.netrc_test
-NETRCIMP=.netrc
-else
-NETRC=_netrc_test
-NETRCIMP=_netrc
-fi
-
-LOCALRCFILES="$WD/.dodsrc $WD/.daprc $WD/.ncrc $WD/$NETRC $WD/$NETRCIMP"
-HOMERCFILES="$HOME/.dodsrc $HOME/.daprc $HOME/.ncrc $HOME/$NETRC $HOME/$NETRCIMP"
-
-NETRCFILE=$WD/$NETRC
-DAPRCFILE=$WD/$RC
-
->>>>>>> b8e9929e
 HOMENETRCFILE=$HOME/$NETRC
 HOMEDAPRCFILE=$HOME/$RC
 
@@ -228,31 +197,11 @@
   rm -f ./testauthoutput
 }
 
-<<<<<<< HEAD
-set -x
-
-#rcembed
-=======
 rcembed
->>>>>>> b8e9929e
 
 # Next set tests assume these defaults
 URL="${PROTO}://${URLSERVER}/$URLPATH"
 
-<<<<<<< HEAD
-#rclocal1
-#rclocal2
-
-# Do not do this unless you know what you are doing
-if test "x$RCHOME" = x1 ; then
-#    rchome1
-#    rchome2
-#    rchome3
-    rchome4
-fi
-
-#reset
-=======
 rclocal1
 rclocal2
 
@@ -265,6 +214,4 @@
 fi
 
 reset
->>>>>>> b8e9929e
-
 exit
