#!/bin/bash
#NB=1
DB=1
#X=-x

FAST=1
#PROF=1

HDF5=1
DAP=1
#SZIP=1
#HDF4=1
#PNETCDF=1
#PAR4=1

#TESTSERVERS="localhost:8080,149.165.169.123:8080"

if test $# != 0 ; then
cmds=$@
fi

if test "x$PNETCDF" = x1 -o "x$PAR4" = x1 ; then
MPIO=1
fi

CFLAGS=""
#CFLAGS="-Wall -Wno-unused-but-set-variable -Wno-unused-variable -Wno-unused-parameter -Wconversion ${CFLAGS}"
#CFLAGS="-Wall -Wno-unused-but-set-variable -Wno-unused-variable -Wno-unused-parameter -Wno-char-subscripts -Wno-pointer-sign -Wno-format ${CFLAGS}"
CFLAGS="-Wall -Wno-unused-parameter -Wno-char-subscripts -Wno-pointer-sign ${CFLAGS}"
#CFLAGS="-Wall ${CFLAGS}"
#CFLAGS="-Wconversion"

stddir="/usr/local"
PREFIX=/usr/local

if test "x${cmds}" = x ; then
  cmds=""
else
for f in $cmds ; do
  if test "x$f" = "xdistcheck" ; then
    PREFIX=/tmp/$HOST
  fi
done
fi

# HDF4=>HDF5
if test "x$HDF4" = x1 ; then
HDF5=1
fi

# !HDF5=>!SZIP
if test "x$HDF5" != x1 ; then
SZIP=0
fi

CC=gcc

MALLOC_CHECK=""

CPPFLAGS=""
LDFLAGS=""

CFLAGS="-g -O0 $CFLAGS -Wno-undefined"

MAKE=make
IGNORE="test 0 = 1"

if test "x$HDF5" = "x1" ; then
CPPFLAGS="-I${stddir}/include $CPPFLAGS"
LDFLAGS="-L${stddir}/lib -lhdf5_hl -lhdf5 -lz $LDFLAGS"
LD_LIBRARY_PATH="${stddir}/lib:$LD_LIBRARY_PATH"
fi

if test "x$HDF4" = "x1" ; then
LDFLAGS="$LDFLAGS -lmfhdf -ldf -ljpeg"
fi

if test "x$SZIP" = "x1" ; then
LDFLAGS="$LDFLAGS -lsz -laec"
fi

export PKG_CONFIG_PATH=/usr/lib/pkgconfig
if test "x$DAP" = "x1" ; then
if curl-config --version >/dev/null ; then
TMP=`curl-config --cflags`
CPPFLAGS="$TMP $CPPFLAGS"
TMP=`curl-config --libs`
LDFLAGS="$TMP $LDFLAGS"
TMP=`curl-config --prefix`
LD_LIBRARY_PATH="$TMP/lib:$LD_LIBRARY_PATH"
else
  LDFLAGS="${LDFLAGS} -lcurl"
fi
fi

CXXFLAGS="$CPPFLAGS $CXXFLAGS"

FLAGS="--prefix ${PREFIX}"
#FLAGS="$FLAGS --disable-cxx"
#FLAGS="$FLAGS --disable-examples"
#FLAGS="$FLAGS --disable-utilities"
#FLAGS="$FLAGS --enable-cxx-4"
#FLAGS="$FLAGS --enable-dap-long-tests"
#FLAGS="$FLAGS --enable-ffio"
#FLAGS="$FLAGS --enable-benchmarks"
FLAGS="$FLAGS --enable-extreme-numbers"
#FLAGS="$FLAGS --enable-large-file-tests"
#FLAGS="$FLAGS --disable-testsets"
#FLAGS="$FLAGS --disable-dap-remote-tests"
#FLAGS="$FLAGS --enable-dap-auth-tests" -- requires a new remotetest server
FLAGS="$FLAGS --enable-doxygen"
FLAGS="$FLAGS --enable-internal-docs"
FLAGS="$FLAGS --enable-logging"
#FLAGS="$FLAGS --disable-diskless"
#FLAGS="$FLAGS --enable-mmap"
#FLAGS="$FLAGS --with-udunits"
#FLAGS="$FLAGS --with-libcf"
#FLAGS="$FLAGS --enable-jna"
#FLAGS="$FLAGS --disable-properties-attribute"
#FLAGS="$FLAGS --disable-silent-rules"
#FLAGS="$FLAGS --disable-filter-testing"
#FLAGS="$FLAGS --enable-metadata-perf"
#FLAGS="$FLAGS --with-ncproperties-extra=key1=value1,key2=value2"

if test "x$TESTSERVERS" != x ; then
FLAGS="$FLAGS --with-testservers=$TESTSERVERS"
fi

if test "x$PAR4" != x1 ; then
FLAGS="$FLAGS --disable-parallel4"
fi

if test "x${DB}" = x1 ; then
FLAGS="$FLAGS --disable-shared --enable-static"
#FLAGS="$FLAGS --enable-static"
else
FLAGS="$FLAGS --enable-shared"
fi

#TMP=
#rm -f ./test_mpi.tmp
#if test -f $stddir/lib/libhdf5.a ; then
#  nm $stddir/lib/libhdf5.a | grep mpich_mpi_float$ >./test_mpi.tmp
#else
#  if test -f $stddir/lib/libhdf5.so ; then
#    nm $stddir/lib/libhdf5.so | grep mpich_mpi_float$ >./test_mpi.tmp
#  fi
#fi
#if test -s ./test_mpi.tmp ; then
#  PAR=1
#fi
#rm -f ./test_mpi.tmp

if test "x${PAR}" != x ; then
FLAGS="$FLAGS --enable-parallel"
fi

if test "x$HDF5" = "x" ; then
FLAGS="$FLAGS --disable-netcdf-4"
fi
if test "x$HDF4" = x1 ; then
FLAGS="$FLAGS --enable-hdf4 --enable-hdf4-file-tests"
fi
if test "x$DAP" = "x" ; then
FLAGS="$FLAGS --disable-dap"
fi

if test "x$MPIO" = x1 ; then
#  MPIDIR=/usr/lib64/mpich
  MPIDIR=/usr/lib64/openmpi
  PATH="${PATH}:${MPIDIR}/bin"
  CC="${MPIDIR}/bin/mpicc"
  CPPFLAGS="-I${MPIDIR}/include"
  LDFLAGS="$LDFLAGS -L${MPIDIR}"
  LDLIBS="-lmpich"
  FLAGS="$FLAGS --enable-parallel-tests"
fi

if test "x$PNETCDF" = x1 ; then
  FLAGS="$FLAGS --enable-pnetcdf"
fi

if test "x${PROF}" = x1 ; then
CFLAGS="${CFLAGS} -pg"
LDFLAGS="${LDFLAGS} -pg"
fi

export PATH
export CC
export CPPFLAGS
export CFLAGS
export LDFLAGS
export LD_LIBRARY_PATH
export MALLOC_CHECK
export CXXFLAGS

DISTCHECK_CONFIGURE_FLAGS="$FLAGS"
export DISTCHECK_CONFIGURE_FLAGS

<<<<<<< HEAD
if test "x$NB" != x1 && test "x$FAST" != x1 ; then
=======
if test "x$NB" != x -o "x$FAST" = x ; then
>>>>>>> 17f8eb11
${MAKE} distclean >/dev/null 2>&1
fi
if test "x$NB" != x1 ; then
  if autoreconf -i --force ; then ok=1; else exit ; fi
fi

sh $X ./configure ${FLAGS}
for c in $cmds; do
printenv LD_LIBRARY_PATH
  ${MAKE} ${FORCE} $c
done
exit 0<|MERGE_RESOLUTION|>--- conflicted
+++ resolved
@@ -197,11 +197,7 @@
 DISTCHECK_CONFIGURE_FLAGS="$FLAGS"
 export DISTCHECK_CONFIGURE_FLAGS
 
-<<<<<<< HEAD
 if test "x$NB" != x1 && test "x$FAST" != x1 ; then
-=======
-if test "x$NB" != x -o "x$FAST" = x ; then
->>>>>>> 17f8eb11
 ${MAKE} distclean >/dev/null 2>&1
 fi
 if test "x$NB" != x1 ; then
