--- conflicted
+++ resolved
@@ -178,11 +178,7 @@
    }
    SUMMARIZE_ERR;
 
-<<<<<<< HEAD
-#endif /*USE_NETCDF4*/
-=======
 #endif // USE_HDF5
->>>>>>> b16eceab
 
    printf("* Finished.\n");
 
