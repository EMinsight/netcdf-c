/* This is part of the netCDF package.
 * Copyright 2005 University Corporation for Atmospheric Research/Unidata
 * See COPYRIGHT file for conditions of use.
 *
 * Test per-variable fill mode for classic file formats.
 *
 * Author: Wei-keng Liao.
 */

#include <stdio.h>
#include <stdlib.h>
#include <string.h>
<<<<<<< HEAD
=======
#ifdef HAVE_LIBGEN_H
#include <libgen.h> /* basename() */
#else
#define basename(X) X
#endif
>>>>>>> 712b13e3
#include <netcdf.h>


#define CHECK_ERR { \
    if (err != NC_NOERR) { \
        nerrs++; \
        printf("Error at line %d in %s: (%s)\n", \
        __LINE__,__FILE__,nc_strerror(err)); \
    } \
}

#define EXP_ERR(exp) { \
    if (err != exp) { \
        nerrs++; \
        printf("Error at line %d in %s: expecting %s but got %s\n", \
        __LINE__,__FILE__,#exp, nc_strerror(err)); \
    } \
}

#define NY 8
#define NX 5

int main(int argc, char** argv) {
    char filename[256];
    int i, j, k, err, nerrs=0, ncid, varid[2], dimid[2], *buf;
    size_t start[2], count[2];
    int formats[5]={NC_FORMAT_CLASSIC, NC_FORMAT_64BIT_OFFSET, NC_FORMAT_CDF5,
                    NC_FORMAT_NETCDF4, NC_FORMAT_NETCDF4_CLASSIC};

    if (argc > 2) {
        printf("Usage: %s [filename]\n",argv[0]);
        return 1;
    }
    if (argc == 2) snprintf(filename, 256, "%s", argv[1]);
    else           strcpy(filename, "tst_def_var_fill.nc");

    char *cmd_str = (char*)malloc(strlen(argv[0]) + 256);
    sprintf(cmd_str, "*** TESTING C   %s for def_var_fill ", argv[0]);
    printf("%-66s ------ ", cmd_str); fflush(stdout);
    free(cmd_str);

    buf = (int*) malloc(NY*NX * sizeof(int));

    for (k=0; k<5; k++) {
#ifndef USE_CDF5
        if (formats[k] == NC_FORMAT_CDF5) continue;
#endif
#ifndef USE_NETCDF4
        if (formats[k] == NC_FORMAT_NETCDF4 ||
            formats[k] == NC_FORMAT_NETCDF4_CLASSIC)
            continue;
#endif
        nc_set_default_format(formats[k], NULL);

        /* create a new file for writing ------------------------------------*/
        err = nc_create(filename, NC_CLOBBER, &ncid); CHECK_ERR

        /* define dimension */
        err = nc_def_dim(ncid, "Y", NY, &dimid[0]); CHECK_ERR
        err = nc_def_dim(ncid, "X", NX, &dimid[1]); CHECK_ERR

        /* define variables */
        err = nc_def_var(ncid, "var_nofill", NC_INT, 2, dimid, &varid[0]); CHECK_ERR
        err = nc_def_var(ncid, "var_fill",   NC_INT, 2, dimid, &varid[1]); CHECK_ERR

        /* set fill mode for variables */
        err = nc_def_var_fill(ncid, NC_GLOBAL, 0, NULL); EXP_ERR(NC_EGLOBAL)
        err = nc_def_var_fill(ncid, varid[0], 1, NULL); CHECK_ERR
        err = nc_def_var_fill(ncid, varid[1], 0, NULL); CHECK_ERR

        err = nc_enddef(ncid); CHECK_ERR

        /* write a subarray to both variables */
        for (i=0; i<NY*NX; i++) buf[i] = 5;
        start[0] = 0;
        start[1] = 2;
        count[0] = NY;
        count[1] = 2;
        err = nc_put_vara_int(ncid, varid[0], start, count, buf); CHECK_ERR
        err = nc_put_vara_int(ncid, varid[1], start, count, buf); CHECK_ERR
        err = nc_close(ncid); CHECK_ERR

        /* Now, reopen the file and read variables back */
        err = nc_open(filename, NC_WRITE, &ncid); CHECK_ERR

        /* get variable IDs */
        err = nc_inq_varid(ncid, "var_nofill", &varid[0]); CHECK_ERR
        err = nc_inq_varid(ncid, "var_fill",   &varid[1]); CHECK_ERR

        /* read variable "var_nofill" and check contents */
        for (i=0; i<NY*NX; i++) buf[i] = -1;
        err = nc_get_var_int(ncid, varid[0], buf); CHECK_ERR
        for (i=0; i<NY; i++) {
            for (j=0; j<NX; j++) {
                if (2 <= j && j < 4) {
                    if (buf[i*NX+j] != 5) {
                        printf("Error at line %d in %s: expect get buf[%d]=%d but got %d\n",
                               __LINE__,__FILE__,i*NX+j, 5, buf[i*NX+j]);
                        nerrs++;
                    }
                }
                else if (buf[i*NX+j] == NC_FILL_INT) {
                    printf("Warning at line %d in %s: get buf[%d] same as NC_FILL_INT\n",
                           __LINE__,__FILE__,i*NX+j);
                }
            }
        }

        /* read variable "var_fill" and check contents */
        for (i=0; i<NY*NX; i++) buf[i] = -1;
        err = nc_get_var_int(ncid, varid[1], buf); CHECK_ERR
        for (i=0; i<NY; i++) {
            for (j=0; j<NX; j++) {
                int expect = NC_FILL_INT;
                if (2 <= j && j< 4) expect = 5;

                if (buf[i*NX+j] != expect) {
                    printf("Error at line %d in %s: expect get buf[%d]=%d but got %d\n",
                           __LINE__,__FILE__,i*NX+j, expect, buf[i*NX+j]);
                    nerrs++;
                }
            }
        }

        err = nc_close(ncid); CHECK_ERR
    }
    free(buf);

    if (nerrs) printf("fail with %d mismatches\n",nerrs);
    else       printf("pass\n");

    return (nerrs > 0);
}
<|MERGE_RESOLUTION|>--- conflicted
+++ resolved
@@ -10,14 +10,6 @@
 #include <stdio.h>
 #include <stdlib.h>
 #include <string.h>
-<<<<<<< HEAD
-=======
-#ifdef HAVE_LIBGEN_H
-#include <libgen.h> /* basename() */
-#else
-#define basename(X) X
-#endif
->>>>>>> 712b13e3
 #include <netcdf.h>
 
 
