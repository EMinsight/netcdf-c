## This is a CMake file, part of Unidata's netCDF package.
# Copyright 2012-2013, see the COPYRIGHT file for more information.


##################################
# Set Project Properties
##################################

#Minimum required CMake Version
cmake_minimum_required(VERSION 2.8.8)

#Project Name
project(netCDF C)
set(PACKAGE "netCDF" CACHE STRING "")
#Project Version
SET(netCDF_VERSION_MAJOR 4)
SET(netCDF_VERSION_MINOR 3)
SET(netCDF_VERSION_PATCH 2)
SET(netCDF_VERSION_NOTE "-rc2")
SET(netCDF_VERSION ${netCDF_VERSION_MAJOR}.${netCDF_VERSION_MINOR}.${netCDF_VERSION_PATCH}${netCDF_VERSION_NOTE})
SET(VERSION ${netCDF_VERSION})
SET(netCDF_SO_VERSION 7.2.0)
SET(PACKAGE_VERSION ${VERSION})


# Get system configuration,
# Use it to determine osname,
# os release, cpu. These will be used
# when committing to CDash.
find_program(UNAME NAMES uname)
IF(UNAME)
macro(getuname name flag)
    exec_program("${UNAME}" ARGS "${flag}" OUTPUT_VARIABLE "${name}")
endmacro(getuname)
getuname(osname -s)
getuname(osrel  -r)
getuname(cpu    -m)
set(BUILDNAME "${osname}-${osrel}-${cpu}" CACHE STRING "Build name variable for CDash")
ENDIF()

# Determine if DOXYGEN and DOT are available.  These will be used
# when building the documentation.
FIND_PROGRAM(NC_DOXYGEN NAMES doxygen)
FIND_PROGRAM(NC_DOT NAMES dot)

# For CMAKE_INSTALL_LIBDIR
INCLUDE(GNUInstallDirs)

IF(MSVC)
    SET(GLOBAL PROPERTY USE_FOLDERS ON)
ENDIF()


#Add custom CMake Module
SET (CMAKE_MODULE_PATH "${CMAKE_SOURCE_DIR}/cmake/modules/"
    CACHE INTERNAL "Location of our custom CMake modules.")

# auto-configure style checks, other CMake modules.
INCLUDE (${CMAKE_ROOT}/Modules/CheckLibraryExists.cmake)
INCLUDE (${CMAKE_ROOT}/Modules/CheckIncludeFile.cmake)
INCLUDE (${CMAKE_ROOT}/Modules/CheckTypeSize.cmake)
INCLUDE (${CMAKE_ROOT}/Modules/CheckFunctionExists.cmake)
INCLUDE (${CMAKE_ROOT}/Modules/CheckCXXSourceCompiles.cmake)
INCLUDE (${CMAKE_ROOT}/Modules/CheckCSourceCompiles.cmake)
INCLUDE (${CMAKE_ROOT}/Modules/TestBigEndian.cmake)
INCLUDE (${CMAKE_ROOT}/Modules/CheckSymbolExists.cmake)
INCLUDE (${CMAKE_ROOT}/Modules/GetPrerequisites.cmake)

INCLUDE(CheckCCompilerFlag)
FIND_PACKAGE(PkgConfig QUIET)


# A macro to check if a C linker supports a particular flag.
MACRO(CHECK_C_LINKER_FLAG M_FLAG M_RESULT)
  SET(T_REQ_FLAG "${CMAKE_REQUIRED_FLAGS}")
  SET(CMAKE_REQUIRED_FLAGS "${M_FLAG}")
  
  CHECK_C_SOURCE_COMPILES("int main() {return 0;}" ${M_RESULT})
  SET(CMAKE_REQUIRED_FLAGS "${T_REQ_FLAG}")
ENDMACRO()

# Enable 'dist and distcheck'.
# File adapted from http://ensc.de/cmake/FindMakeDist.cmake
FIND_PACKAGE(MakeDist)
# End 'enable dist and distcheck'

# Set the build type.
IF (NOT CMAKE_BUILD_TYPE)
  SET(CMAKE_BUILD_TYPE DEBUG CACHE STRING "Choose the type of build, options are: None, Debug, Release."
      FORCE)
ENDIF()

# Set build type uppercase
STRING(TOUPPER ${CMAKE_BUILD_TYPE} CMAKE_BUILD_TYPE)

################################
# End Project Properties
################################


################################
# Set CTest Properties
################################

ENABLE_TESTING()
INCLUDE(CTest)

# Copy the CTest customization file into binary directory, as required.
FILE(COPY ${CMAKE_SOURCE_DIR}/CTestCustom.cmake DESTINATION ${CMAKE_BINARY_DIR})

# Set Memory test program for non-MSVC based builds.
# Assume valgrind for now.
IF(NOT MSVC)
  SET (CTEST_MEMORYCHECK_COMMAND valgrind CACHE STRING "")
ENDIF()

# Set variable to define the build type.
INCLUDE(GenerateExportHeader)

################################
# End CTest Properties
################################


################################
# Compiler Configuration
################################


# Default building shared libraries.
OPTION(BUILD_SHARED_LIBS "Configure netCDF as a shared library." ON)
SET (LIB_TYPE STATIC)
IF (BUILD_SHARED_LIBS)
  SET(LIB_TYPE SHARED)
  IF(CMAKE_COMPILER_IS_GNUCC OR APPLE)
    SET(CMAKE_C_FLAGS "${CMAKE_C_FLAGS} -fPIC")
    SET(CMAKE_SHARED_LINKER_FLAGS "${CMAKE_SHARED_LINKER_FLAGS} -fPIC")
  ENDIF()
ENDIF()

# Set some default linux gcc & apple compiler options for
# debug builds.
IF(CMAKE_COMPILER_IS_GNUCC OR APPLE)

  OPTION (ENABLE_COVERAGE_TESTS "Enable compiler flags needed to perform coverage tests." OFF)
  OPTION (ENABLE_CONVERSION_WARNINGS "Enable warnings for implicit conversion from 64 to 32-bit datatypes." ON)
  OPTION (ENABLE_USED_VAR_PAR_WARNINGS "Enable warnings for unused parameters and variables. Creates very noisy output." OFF)
  OPTION (ENABLE_LARGE_FILE_TESTS "Enable large file tests." OFF)

  # Debugging flags
  SET(CMAKE_C_FLAGS_DEBUG "${CMAKE_C_FLAGS_DEBUG} -Wall")

  # Check to see if -W1,--no-undefined is supported.
  CHECK_C_LINKER_FLAG("-Wl,-no-undefined" LIBTOOL_HAS_NO_UNDEFINED)
  
  IF(LIBTOOL_HAS_NO_UNDEFINED)
    SET(CMAKE_SHARED_LINKER_FLAGS_DEBUG "${CMAKE_SHARED_LINKER_FLAGS_DEBUG} -Wl,-no-undefined")
  ENDIF()
  SET(CMAKE_REQUIRED_FLAGS "${TMP_CMAKE_REQUIRED_FLAGS}")
    
    # Coverage tests need to have optimization turned off.
  IF(ENABLE_COVERAGE_TESTS)
    SET(CMAKE_C_FLAGS "${CMAKE_C_FLAGS} -g -O0 -fprofile-arcs -ftest-coverage")
    SET(CMAKE_EXE_LINKER_FLAGS "${CMAKE_EXE_LINKER_FLAGS} -fprofile-arcs -ftest-coverage")
    MESSAGE(STATUS "Coverage Tests: On.")
  ENDIF()
  
  SET(CMAKE_C_FLAGS_DEBUG "${CMAKE_C_FLAGS_DEBUG} -O2")

  # Unused var and parameter warnings create a lot of noise.
  IF(NOT ENABLE_UNUSED_VAR_PAR_WARNINGS)
    SET(CMAKE_C_FLAGS "${CMAKE_C_FLAGS} -Wno-unused-variable -Wno-unused-parameter")
   ENDIF()

  # Warnings for 64-to-32 bit conversions.
  IF(ENABLE_CONVERSION_WARNINGS)
    CHECK_C_COMPILER_FLAG(-Wconversion CC_HAS_WCONVERSION)
    CHECK_C_COMPILER_FLAG(-Wshorten-64-to-32 CC_HAS_SHORTEN_64_32)
    
    IF(CC_HAS_SHORTEN_64_32)
      SET(CMAKE_C_FLAGS_DEBUG "${CMAKE_C_FLAGS_DEBUG} -Wshorten-64-to-32")
    ENDIF()
    IF(CC_HAS_WCONVERSION)
      SET(CMAKE_C_FLAGS_DEBUG "${CMAKE_C_FLAGS_DEBUG} -Wconversion")      
    ENDIF()

  ENDIF(ENABLE_CONVERSION_WARNINGS)

ENDIF(CMAKE_COMPILER_IS_GNUCC OR APPLE)

# End default linux gcc & apple compiler options.

ADD_DEFINITIONS()

# Supress CRT Warnings.
# Only necessary for Windows
IF(MSVC)
  ADD_DEFINITIONS(-D_CRT_SECURE_NO_WARNINGS)
ENDIF()


################################
# End Compiler Configuration
################################


################################
# Define Utility Macros
################################

# Macro to append files to the EXTRA_DIST files.
SET(EXTRA_DIST "")
MACRO(ADD_EXTRA_DIST files)
  FOREACH(F ${files})
    SET(EXTRA_DIST ${EXTRA_DIST} ${CMAKE_CURRENT_SOURCE_DIR}/${F})
    SET(EXTRA_DIST ${EXTRA_DIST} PARENT_SCOPE)
  ENDFOREACH()
ENDMACRO()

# A basic script used to convert m4 files
FIND_PROGRAM(NC_M4 NAMES m4)
MACRO(GEN_m4 filename)
  IF(NOT EXISTS ${CMAKE_CURRENT_SOURCE_DIR}/${filename}.c)
  ADD_CUSTOM_COMMAND(
    OUTPUT ${CMAKE_CURRENT_SOURCE_DIR}/${filename}.c
    COMMAND ${NC_M4}
    ARGS ${CMAKE_CURRENT_SOURCE_DIR}/${filename}.m4 > ${CMAKE_CURRENT_SOURCE_DIR}/${filename}.c
    VERBATIM
  )
  ENDIF()
ENDMACRO(GEN_m4)

# Binary tests, but ones which depend on value of 'TEMP_LARGE' being defined.
MACRO(add_bin_env_temp_large_test prefix F)
  ADD_EXECUTABLE(${prefix}_${F} ${F}.c)
  TARGET_LINK_LIBRARIES(${prefix}_${F} netcdf)
  IF(MSVC)
    SET_TARGET_PROPERTIES(${prefix}_${F}
      PROPERTIES LINK_FLAGS_DEBUG " /NODEFAULTLIB:MSVCRT"
      )
  ENDIF()


  ADD_TEST(${prefix}_${F} bash "-c" "TEMP_LARGE=${CMAKE_SOURCE_DIR} ${CMAKE_CURRENT_BINARY_DIR}/${prefix}_${F}")
  IF(MSVC)
    SET_PROPERTY(TARGET ${prefix}_${F} PROPERTY FOLDER "tests")
  ENDIF()
ENDMACRO()


# Tests which are binary, but depend on a particular environmental variable.
MACRO(add_bin_env_test prefix F)
  ADD_EXECUTABLE(${prefix}_${F} ${F}.c)
  TARGET_LINK_LIBRARIES(${prefix}_${F} netcdf)
  IF(MSVC)
    SET_TARGET_PROPERTIES(${prefix}_${F}
      PROPERTIES LINK_FLAGS_DEBUG " /NODEFAULTLIB:MSVCRT"
      )
  ENDIF()


  ADD_TEST(${prefix}_${F} bash "-c" "TOPSRCDIR=${CMAKE_SOURCE_DIR} ${CMAKE_CURRENT_BINARY_DIR}/${prefix}_${F}")
  IF(MSVC)
    SET_PROPERTY(TARGET ${prefix}_${F} PROPERTY FOLDER "tests")
  ENDIF()
ENDMACRO()

# Build a binary used by a script, but don't make a test out of it.
MACRO(build_bin_test F)
  ADD_EXECUTABLE(${F} ${F}.c)
  TARGET_LINK_LIBRARIES(${F} netcdf)
  IF(MSVC)
    SET_TARGET_PROPERTIES(${F}
      PROPERTIES LINK_FLAGS_DEBUG " /NODEFAULTLIB:MSVCRT"
    )
  ENDIF()
ENDMACRO()

# Binary tests which are used by a script looking for a specific name.
MACRO(add_bin_test_no_prefix F)
  build_bin_test(${F})
  ADD_TEST(${F} ${EXECUTABLE_OUTPUT_PATH}/${F})
  IF(MSVC)
    SET_PROPERTY(TEST ${F} PROPERTY FOLDER "tests/")
  ENDIF()
ENDMACRO()

# Binary tests which are used by a script looking for a specific name.
MACRO(build_bin_test_no_prefix F)
  build_bin_test(${F})
  ADD_TEST(${F} ${EXECUTABLE_OUTPUT_PATH}/${F})
  IF(MSVC)
    SET_PROPERTY(TEST ${F} PROPERTY FOLDER "tests/")
  ENDIF()
ENDMACRO()


MACRO(add_bin_test prefix F)
  ADD_EXECUTABLE(${prefix}_${F} ${F}.c)
  TARGET_LINK_LIBRARIES(${prefix}_${F} netcdf)
  IF(MSVC)
    SET_TARGET_PROPERTIES(${prefix}_${F}
      PROPERTIES LINK_FLAGS_DEBUG " /NODEFAULTLIB:MSVCRT"
      )
  ENDIF()
  ADD_TEST(${prefix}_${F} ${EXECUTABLE_OUTPUT_PATH}/${prefix}_${F})
  IF(MSVC)
    SET_PROPERTY(TEST ${prefix}_${F} PROPERTY FOLDER "tests/")
  ENDIF()
ENDMACRO()

# A cmake script to print out information at the end of the configuration step.
MACRO(print_conf_summary)
  MESSAGE("")
  MESSAGE("")
  MESSAGE("Configuration Summary:")
  MESSAGE("")
  MESSAGE(STATUS "Building Shared Libraries:\t" ${BUILD_SHARED_LIBS})
  MESSAGE(STATUS "Building netCDF-4:\t\t" ${ENABLE_NETCDF_4})
  MESSAGE(STATUS "Building DAP Support:\t" ${ENABLE_DAP})
  MESSAGE(STATUS "Building Utilities:\t\t" ${BUILD_UTILITIES})
  IF(CMAKE_PREFIX_PATH)
    MESSAGE(STATUS "CMake Prefix Path:\t\t" "${CMAKE_PREFIX_PATH}")
  ENDIF()
  MESSAGE("")

  IF(${STATUS_PNETCDF} OR ${STATUS_PARALLEL})
    MESSAGE("Building Parallel NetCDF")
    MESSAGE(STATUS "Using pnetcdf:\t\t" ${STATUS_PNETCDF})
    MESSAGE(STATUS "Using Parallel IO:\t\t" ${STATUS_PARALLEL})
    MESSAGE("")
  ENDIF()

  MESSAGE("Tests Enabled:\t\t\t${ENABLE_TESTS}")
  IF(ENABLE_TESTS)
    MESSAGE(STATUS "DAP Remote Tests:\t\t${ENABLE_DAP_REMOTE_TESTS}")
    MESSAGE(STATUS "DAP AUTH Tests:\t\t${ENABLE_DAP_AUTH_TESTS}")
    MESSAGE(STATUS "Extra Tests:\t\t\t${ENABLE_EXTRA_TESTS}")
    MESSAGE(STATUS "Coverage Tests:\t\t${ENABLE_COVERAGE_TESTS}")
    MESSAGE(STATUS "Parallel Tests:\t\t${ENABLE_PARALLEL_TESTS}")
    MESSAGE(STATUS "Large File Tests:\t\t${ENABLE_LARGE_FILE_TESTS}")
  ENDIF()
  MESSAGE("")
  MESSAGE("Compiler:")
  MESSAGE("")
  MESSAGE(STATUS "Build Type:\t\t\t" ${CMAKE_BUILD_TYPE})
  MESSAGE(STATUS "CMAKE_C_COMPILER:\t\t ${CMAKE_C_COMPILER}")
  MESSAGE(STATUS "CMAKE_C_FLAGS:\t\t" ${CMAKE_C_FLAGS})
  IF("${CMAKE_BUILD_TYPE}" STREQUAL "DEBUG")
    MESSAGE(STATUS "CMAKE_C_FLAGS_DEBUG:\t\t" ${CMAKE_C_FLAGS_DEBUG})
  ENDIF()
  IF("${CMAKE_BUILD_TYPE}" STREQUAL "RELEASE")
    MESSAGE(STATUS "CMAKE_C_FLAGS_RELEASE:\t" ${CMAKE_C_FLAGS_RELEASE})
  ENDIF()
  
  MESSAGE(STATUS "Linking against:\t\t" "${ALL_TLL_LIBS}")

  MESSAGE("")

ENDMACRO()
# Shell script Macro
MACRO(add_sh_test prefix F)
  IF(NOT MSVC)
    ADD_TEST(${prefix}_${F} bash "-c" "export srcdir=${CMAKE_CURRENT_SOURCE_DIR};export TOPSRCDIR=${CMAKE_SOURCE_DIR};${CMAKE_CURRENT_BINARY_DIR}/${F}.sh")
  ENDIF()

ENDMACRO()


# Macro for replacing '/MD' with '/MT'.
# Used only on Windows, /MD tells VS to use the shared
# CRT libs, MT tells VS to use the static CRT libs.
#
# Taken From:
#   http://www.cmake.org/Wiki/CMake_FAQ#How_can_I_build_my_MSVC_application_with_a_static_runtime.3F
#
MACRO(specify_static_crt_flag)

  SET(vars
    CMAKE_C_FLAGS
    CMAKE_C_FLAGS_DEBUG
    CMAKE_C_FLAGS_MINSIZEREL
    CMAKE_C_FLAGS_RELWITHDEBINFO
    CMAKE_CXX_FLAGS CMAKE_CXX_FLAGS_DEBUG
    CMAKE_CXX_FLAGS_RELEASE CMAKE_CXX_FLAGS_MINSIZEREL
    CMAKE_CXX_FLAGS_RELWITHDEBINFO)

  FOREACH(flag_var ${vars})
    IF(${flag_var} MATCHES "/MD")
      STRING(REGEX REPLACE "/MD" "/MT" ${flag_var} "${${flag_var}}")
    ENDIF()
  ENDFOREACH()

  FOREACH(flag_var ${vars})
    MESSAGE(STATUS " '${flag_var}': ${${flag_var}}")
  ENDFOREACH()
  MESSAGE(STATUS "")

ENDMACRO()

################################
# End Macro Definitions
################################


##
# Configuration for post-install RPath
# Adapted from http://www.cmake.org/Wiki/CMake_RPATH_handling
##
IF(NOT MSVC)
  # use, i.e. don't skip the full RPATH for the build tree
  SET(CMAKE_SKIP_BUILD_RPATH  FALSE)

  # when building, don't use the install RPATH already
  # (but later on when installing)
  SET(CMAKE_BUILD_WITH_INSTALL_RPATH FALSE)

  # Stanza for Apple RPATH.
  # See: http://www.cmake.org/pipermail/cmake/2011-April/043826.html
  #
  IF(APPLE)
    SET(CMAKE_INSTALL_NAME_DIR ${CMAKE_INSTALL_PREFIX}/${CMAKE_INSTALL_LIBDIR})
  ENDIF(APPLE)

  SET(CMAKE_INSTALL_RPATH "${CMAKE_INSTALL_PREFIX}/${CMAKE_INSTALL_LIBDIR}")

  # add the automatically determined parts of the RPATH
  # which point to directories outside the build tree to the install RPATH
  SET(CMAKE_INSTALL_RPATH_USE_LINK_PATH TRUE)

  # the RPATH to be used when installing, but only if it's not a system directory
  LIST(FIND CMAKE_PLATFORM_IMPLICIT_LINK_DIRECTORIES "${CMAKE_INSTALL_PREFIX}/${CMAKE_INSTALL_LIBDIR}" isSystemDir)
  IF("${isSystemDir}" STREQUAL "-1")
    SET(CMAKE_INSTALL_RPATH "${CMAKE_INSTALL_PREFIX}/${CMAKE_INSTALL_LIBDIR}")
  ENDIF("${isSystemDir}" STREQUAL "-1")
ENDIF()

##
# End configuration for post-install RPath
##


################################
# Option checks
################################

SET(CMAKE_INCLUDE_CURRENT_DIR ON)

# HDF5 cache variables.
SET (DEFAULT_CHUNK_SIZE 4194304 CACHE STRING "Default Chunk Cache Size.")
SET (DEFAULT_CHUNKS_IN_CACHE 10 CACHE STRING "Default number of chunks in cache.")
SET (CHUNK_CACHE_SIZE 4194304 CACHE STRING "Default Chunk Cache Size.")
SET (CHUNK_CACHE_NELEMS 1009 CACHE STRING "Default maximum number of elements in cache.")
SET (CHUNK_CACHE_PREEMPTION 0.75 CACHE STRING "Default file chunk cache preemption policy for HDf5 files (a number between 0 and 1, inclusive.")
SET (MAX_DEFAULT_CACHE_SIZE 67108864 CACHE STRING "Default maximum cache size.")
SET (NETCDF_LIB_NAME "" CACHE STRING "Default name of the netcdf library.")
SET (TEMP_LARGE "." CACHE STRING "Where to put large temp files if large file tests are run.")

IF(NOT NETCDF_LIB_NAME STREQUAL "")
  SET(MOD_NETCDF_NAME ON)
ENDIF()

# Option to use a local or remote CDash instance.
# instances Defined in CTestConfig.cmake
OPTION (USE_REMOTE_CDASH "Use CDash instance at CDash.org." OFF)

# Set the appropriate compiler/architecture for universal OSX binaries.
IF(${CMAKE_SYSTEM_NAME} EQUAL "Darwin")
  SET(CMAKE_OSX_ARCHITECTURES i386;x86_64)
ENDIF(${CMAKE_SYSTEM_NAME} EQUAL "Darwin")


# Option to use Static Runtimes in MSVC
IF(MSVC)
  OPTION(NC_USE_STATIC_CRT "Use static CRT Libraries ('\\MT')." OFF)
  IF(NC_USE_STATIC_CRT)
    SET(USE_STATIC_CRT ON)
    specify_static_crt_flag()
  ENDIF()
ENDIF()

# Option to build netCDF Version 2
OPTION (ENABLE_V2_API "Build netCDF Version 2." ON)
SET(BUILD_V2 ${ENABLE_V2_API})
IF(NOT ENABLE_V2_API)
  SET(NO_NETCDF_2 ON)
ENDIF()

# Option to build utilities
OPTION (BUILD_UTILITIES "Build ncgen, ncgen3, ncdump." ON)

# Option to use MMAP
OPTION (ENABLE_MMAP "Use MMAP." OFF)
IF(ENABLE_MMAP)
  IF(NOT HAVE_MREMAP)
    MESSAGE(STATUS "mremap not found: disabling MMAP support.")
    SET(ENABLE_MMAP OFF)
  ELSE()
    SET(HAVE_MMAP ON)
    SET(BUILD_MMAP ON)
    SET(USE_MMAP ON)
  ENDIF()
ENDIF()


# Option to use examples.
OPTION (ENABLE_EXAMPLES "Build Examples" ON)


# Option to use Diskless
OPTION (ENABLE_DISKLESS "Build Diskless." ON)
IF(ENABLE_DISKLESS)
  SET(BUILD_DISKLESS ON)
  SET(USE_DISKLESS ON)
ENDIF()

# Option Logging, only valid for netcdf4.
OPTION (ENABLE_LOGGING "Enable Logging." OFF)
IF(ENABLE_LOGGING)
  SET(LOGGING ON)
ENDIF()
# Option to use HDF4
OPTION (ENABLE_HDF4 "Build netCDF-4 with HDF5 read capability (HDF4, HDF5 and Zlib required)." OFF)
IF (ENABLE_HDF4)
   SET(USE_HDF4 ON)
   # Check for include files, libraries.

   FIND_PATH(MFHDF_H_INCLUDE_DIR mfhdf.h)
   IF(NOT MFHDF_H_INCLUDE_DIR)
  MESSAGE(FATAL_ERROR "HDF4 Support specified, cannot find file mfhdf.h")
   ELSE()
     SET(HAVE_MFHDF_H ON CACHE BOOL "")
     INCLUDE_DIRECTORIES(${MFHDF_H_INCLUDE_DIR})
   ENDIF()

   FIND_LIBRARY(HDF4_DF_LIB NAMES df libdf hdf)
   IF(NOT HDF4_DF_LIB)
  MESSAGE(FATAL_ERROR "Can't find or link to the hdf4 df library.")
   ENDIF()

   FIND_LIBRARY(HDF4_MFHDF_LIB NAMES mfhdf libmfhdf)
   IF(NOT HDF4_MFHDF_LIB)
  MESSAGE(FATAL_ERROR "Can't find or link to the hdf4 mfhdf library.")
   ENDIF()

   SET(HDF4_LIBRARIES ${HDF4_MFHDF_LIB} ${HDF4_DF_LIB})
   # End include files, libraries.
   MESSAGE(STATUS "HDF4 libraries: ${HDF4_DF_LIB}, ${HDF4_MFHDF_LIB}")

   MESSAGE(STATUS "Seeking HDF4 jpeg dependency.")

   # Look for the jpeglib.h header file.
   FIND_PATH(JPEGLIB_H_INCLUDE_DIR jpeglib.h)
   IF(NOT JPEGLIB_H_INCLUDE_DIR)
     MESSAGE(FATAL_ERROR "HDF4 Support enabled but cannot find jpeglib.h")
   ELSE()
     SET(HAVE_JPEGLIB_H ON CACHE BOOL "")
     INCLUDE_DIRECTORIES(${JPEGLIB_H_INCLUDE_DIR})
   ENDIF()

   FIND_LIBRARY(JPEG_LIB NAMES jpeg libjpeg)
   IF(NOT JPEG_LIB)
     MESSAGE(FATAL_ERROR "HDF4 Support enabled but cannot find libjpeg")
   ENDIF()
   SET(HDF4_LIBRARIES ${JPEG_LIB} ${HDF4_LIBRARIES})
   MESSAGE(STATUS "Found JPEG libraries: ${JPEG_LIB}")

   # Option to enable HDF4 file tests.
   OPTION(ENABLE_HDF4_FILE_TESTS "Run HDF4 file tests.  This fetches sample HDF4 files from the Unidata ftp site to test with (requires wget)." ON)
   IF(ENABLE_HDF4_FILE_TESTS)
     FIND_PROGRAM(PROG_WGET NAMES wget)
     IF(PROG_WGET)
       SET(USE_HDF4_FILE_TESTS ON)
     ELSE()
       MESSAGE(STATUS "Unable to locate 'wget'.  Disabling hdf4 file tests.")
       SET(USE_HDF4_FILE_TESTS OFF)
     ENDIF()

   ENDIF()

 ENDIF ()

# Option to Build DLL
IF(WIN32)
  OPTION (ENABLE_DLL "Build a Windows DLL." ${BUILD_SHARED_LIBS})
  IF (ENABLE_DLL)
      SET(BUILD_DLL ON CACHE BOOL "")
    ADD_DEFINITIONS(-DDLL_NETCDF)
      ADD_DEFINITIONS(-DDLL_EXPORT)
  ENDIF ()
ENDIF()
# Did the user specify a default minimum blocksize for posixio?
SET (NCIO_MINBLOCKSIZE 256 CACHE STRING "Minimum I/O Blocksize for netCDF classic and 64-bit offset format files.")

# Build netCDF4
OPTION (ENABLE_NETCDF_4 "Enable netCDF-4" ON)
IF(ENABLE_NETCDF_4)
  SET(USE_NETCDF4 ON CACHE BOOL "")
  SET(ENABLE_NETCDF_4 ON CACHE BOOL "")
  SET(ENABLE_NETCDF4 ON CACHE BOOL "")
ENDIF()

# Option for building RPC
OPTION (ENABLE_RPC OFF "Enable RPC Client and Server.")
IF(ENABLE_RPC)
  SET(BUILD_RPC ON CACHE BOOL "")
ENDIF()

# Option to Enable HDF5
OPTION (USE_SZIP "Use SZip" OFF)
OPTION (USE_HDF5 "Use HDF5." ${ENABLE_NETCDF_4})
OPTION (ENABLE_DYNAMIC_LOADING "Enable Dynamic Loading" OFF)
IF(ENABLE_DYNAMIC_LOADING)
  SET(USE_LIBDL ON CACHE BOOL "")
ENDIF()

IF (USE_HDF5 OR ENABLE_NETCDF_4)
  SET(USE_HDF5 ON)
  SET(USE_NETCDF4 ON)
  # Accomodate developers who have hdf5 libraries and
  # headers on their system, but do not have a the hdf
  # .cmake files.  If this is the case, they should
  # specify HDF5_HL_LIB, HDF5_LIB, HDF5_INCLUDE_DIR manually.
  IF(HDF5_LIB AND HDF5_HL_LIB AND HDF5_INCLUDE_DIR)
    SET(HDF5_LIBRARIES ${HDF5_LIB} ${HDF5_HL_LIB})
    SET(HDF5_INCLUDE_DIRS ${HDF5_INCLUDE_DIR})
    SET(HDF5_C_LIBRARY ${HDF5_LIB})
    SET(HDF5_HL_LIBRARY ${HDF5_HL_LIB})
    MESSAGE(STATUS "Using HDF5 Library: ${HDF5_LIB}")
    MESSAGE(STATUS "Using HDF5_HL LIbrary: ${HDF5_HL_LIB}")
  ELSE()
    IF(MSVC)
      FIND_PACKAGE(HDF5 COMPONENTS C HL NO_MODULE REQUIRED)
    ELSE()
      FIND_PACKAGE(HDF5 COMPONENTS C HL REQUIRED)
    ENDIF()
  ENDIF()


  IF(NOT MSVC)
    # Depending on the install, either HDF5_hdf_library or
     # HDF5_C_LIBRARY may be defined.  We must check for either.
     IF(HDF5_C_LIBRARY)
	SET(HDF5_hdf5_LIBRARY ${HDF5_C_LIBRARY})
     ENDIF()
  
	# Find out if HDF5 was built with parallel support.
  	# Do that by checking for the targets H5Pget_fapl_mpiposx and
  	# H5Pget_fapl_mpio in ${HDF5_LIB}.
  	CHECK_LIBRARY_EXISTS(${HDF5_hdf5_LIBRARY} H5Pget_fapl_mpiposix "" HDF5_IS_PARALLEL_MPIPOSIX)
  	CHECK_LIBRARY_EXISTS(${HDF5_hdf5_LIBRARY} H5Pget_fapl_mpio "" HDF5_IS_PARALLEL_MPIO)
  
	IF(HDF5_IS_PARALLEL_MPIPOSIX OR HDF5_IS_PARALLEL_MPIO)
    	    SET(HDF5_IS_PARALLEL ON)
  	ENDIF()
  
	IF(HDF5_IS_PARALLEL_MPIO)
	    SET(USE_PARALLEL_MPIO ON)
  	ENDIF()
  
	IF(HDF5_IS_PARALLEL_MPIPOSIX)
    	    SET(USE_PARALLEL_POSIX ON)
  	ENDIF()
  ENDIF(NOT MSVC)

  # Assert HDF5 version.
  SET(HDF5_VERSION_REQUIRED 1.8.6)
  execute_process(COMMAND sh -c "h5cc -showconfig | grep -i \"HDF5 version\" | sed 's/^.*[^0-9]\\([0-9]*\\.[0-9]*\\.[0-9]*\\).*$/\\1/'"
                  OUTPUT_VARIABLE HDF5_VERSION
		  ERROR_QUIET
                  )
  
  # It cannot be assumed that libhdf5.settings exists.  If it doesn't,
  # the call to h5cc will have failed.  At this point we will have to
  # trust the user that they have configured their system properly.

    IF("${HDF5_VERSION}" STREQUAL "")
    MESSAGE(STATUS "Unable to determine hdf5 version.  NetCDF requires at least version ${HDF5_VERSION_REQUIRED}")
  ELSE()
    IF (${HDF5_VERSION} VERSION_LESS ${HDF5_VERSION_REQUIRED})
      MESSAGE(FATAL_ERROR
        "netCDF requires at least HDF5 ${HDF5_VERSION_REQUIRED}. Found ${HDF5_VERSION}.")
    ENDIF()
  ENDIF()

  INCLUDE_DIRECTORIES(${HDF5_INCLUDE_DIRS})

  # Starting with hdf5 1.8.11, dynamic loading is an option.
  # In case hdf5 has a dependency on libdl, the user must specify
  # -DENABLE_DYNAMIC_LOADING=ON when configuring netcdf.
  IF(USE_LIBDL)
    FIND_LIBRARY(LIBDL NAMES dl dld)
    FIND_PATH(LIBDL_INCLUDE_DIR dlfcn.h)
    IF(NOT LIBDL)
      MESSAGE(ERROR "Cannot find libdl, but dynamic loading was specified.")
    ENDIF()
    IF(NOT LIBDL_INCLUDE_DIR)
      MESSAGE(ERROR "Cannot find dlfcn.h, but dynamic loading was specified.")
    ENDIF()
    MESSAGE(STATUS "Found libdl: ${LIBDL}")
    SET(HAVE_LIBDL ON)
    INCLUDE_DIRECTORIES(${LIBDL_INCLUDE_DIR})

  ENDIF()

  #Check to see if H5Z_SZIP exists in HDF5_Libraries. If so, we must use szip.
  IF(USE_SZIP)
  FIND_PACKAGE(SZIP NO_MODULE)
  INCLUDE_DIRECTORIES(${SZIP_INCLUDE_DIR})
  ENDIF()

  SET(H5_USE_16_API 1)
  OPTION(NC_ENABLE_HDF_16_API "Enable HDF5 1.6.x Compatibility (Required)" ON)
  IF(NOT NC_ENABLE_HDF_16_API)
    SET(H5_USE_16_API 0)
  ENDIF()

  # Check for ZLib, but only if using HDF5.
  FIND_PACKAGE(ZLIB)
  IF(NOT ZLIB_LIBRARY)
  MESSAGE(FATAL_ERROR "HDF5 Support specified, cannot find ZLib.")
  ENDIF()
  SET(USE_ZLIB ON)
  INCLUDE_DIRECTORIES(${ZLIB_INCLUDE_DIRS})
ENDIF ()

# Option to Build DAP Client
OPTION (ENABLE_DAP "Enable DAP Client." ON)
IF (ENABLE_DAP)
  SET(USE_DAP ON)
  FIND_PACKAGE(CURL)
  IF(NOT CURL_LIBRARY)
    MESSAGE(FATAL_ERROR "DAP Support specified, CURL libraries are not found.")
  ENDIF()

  ADD_DEFINITIONS(-DCURL_STATICLIB=1)
  INCLUDE_DIRECTORIES(${CURL_INCLUDE_DIRS})


  # Check to see if CURLOPT_USERNAME is defined. It is present starting version 7.19.1
  CHECK_C_SOURCE_COMPILES("
#include <curl/curl.h>
int main() {int x = CURLOPT_USERNAME;}" HAVE_CURLOPT_USERNAME)

  # Check to see if CURLOPT_PASSWORD is defined. It is present starting version 7.19.1
  CHECK_C_SOURCE_COMPILES("
#include <curl/curl.h>
int main() {int x = CURLOPT_PASSWORD;}" HAVE_CURLOPT_PASSWORD)

  # Check to see if CURLOPT_KEYPASSWD is defined. It is present starting version 7.16.4
  CHECK_C_SOURCE_COMPILES("
#include <curl/curl.h>
int main() {int x = CURLOPT_KEYPASSWD;}" HAVE_CURLOPT_KEYPASSWD)

  # Check to see if CURLINFO_RESPONSE_CODE is defined. It showed up in curl 7.10.7
  CHECK_C_SOURCE_COMPILES("
#include <curl/curl.h>
int main() {int x = CURLINFO_RESPONSE_CODE;}" HAVE_CURLINFO_RESPONSE_CODE)

ENDIF()

# Check to see if libtool supports 

# Check for the math library so it can be explicitely linked.
IF(NOT WIN32)
       FIND_LIBRARY(HAVE_LIBM NAMES math m libm)
       MESSAGE(STATUS "Found Math library: ${HAVE_LIBM}")
       IF(NOT HAVE_LIBM)
              MESSAGE(FATAL_ERROR "Unable to find the math library.")
       ENDIF()
ENDIF()

# Option to Enable DAP long tests, remote tests.
OPTION(ENABLE_DAP_LONG_TESTS "Enable DAP long tests." OFF)
OPTION(ENABLE_DAP_REMOTE_TESTS "Enable DAP remote tests." ON)

IF(ENABLE_DAP_REMOTE_TESTS)
  OPTION(ENABLE_DAP_AUTH_TESTS "Enable DAP remote authorization tests." ON)
ENDIF()


# If netCDF4 and DAP, Option for DAP groups.
IF(ENABLE_NETCDF_4 AND USE_DAP)
      OPTION(ENABLE_DAP_GROUPS "Whether netcdf4 group names should be enabled." ON)
ELSE()
  SET(ENABLE_DAP_GROUPS OFF CACHE BOOL "Whether netcdf4 group names should be enabled.")
ENDIF()


# Enable some developer-only tests
OPTION(ENABLE_EXTRA_TESTS "Enable Extra tests. Some may not work because of known issues. Developers only." OFF)
IF(ENABLE_EXTRA_TESTS)
  SET(EXTRA_TESTS ON)
ENDIF()

# Option to use bundled XGetopt in place of getopt(). This is mostly useful
# for MSVC builds. If not building utilities, getopt() isn't required at all.
IF(MSVC)
  OPTION(ENABLE_XGETOPT "Enable bundled XGetOpt instead of external getopt()." ON)
  IF(ENABLE_XGETOPT)
    SET(USE_X_GETOPT ON CACHE BOOL "")
  ENDIF()
ENDIF()

SET(MATH "")
IF(NOT WIN32)
  # FFIO insteaad of PosixIO
  OPTION(ENABLE_FFIO "If true, use ffio instead of posixio" OFF)
  IF(ENABLE_FFIO)
    SET(USE_FFIO ON CACHE BOOL "")
  ENDIF()
ENDIF()

# Enable Tests
#IF(NOT MSVC)
OPTION (ENABLE_TESTS "Enable basic tests, run with 'make test'." ON)
IF(ENABLE_TESTS)
 SET(BUILD_TESTSETS ON CACHE BOOL "")
ENDIF()

# Enable Large file tests
IF(ENABLE_LARGE_FILE_TESTS)
  SET(LARGE_FILE_TESTS ON)
ENDIF()

# Location for large file tests.
SET(TEMP_LARGE "." CACHE STRING "Location to store large file tests.")

OPTION (ENABLE_FSYNC "Enable experimental fsync code." OFF)
IF(ENABLE_FSYNC)
  SET(USE_FSYNC ON)
ENDIF()

<<<<<<< HEAD
OPTION (ENABLE_JNA "Enable jna bug workaround." OFF)
=======
# Temporary 
OPTION (ENABLE_JNA "Enable jna bug fix code." OFF)
>>>>>>> 21100489
IF(ENABLE_JNA)
  SET(JNA ON)
ENDIF()

# Linux specific large file support flags.
# Modelled after check in CMakeLists.txt for hdf5.
OPTION(ENABLE_LARGE_FILE_SUPPORT "Enable large file support." ON)
IF(ENABLE_LARGE_FILE_SUPPORT)
  IF(MSVC)
    SET(CMAKE_EXE_LINKER_FLAGS "${CMAKE_EXE_LINKER_FLAGS} /LARGEADDRESSAWARE")
    SET(CMAKE_SHARED_LINKER_FLAGS "${CMAKE_SHARED_LINKER_FLAGS} /LARGEADDRESSAWARE")
    SET(CMAKE_MODULE_LINKER_FLAGS "${CMAKE_MODULE_LINKER_FLAGS} /LARGEADDRESSAWARE")
  ELSE()
    SET(_FILE_OFFSET_BITS 64)
    SET(_LARGEFILE64_SOURCE TRUE)
    SET(_LARGEFILE_SOURCE TRUE)
  ENDIF()
ENDIF()


OPTION (ENABLE_EXAMPLE_TESTS "Run extra example tests.  Requires GNU Sed. Ignored if netCDF-4 is not Enabled" OFF)
IF(NOT ENABLE_NETCDF_4 AND ENABLE_EXAMPLE_TESTS)
  SET (ENABLE_EXAMPLE_TESTS OFF)
ENDIF()

# Enable Parallel (different than pnetcdf).
SET(STATUS_PARALLEL "OFF")
OPTION(ENABLE_PARALLEL "Build netCDF-4 with parallel IO" "${HDF5_IS_PARALLEL}")
IF(ENABLE_PARALLEL AND ENABLE_NETCDF_4)
  IF(NOT HDF5_IS_PARALLEL)
    SET(USE_PARALLEL OFF CACHE BOOL "")
    MESSAGE(STATUS "Cannot find HDF5 library built with parallel support. Disabling parallel build.")
  ELSE()
    SET(USE_PARALLEL ON CACHE BOOL "")
    SET(STATUS_PARALLEL "ON")
  ENDIF()
ENDIF()

# Options to enable parallel IO, tests.
SET(STATUS_PNETCDF "OFF")
OPTION(ENABLE_PNETCDF "Build with parallel I/O for classic and 64-bit offset files using parallel-netcdf." OFF)
IF(ENABLE_PNETCDF)
  # Check for ncmpi_create in libpnetcdf, define USE_PNETCDF
  # Does the user want to turn on PNETCDF read ability?
  SET(USE_PNETCDF ON CACHE BOOL "")
  FIND_LIBRARY(PNETCDF NAMES pnetcdf)
  FIND_PATH(PNETCDF_INCLUDE_DIR pnetcdf.h)
  IF(NOT PNETCDF)
    MESSAGE(STATUS "Cannot find pnetcdf library. Disabling pnetcdf support.")
    SET(USE_PNETCDF OFF CACHE BOOL "")
  ENDIF()
  SET(STATUS_PNETCDF "ON")
  INCLUDE_DIRECTORIES(${PNETCDF_INCLUDE_DIR})
  SET(HAVE_LIBPNETCDF ON)
        # pnetcdf => parallel
        SET(STATUS_PARALLEL "ON")
ENDIF()

# Enable Parallel Tests.
OPTION (ENABLE_PARALLEL_TESTS "Enable Parallel IO Tests. Ignored if netCDF4 is not enabled, or if there is no parallel I/O Support." ${USE_PARALLEL})
IF(ENABLE_PARALLEL_TESTS AND USE_PARALLEL)
  SET(TEST_PARALLEL ON CACHE BOOL "")
ENDIF()

# Determine whether or not to generate documentation.
OPTION (ENABLE_DOXYGEN "Enable generation of doxygen." OFF)
IF(ENABLE_DOXYGEN)
  IF(NC_DOXYGEN)
    SET(BUILD_DOCS ON CACHE BOOL "")

    # Offer the option to build internal documentation.
    OPTION(ENABLE_INTERNAL_DOCS "Build internal documentation. This is of interest to developers only." OFF)
    IF(ENABLE_INTERNAL_DOCS)
      SET(BUILD_INTERNAL_DOCS YES CACHE STRING "")
    ELSE()
      SET(BUILD_INTERNAL_DOCS NO CACHE STRING "")
    ENDIF()


    # Option to turn on the TODO list in the doxygen-generated documentation.
    OPTION(ENABLE_DOXYGEN_TODO_LIST "Turn on todo list in documentation. This is of interest to developers only." OFF)
    IF(ENABLE_DOXYGEN_TODO_LIST)
      SET(SHOW_DOXYGEN_TODO_LIST YES CACHE STRING "")
    ELSE()
      SET(SHOW_DOXYGEN_TODO_LIST NO CACHE STRING "")
    ENDIF()

    # Specify whether or not 'dot' was found on the system path.
    IF(NC_DOT)
      SET(HAVE_DOT YES CACHE STRING "")
    ELSE(NC_DOT)
      SET(HAVE_DOT NO CACHE_STRING "")
    ENDIF(NC_DOT)

  ELSE(NC_DOXYGEN)
    MESSAGE(STATUS "Unable to build internal documentation.  Doxygen does not appear to be on your executable path. Install doxygen and configure the project again.")
  ENDIF(NC_DOXYGEN)


ENDIF()

# By default, MSVC has a stack size of 1000000.
# Allow a user to override this.
IF(MSVC)
  SET(NC_MSVC_STACK_SIZE 40000000 CACHE STRING "Default stack size for MSVC-based projects.")

  # By default, CMake sets the stack to 1000000.
  # Remove this limitation.
  # See here for more details:
  # http://www.cmake.org/pipermail/cmake/2009-April/028710.html
  SET(CMAKE_EXE_LINKER_FLAGS "${CMAKE_EXE_LINKER_FLAGS} /STACK:${NC_MSVC_STACK_SIZE}")
  SET(CMAKE_SHARED_LINKER_FLAGS "${CMAKE_SHARED_LINKER_FLAGS} /STACK:${NC_MSVC_STACK_SIZE}")
  SET(CMAKE_MODULE_LINKER_FLAGS "${CMAKE_MODULE_LINKER_FLAGS} /STACK:${NC_MSVC_STACK_SIZE}")

ENDIF()



# Set some of the options as advanced.
MARK_AS_ADVANCED(ENABLE_INTERNAL_DOCS VALGRIND_TESTS ENABLE_PNETCDF ENABLE_COVERAGE_TESTS)
MARK_AS_ADVANCED(ENABLE_DAP_REMOTE_TESTS ENABLE_DAP_LONG_TESTS USE_REMOTE_CDASH)

################################
# Option checks
################################


#####
# System inspection checks
#####
INCLUDE_DIRECTORIES(${CMAKE_SOURCE_DIR}/include)
INCLUDE_DIRECTORIES(${CMAKE_SOURCE_DIR}/oc2)
INCLUDE_DIRECTORIES(${CMAKE_SOURCE_DIR}/libsrc)
SET(CMAKE_REQUIRED_INCLUDES ${CMAKE_SOURCE_DIR}/libsrc)

#
# Library include checks
CHECK_INCLUDE_FILE("math.h"      HAVE_MATH_H)
CHECK_INCLUDE_FILE("unistd.h"  HAVE_UNISTD_H)
# Solve a compatibility issue in ncgen/, which checks
# for NO_UNISTD_H
IF(NOT HAVE_UNISTD_H)
  SET(YY_NO_UNISTD_H TRUE)
ENDIF()

CHECK_INCLUDE_FILE("alloca.h"  HAVE_ALLOCA_H)
CHECK_INCLUDE_FILE("malloc.h"    HAVE_MALLOC_H)
CHECK_INCLUDE_FILE("ctype.h"   HAVE_CTYPE_H)
CHECK_INCLUDE_FILE("dirent.h"  HAVE_DIRENT_H)
CHECK_INCLUDE_FILE("dlfcn.h"   HAVE_DLFCN_H)
CHECK_INCLUDE_FILE("errno.h"   HAVE_ERRNO_H)
CHECK_INCLUDE_FILE("fcntl.h"   HAVE_FCNTL_H)
CHECK_INCLUDE_FILE("getopt.h"  HAVE_GETOPT_H)
CHECK_INCLUDE_FILE("stdbool.h"   HAVE_STDBOOL_H)
CHECK_INCLUDE_FILE("locale.h"  HAVE_LOCAL_H)
CHECK_INCLUDE_FILE("stdint.h"  HAVE_STDINT_H)
CHECK_INCLUDE_FILE("stdio.h"   HAVE_STDIO_H)
CHECK_INCLUDE_FILE("stdlib.h"  HAVE_STDLIB_H)
CHECK_INCLUDE_FILE("stdarg.h"    HAVE_STDARG_H)
CHECK_INCLUDE_FILE("strings.h"   HAVE_STRINGS_H)
CHECK_INCLUDE_FILE("signal.h"    HAVE_SIGNAL_H)
CHECK_INCLUDE_FILE("sys/dir.h"   HAVE_SYS_DIR_H)
CHECK_INCLUDE_FILE("sys/ndir.h"  HAVE_SYS_NDIR_H)
CHECK_INCLUDE_FILE("sys/param.h" HAVE_SYS_PARAM_H)
CHECK_INCLUDE_FILE("sys/stat.h"  HAVE_SYS_STAT_H)
CHECK_INCLUDE_FILE("sys/time.h"  HAVE_SYS_TIME_H)
CHECK_INCLUDE_FILE("sys/types.h" HAVE_SYS_TYPES_H)
CHECK_INCLUDE_FILE("sys/wait.h"  HAVE_SYS_WAIT_H)
CHECK_INCLUDE_FILE("sys/resource.h" HAVE_SYS_RESOURCE_H)
CHECK_INCLUDE_FILE("fcntl.h"  HAVE_FCNTL_H)
CHECK_INCLUDE_FILE("inttypes.h"  HAVE_INTTYPES_H)
CHECK_INCLUDE_FILE("pstdint.h"  HAVE_PSTDINT_H)
CHECK_INCLUDE_FILE("endian.h" HAVE_ENDIAN_H)
CHECK_INCLUDE_FILE("BaseTsd.h"  HAVE_BASETSD_H)
CHECK_INCLUDE_FILE("stddef.h"   HAVE_STDDEF_H)

# Type checks
CHECK_TYPE_SIZE("char"      SIZEOF_CHAR)
CHECK_TYPE_SIZE("double"    SIZEOF_DOUBLE)
CHECK_TYPE_SIZE("float"     SIZEOF_FLOAT)
CHECK_TYPE_SIZE("int"       SIZEOF_INT)
CHECK_TYPE_SIZE("long"      SIZEOF_LONG)
CHECK_TYPE_SIZE("long long" SIZEOF_LONG_LONG)
CHECK_TYPE_SIZE("off_t"     SIZEOF_OFF_T)
CHECK_TYPE_SIZE("off64_t"   SIZEOF_OFF64_T)
CHECK_TYPE_SIZE("short"     SIZEOF_SHORT)
CHECK_TYPE_SIZE("size_t"    SIZEOF_SIZE_T)
CHECK_TYPE_SIZE("ssize_t"   SIZEOF_SSIZE_T)
# __int64 is used on Windows for large file support.
CHECK_TYPE_SIZE("__int64"   SIZEOF___INT_64)
CHECK_TYPE_SIZE("uchar"     SIZEOF_UCHAR)
CHECK_TYPE_SIZE("int64_t"   SIZEOF_INT64_T)
CHECK_TYPE_SIZE("uint64_t"  SIZEOF_UINT64_T)

# On windows systems, we redefine off_t as __int64
# to enable LFS. This is true on 32 and 64 bit system.s
# We must redefine SIZEOF_OFF_T to match.
IF(MSVC AND SIZEOF___INT_64)
  SET(SIZEOF_OFF_T  ${SIZEOF___INT_64})
ENDIF()

IF(SIZEOF_SSIZE_T)
  SET(HAVE_SSIZE_T 1)
ELSE()
  CHECK_TYPE_SIZE("SSIZE_T" SIZEOF_SSIZE_T)
  IF(SIZEOF_SSIZE_T)
    SET(HAVE_SSIZE_T 1)
  ENDIF()
ENDIF()

# Check for various functions.
CHECK_FUNCTION_EXISTS(fsync HAVE_FSYNC)
CHECK_FUNCTION_EXISTS(strlcat   HAVE_STRLCAT)
CHECK_FUNCTION_EXISTS(strerror  HAVE_STRERROR)
CHECK_FUNCTION_EXISTS(snprintf  HAVE_SNPRINTF)
CHECK_FUNCTION_EXISTS(strchr  HAVE_STRCHR)
CHECK_FUNCTION_EXISTS(strrchr HAVE_STRRCHR)
CHECK_FUNCTION_EXISTS(strcat  HAVE_STRCAT)
CHECK_FUNCTION_EXISTS(strcpy  HAVE_STRCPY)
CHECK_FUNCTION_EXISTS(strdup  HAVE_STRDUP)
CHECK_FUNCTION_EXISTS(strcasecmp  HAVE_STRCASECMP)
CHECK_FUNCTION_EXISTS(strtod  HAVE_STRTOD)
CHECK_FUNCTION_EXISTS(strtoll HAVE_STRTOLL)
CHECK_FUNCTION_EXISTS(strtoull  HAVE_STROULL)
CHECK_FUNCTION_EXISTS(strstr  HAVE_STRSTR)
CHECK_FUNCTION_EXISTS(mkstemp HAVE_MKSTEMP)
CHECK_FUNCTION_EXISTS(rand  HAVE_RAND)
CHECK_FUNCTION_EXISTS(gettimeofday  HAVE_GETTIMEOFDAY)
CHECK_FUNCTION_EXISTS(fsync HAVE_FSYNC)
CHECK_FUNCTION_EXISTS(MPI_Comm_f2C  HAVE_MPI_COMM_F2C)
CHECK_FUNCTION_EXISTS(memmove HAVE_MEMMOVE)
CHECK_FUNCTION_EXISTS(getpagesize HAVE_GETPAGESIZE)
CHECK_FUNCTION_EXISTS(sysconf HAVE_SYSCONF)
CHECK_FUNCTION_EXISTS(mremap  HAVE_MREMAP)
CHECK_FUNCTION_EXISTS(getrlimit HAVE_GETRLIMIT)
CHECK_FUNCTION_EXISTS(_filelengthi64 HAVE_FILE_LENGTH_I64)

#####
# End system inspection checks.
#####


# Create config.h file.
configure_file("${netCDF_SOURCE_DIR}/config.h.in.cmake"
  "${netCDF_BINARY_DIR}/config.h")
ADD_DEFINITIONS(-DHAVE_CONFIG_H)
INCLUDE_DIRECTORIES(${netCDF_BINARY_DIR})
# End autotools-style checs for config.h



#####
# Set core names of the libraries.
#####
SET (netCDF_LIB_CORENAME  "netcdf")

#####
# Set the true names of all the libraries, if customized by external project
#####
# Recurse into other subdirectories.
add_subdirectory("include")
add_subdirectory(libdispatch)
add_subdirectory(libsrc)

IF (USE_PNETCDF)
add_subdirectory(libsrc5)
ENDIF (USE_PNETCDF)

IF (USE_HDF5)
add_subdirectory(libsrc4)
ENDIF (USE_HDF5)

IF (USE_DAP)
  ADD_SUBDIRECTORY(oc2)
  ADD_SUBDIRECTORY(libdap2)
ENDIF()

add_subdirectory(liblib)

# For tests and utilities, we are no longer
# exporting symbols but rather importing them.
IF(BUILD_DLL)
  REMOVE_DEFINITIONS(-DDLL_EXPORT)
ENDIF()

# Enable Utilities.
IF (BUILD_UTILITIES)
  INCLUDE_DIRECTORIES(ncdump)
  ADD_SUBDIRECTORY(ncgen)
  ADD_SUBDIRECTORY(ncgen3)
  ADD_SUBDIRECTORY(ncdump)
ENDIF()

# Enable tests
IF(ENABLE_TESTS)
  IF(ENABLE_V2_API)
    ADD_SUBDIRECTORY(nctest)
  ENDIF()
  ADD_SUBDIRECTORY(nc_test)
  IF(USE_NETCDF4)
      ADD_SUBDIRECTORY(nc_test4)
    ADD_SUBDIRECTORY(h5_test)
  ENDIF()
  IF(USE_DAP AND ENABLE_DAP_REMOTE_TESTS)
    ADD_SUBDIRECTORY(ncdap_test)
  ENDIF()

  IF(ENABLE_EXAMPLES)
    ADD_SUBDIRECTORY(examples)
  ENDIF()

ENDIF()

# Code to generate an export header
#GENERATE_EXPORT_HEADER(netcdf
# BASE_NAME netcdf
# EXPORT_MACRO_NAME netcdf_EXPORT
# EXPORT_FILE_NAME netcdf_Export.h
# STATIC_DEFINE netcdf_BUILT_AS_STATIC
#)

#####
# Build doxygen documentation, if need be.
#####
ADD_SUBDIRECTORY(man4)
#####
# Moving on to CPack, install packages.
#####
INSTALL(FILES ${netCDF_SOURCE_DIR}/include/netcdf.h
    DESTINATION include COMPONENT headers)
IF(ENABLE_PNETCDF OR ENABLE_PARALLEL)
  INSTALL(FILES ${netCDF_SOURCE_DIR}/include/netcdf_par.h
  DESTINATION include COMPONENT headers)
ENDIF()

# Install the dependencies. This is Windows/Visual studio only,
# and mirrors the configuration used on the build system.  It is
# a less-than-optimal system, but it's what we currently have, and
# the only way to avoid making the user build all the dependencies
# themselves.
IF(MSVC)
  INSTALL(DIRECTORY ${CMAKE_PREFIX_PATH} DESTINATION "deps" COMPONENT dependencies)
ENDIF()


IF(ENABLE_DOXYGEN)
  INSTALL(DIRECTORY man4 DESTINATION "." COMPONENT documentation)
ENDIF()

# Subdirectory CMakeLists.txt files should specify their own
# 'install' files.
# Including 'CPack' kicks everything off.
INCLUDE(InstallRequiredSystemLibraries)
CONFIGURE_FILE(
  ${CMAKE_CURRENT_SOURCE_DIR}/FixBundle.cmake.in
  ${CMAKE_CURRENT_BINARY_DIR}/FixBundle.cmake
  @ONLY
)
#INSTALL(SCRIPT ${CMAKE_CURRENT_BINARY_DIR}/FixBundle.cmake)

# Create CMake package configuration files. With these, other packages using
# cmake should be able to find netcdf using find_package and find_library.
# This call is paired with one in liblib.
install (EXPORT netcdf-targets
  DESTINATION share/cmake
  COMPONENT documentation)

configure_file (
  ${netCDF_SOURCE_DIR}/netcdf-config.cmake.in
  ${netCDF_BINARY_DIR}/netcdf-config.cmake @ONLY)

configure_file (
  ${netCDF_SOURCE_DIR}/netcdf-config-version.cmake.in
  ${netCDF_BINARY_DIR}/netcdf-config-version.cmake @ONLY)

install (FILES ${netCDF_BINARY_DIR}/netcdf-config.cmake
    ${netCDF_BINARY_DIR}/netcdf-config-version.cmake
    DESTINATION share/cmake)


###
# Create pkgconfig files.
###

IF(NOT DEFINED CMAKE_INSTALL_LIBDIR)
  SET(CMAKE_INSTALL_LIBDIR lib)
ENDIF(NOT DEFINED CMAKE_INSTALL_LIBDIR)

# Set
SET(prefix ${CMAKE_INSTALL_PREFIX})
SET(exec_prefix ${CMAKE_INSTALL_PREFIX})
SET(libdir ${CMAKE_INSTALL_PREFIX}/${CMAKE_INSTALL_LIBDIR})
SET(includedir ${CMAKE_INSTALL_PREFIX}/include)
SET(CC ${CMAKE_C_COMPILER})

# Process all dependency libraries and create a string
# used when parsing netcdf.pc.in

IF(NOT BUILD_SHARED_LIBS)
  FOREACH(_LIB ${ALL_TLL_LIBS})
    GET_FILENAME_COMPONENT(_LIB_NAME ${_LIB} NAME_WE)
    STRING(REGEX REPLACE "^lib" "" _NAME ${_LIB_NAME})
    LIST(APPEND NC_LIBS "-l${_NAME}")
    GET_FILENAME_COMPONENT(_LIB_DIR ${_LIB} PATH)
    LIST(APPEND LINKFLAGS "-L${_LIB_DIR}")
  ENDFOREACH()

ENDIF(NOT BUILD_SHARED_LIBS)

SET(NC_LIBS "-lnetcdf ${NC_LIBS}")

STRING(REPLACE ";" " " NC_LIBS "${NC_LIBS}")
STRING(REPLACE ";" " " LINKFLAGS "${LINKFLAGS}")

LIST(REMOVE_DUPLICATES NC_LIBS)
LIST(REMOVE_DUPLICATES LINKFLAGS)

configure_file (
  ${netCDF_SOURCE_DIR}/netcdf.pc.in
  ${netCDF_BINARY_DIR}/netcdf.pc @ONLY)


FILE(MAKE_DIRECTORY ${netCDF_BINARY_DIR}/tmp)
configure_file("${netCDF_SOURCE_DIR}/nc-config.in.cmake"
  "${netCDF_BINARY_DIR}/tmp/nc-config" @ONLY)
FILE(COPY "${netCDF_BINARY_DIR}/tmp/nc-config"
  DESTINATION ${netCDF_BINARY_DIR}/
  FILE_PERMISSIONS OWNER_READ OWNER_WRITE OWNER_EXECUTE GROUP_READ GROUP_EXECUTE WORLD_READ WORLD_EXECUTE)


INSTALL (FILES ${netCDF_BINARY_DIR}/netcdf.pc
  DESTINATION ${CMAKE_INSTALL_LIBDIR}/pkgconfig )

INSTALL(PROGRAMS ${netCDF_BINARY_DIR}/nc-config DESTINATION bin COMPONENT utilities)

###
# End pkgconfig, nc-config file creation.
###

####
# End CMake package configuration files.
#####
# Various options for CPACK
#####

##
# Declare exclusions list used when building a source file.
# NOTE!! This list uses regular expressions, NOT wildcards!!
##
SET (CPACK_SOURCE_IGNORE_FILES "${CPACK_SOURCE_IGNORE_FILES}"
  "/expecttds3/"
  "/nocacheremote3/"
  "/nocacheremote4/"
  "/special3/"
  "${CMAKE_BINARY_DIR}/*"
  "/myhtml/*"
  "/.svn/"
  "my.*\\\\.sh"
  "/.deps/"
  "/.libs"
  "/html/"
  ".*\\\\.jar"
  ".*\\\\.jdl"
  ".*\\\\.sed"
  ".*\\\\.proto"
  ".*\\\\.texi"
  ".*\\\\.example"
  "Make0"
  "/obsolete/"
  "/unknown/"
  ".*~"
)
CONFIGURE_FILE(${CMAKE_CURRENT_SOURCE_DIR}/COPYRIGHT
  ${CMAKE_CURRENT_BINARY_DIR}/COPYRIGHT.txt
  @ONLY
)

SET(CPACK_RESOURCE_FILE_LICENSE "${CMAKE_CURRENT_BINARY_DIR}/COPYRIGHT.txt")
IF(NOT CPACK_PACK_VERSION)
  SET(CPACK_PACKAGE_VERSION ${VERSION})
ENDIF()


IF(APPLE)
  SET(CPACK_SOURCE_GENERATOR "TGZ")
  SET(CPACK_GENERATOR "PackageMaker" "STGZ" "TBZ2" "TGZ" "ZIP")
ENDIF()

# Create an 'uninstall' target.
CONFIGURE_FILE(
  "${CMAKE_CURRENT_SOURCE_DIR}/cmake_uninstall.cmake.in"
  "${CMAKE_CURRENT_BINARY_DIR}/cmake_uninstall.cmake"
  IMMEDIATE @ONLY)


ADD_CUSTOM_TARGET(uninstall
  COMMAND ${CMAKE_COMMAND} -P ${CMAKE_CURRENT_BINARY_DIR}/cmake_uninstall.cmake)


## Customize some of the package component descriptions
set (CPACK_COMPONENT_UTILITIES_DISPLAY_NAME "netCDF Utilities")
set (CPACK_COMPONENT_LIBRARIES_DISPLAY_NAME "netCDF Libraries")
set (CPACK_COMPONENT_HEADERS_DISPLAY_NAME "netCDF Headers")
set (CPACK_COMPONENT_DEPENDENCIES_DISPLAY_NAME "netCDF Dependencies")
set (CPACK_COMPONENT_DOCUMENTATION_DISPLAY_NAME "netCDF Documentation")


set (CPACK_COMPONENT_UTILITIES_DESCRIPTION
  "The netCDF Utilities")
set (CPACK_COMPONENT_LIBRARIES_DESCRIPTION
  "The netCDF Libraries")
set (CPACK_COMPONENT_HEADERS_DESCRIPTION
  "C header files for use with netCDF")
set (CPACK_COMPONENT_DEPENDENCIES_DESCRIPTION
  "Dependencies for this build of netCDF")
set (CPACK_COMPONENT_DOCUMENTATION_DESCRIPTION
  "The netCDF user documentation.")
print_conf_summary()


# Enable Makedist files.
ADD_MAKEDIST()
ENABLE_MAKEDIST(README COPYRIGHT RELEASE_NOTES INSTALL INSTALL.cmake test_prog.c lib_flags.am cmake CMakeLists.txt COMPILE.cmake.txt config.h.in.cmake cmake_uninstall.cmake.in netcdf-config-version.cmake.in netcdf-config.cmake.in FixBundle.cmake.in nc-config.in.cmake RELEASE_NOTES.md configure configure.ac install-sh config.h.in config.sub)

# CPack inclusion must come last.
INCLUDE(CPack)



<|MERGE_RESOLUTION|>--- conflicted
+++ resolved
@@ -831,12 +831,8 @@
   SET(USE_FSYNC ON)
 ENDIF()
 
-<<<<<<< HEAD
-OPTION (ENABLE_JNA "Enable jna bug workaround." OFF)
-=======
 # Temporary 
 OPTION (ENABLE_JNA "Enable jna bug fix code." OFF)
->>>>>>> 21100489
 IF(ENABLE_JNA)
   SET(JNA ON)
 ENDIF()
