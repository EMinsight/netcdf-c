## This is a CMake file, part of Unidata's netCDF package.
# Copyright 2012-2018, see the COPYRIGHT file for more information.
#

##################################
# Set Project Properties
##################################

#Minimum required CMake Version
cmake_minimum_required(VERSION 3.6.1)

#Project Name
project(netCDF C)
set(PACKAGE "netCDF" CACHE STRING "")

#####
# Version Info:
#
# Release Version
# Library Version
# SO Version
#
# SO Version is computed from library version. See:
# http://www.gnu.org/software/libtool/manual/libtool.html#Libtool-versioning
#####

SET(NC_VERSION_MAJOR 4)
SET(NC_VERSION_MINOR 6)
SET(NC_VERSION_PATCH 2)
SET(NC_VERSION_NOTE "-development")
SET(netCDF_VERSION ${NC_VERSION_MAJOR}.${NC_VERSION_MINOR}.${NC_VERSION_PATCH}${NC_VERSION_NOTE})
SET(VERSION ${netCDF_VERSION})
SET(NC_VERSION ${netCDF_VERSION})
SET(netCDF_LIB_VERSION 13)
SET(netCDF_SO_VERSION 13)
SET(PACKAGE_VERSION ${VERSION})

# Get system configuration, Use it to determine osname, os release, cpu. These
# will be used when committing to CDash.
find_program(UNAME NAMES uname)
IF(UNAME)
  macro(getuname name flag)
    exec_program("${UNAME}" ARGS "${flag}" OUTPUT_VARIABLE "${name}")
  endmacro(getuname)
  getuname(osname -s)
  getuname(osrel  -r)
  getuname(cpu    -m)
  set(TMP_BUILDNAME "${osname}-${osrel}-${cpu}")
ENDIF()

###
# Allow for some customization of the buildname.
# This will make it easier to identify different builds,
# based on values passed from command line/shell scripts.
#
# For ctest scripts, we can use CTEST_BUILD_NAME.
###

SET(BUILDNAME_PREFIX "" CACHE STRING "")
SET(BUILDNAME_SUFFIX "" CACHE STRING "")

IF(BUILDNAME_PREFIX)
  SET(TMP_BUILDNAME "${BUILDNAME_PREFIX}-${TMP_BUILDNAME}")
ENDIF()

IF(BUILDNAME_SUFFIX)
  SET(TMP_BUILDNAME "${TMP_BUILDNAME}-${BUILDNAME_SUFFIX}")
ENDIF()

IF(NOT BUILDNAME)
  SET(BUILDNAME "${TMP_BUILDNAME}" CACHE STRING "Build name variable for CDash")
ENDIF()
###
# End BUILDNAME customization.
###

# For CMAKE_INSTALL_LIBDIR
INCLUDE(GNUInstallDirs)

IF(MSVC)
  SET(GLOBAL PROPERTY USE_FOLDERS ON)
ENDIF()

#Add custom CMake Module
SET(CMAKE_MODULE_PATH "${CMAKE_SOURCE_DIR}/cmake/modules/"
  CACHE INTERNAL "Location of our custom CMake modules.")

# auto-configure style checks, other CMake modules.
INCLUDE(CheckLibraryExists)
INCLUDE(CheckIncludeFile)
INCLUDE(CheckIncludeFiles)
INCLUDE(CheckTypeSize)
INCLUDE(CheckFunctionExists)
INCLUDE(CheckCXXSourceCompiles)
INCLUDE(CheckCSourceCompiles)
INCLUDE(TestBigEndian)
INCLUDE(CheckSymbolExists)
INCLUDE(GetPrerequisites)

INCLUDE(CheckCCompilerFlag)
FIND_PACKAGE(PkgConfig QUIET)

# A check to see if the system is big endian
TEST_BIG_ENDIAN(BIGENDIAN)
IF(${BIGENDIAN})
  SET(WORDS_BIGENDIAN "1")
ENDIF(${BIGENDIAN})

# A macro to check if a C linker supports a particular flag.
MACRO(CHECK_C_LINKER_FLAG M_FLAG M_RESULT)
  SET(T_REQ_FLAG "${CMAKE_REQUIRED_FLAGS}")
  SET(CMAKE_REQUIRED_FLAGS "${M_FLAG}")
  CHECK_C_SOURCE_COMPILES("int main() {return 0;}" ${M_RESULT})
  SET(CMAKE_REQUIRED_FLAGS "${T_REQ_FLAG}")
ENDMACRO()

# Enable 'dist and distcheck'.
# File adapted from http://ensc.de/cmake/FindMakeDist.cmake
FIND_PACKAGE(MakeDist)
# End 'enable dist and distcheck'

# Set the build type.
IF(NOT CMAKE_BUILD_TYPE)
  SET(CMAKE_BUILD_TYPE DEBUG CACHE STRING "Choose the type of build, options are: None, Debug, Release."
    FORCE)
ENDIF()

# Set build type uppercase
STRING(TOUPPER ${CMAKE_BUILD_TYPE} CMAKE_BUILD_TYPE)

# Determine the configure date.

IF(DEFINED ENV{SOURCE_DATE_EPOCH})
	EXECUTE_PROCESS(
	  COMMAND "date" "-u" "-d" "@$ENV{SOURCE_DATE_EPOCH}"
	  OUTPUT_VARIABLE CONFIG_DATE
	  )
ELSE()
	EXECUTE_PROCESS(
	  COMMAND date
	  OUTPUT_VARIABLE CONFIG_DATE
	  )
ENDIF()
IF(CONFIG_DATE)
	string(STRIP ${CONFIG_DATE} CONFIG_DATE)
ENDIF()
##
# Allow for extra dependencies.
##

SET(EXTRA_DEPS "")

################################
# End Project Properties
################################


################################
# Set CTest Properties
################################



ENABLE_TESTING()
INCLUDE(CTest)

# Copy the CTest customization file into binary directory, as required.
FILE(COPY ${CMAKE_SOURCE_DIR}/CTestCustom.cmake DESTINATION ${CMAKE_BINARY_DIR})

# Set Memory test program for non-MSVC based builds.
# Assume valgrind for now.
IF(NOT MSVC)
  SET(CTEST_MEMORYCHECK_COMMAND valgrind CACHE STRING "")
ENDIF()

# Set variable to define the build type.
INCLUDE(GenerateExportHeader)

################################
# End CTest Properties
################################


################################
# Compiler and Linker Configuration
################################

##
# Default building shared libraries.
# BUILD_SHARED_LIBS is provided by/used by
# CMake directly.
##
OPTION(BUILD_SHARED_LIBS "Configure netCDF as a shared library." ON)
IF(BUILD_SHARED_LIBS)
  SET(CMAKE_POSITION_INDEPENDENT_CODE ON)
ENDIF()

OPTION(NC_FIND_SHARED_LIBS "Find dynamically-built versions of dependent libraries" ${BUILD_SHARED_LIBS})

##
# We've had a request to allow for non-versioned shared libraries.
# This seems reasonable enough to accommodate.  See
# https://github.com/Unidata/netcdf-c/issues/228 for more info.
##
OPTION(ENABLE_SHARED_LIBRARY_VERSION "Encode the library SO version in the file name of the generated library file." ON)

# Set some default linux gcc & apple compiler options for
# debug builds.
IF(CMAKE_COMPILER_IS_GNUCC OR APPLE)
  OPTION(ENABLE_COVERAGE_TESTS "Enable compiler flags needed to perform coverage tests." OFF)
  OPTION(ENABLE_CONVERSION_WARNINGS "Enable warnings for implicit conversion from 64 to 32-bit datatypes." ON)
  OPTION(ENABLE_LARGE_FILE_TESTS "Enable large file tests." OFF)

  # Debugging flags
  SET(CMAKE_C_FLAGS_DEBUG "${CMAKE_C_FLAGS_DEBUG} -Wall")

  # Check to see if -Wl,--no-undefined is supported.
  CHECK_C_LINKER_FLAG("-Wl,--no-undefined" LIBTOOL_HAS_NO_UNDEFINED)

  IF(LIBTOOL_HAS_NO_UNDEFINED)
    SET(CMAKE_SHARED_LINKER_FLAGS_DEBUG "${CMAKE_SHARED_LINKER_FLAGS_DEBUG} -Wl,--no-undefined")
  ENDIF()
  SET(CMAKE_REQUIRED_FLAGS "${TMP_CMAKE_REQUIRED_FLAGS}")

  # Coverage tests need to have optimization turned off.
  IF(ENABLE_COVERAGE_TESTS)
    SET(CMAKE_C_FLAGS "${CMAKE_C_FLAGS} -g -O0 -fprofile-arcs -ftest-coverage")
    SET(CMAKE_EXE_LINKER_FLAGS "${CMAKE_EXE_LINKER_FLAGS} -fprofile-arcs -ftest-coverage")
    MESSAGE(STATUS "Coverage Tests: On.")
  ENDIF()

    # Warnings for 64-to-32 bit conversions.
  IF(ENABLE_CONVERSION_WARNINGS)
    CHECK_C_COMPILER_FLAG(-Wconversion CC_HAS_WCONVERSION)
    CHECK_C_COMPILER_FLAG(-Wshorten-64-to-32 CC_HAS_SHORTEN_64_32)

    IF(CC_HAS_SHORTEN_64_32)
      SET(CMAKE_C_FLAGS_DEBUG "${CMAKE_C_FLAGS_DEBUG} -Wshorten-64-to-32")
    ENDIF()
    IF(CC_HAS_WCONVERSION)
      SET(CMAKE_C_FLAGS_DEBUG "${CMAKE_C_FLAGS_DEBUG} -Wconversion")
    ENDIF()

  ENDIF(ENABLE_CONVERSION_WARNINGS)

ENDIF(CMAKE_COMPILER_IS_GNUCC OR APPLE)

# End default linux gcc & apple compiler options.

ADD_DEFINITIONS()

# Suppress CRT Warnings.
# Only necessary for Windows
IF(MSVC)
  ADD_DEFINITIONS(-D_CRT_SECURE_NO_WARNINGS)
ENDIF()

#####
# System inspection checks
#####
INCLUDE_DIRECTORIES(${CMAKE_SOURCE_DIR}/include)
INCLUDE_DIRECTORIES(${CMAKE_SOURCE_DIR}/oc2)
INCLUDE_DIRECTORIES(${CMAKE_SOURCE_DIR}/libsrc)
SET(CMAKE_REQUIRED_INCLUDES ${CMAKE_SOURCE_DIR}/libsrc)

################################
# End Compiler Configuration
################################



##
# Configuration for post-install RPath
# Adapted from http://www.cmake.org/Wiki/CMake_RPATH_handling
##
IF(NOT MSVC)
  # use, i.e. don't skip the full RPATH for the build tree
  SET(CMAKE_SKIP_BUILD_RPATH  FALSE)

  # when building, don't use the install RPATH already
  # (but later on when installing)
  SET(CMAKE_BUILD_WITH_INSTALL_RPATH FALSE)

  if(APPLE)
    set(CMAKE_MACOSX_RPATH ON)
  endif(APPLE)

  # add the automatically determined parts of the RPATH
  # which point to directories outside the build tree to the install RPATH
  SET(CMAKE_INSTALL_RPATH_USE_LINK_PATH TRUE)

  # the RPATH to be used when installing,
  # but only if it's not a system directory
  LIST(FIND CMAKE_PLATFORM_IMPLICIT_LINK_DIRECTORIES "${CMAKE_INSTALL_PREFIX}/${CMAKE_INSTALL_LIBDIR}" isSystemDir)
  IF("${isSystemDir}" STREQUAL "-1")
    SET(CMAKE_INSTALL_RPATH "${CMAKE_INSTALL_PREFIX}/${CMAKE_INSTALL_LIBDIR}")
  ENDIF("${isSystemDir}" STREQUAL "-1")

ENDIF()

##
# End configuration for post-install RPath
##

################################
# Option checks
################################

# HDF5 cache variables.
SET(DEFAULT_CHUNK_SIZE 4194304 CACHE STRING "Default Chunk Cache Size.")
SET(DEFAULT_CHUNKS_IN_CACHE 10 CACHE STRING "Default number of chunks in cache.")
SET(CHUNK_CACHE_SIZE 4194304 CACHE STRING "Default Chunk Cache Size.")
SET(CHUNK_CACHE_NELEMS 1009 CACHE STRING "Default maximum number of elements in cache.")
SET(CHUNK_CACHE_PREEMPTION 0.75 CACHE STRING "Default file chunk cache preemption policy for HDf5 files(a number between 0 and 1, inclusive.")
SET(MAX_DEFAULT_CACHE_SIZE 67108864 CACHE STRING "Default maximum cache size.")
SET(NETCDF_LIB_NAME "" CACHE STRING "Default name of the netcdf library.")
SET(TEMP_LARGE "." CACHE STRING "Where to put large temp files if large file tests are run.")

IF(NOT NETCDF_LIB_NAME STREQUAL "")
  SET(MOD_NETCDF_NAME ON)
ENDIF()

# Set the appropriate compiler/architecture for universal OSX binaries.
IF(${CMAKE_SYSTEM_NAME} EQUAL "Darwin")
  SET(CMAKE_OSX_ARCHITECTURES i386;x86_64)
ENDIF(${CMAKE_SYSTEM_NAME} EQUAL "Darwin")

# Macro for replacing '/MD' with '/MT'.
# Used only on Windows, /MD tells VS to use the shared
# CRT libs, MT tells VS to use the static CRT libs.
#
# Taken From:
#   http://www.cmake.org/Wiki/CMake_FAQ#How_can_I_build_my_MSVC_application_with_a_static_runtime.3F
#
MACRO(specify_static_crt_flag)
  SET(vars
    CMAKE_C_FLAGS
    CMAKE_C_FLAGS_DEBUG
    CMAKE_C_FLAGS_MINSIZEREL
    CMAKE_C_FLAGS_RELWITHDEBINFO
    CMAKE_CXX_FLAGS CMAKE_CXX_FLAGS_DEBUG
    CMAKE_CXX_FLAGS_RELEASE CMAKE_CXX_FLAGS_MINSIZEREL
    CMAKE_CXX_FLAGS_RELWITHDEBINFO)

  FOREACH(flag_var ${vars})
    IF(${flag_var} MATCHES "/MD")
      STRING(REGEX REPLACE "/MD" "/MT" ${flag_var} "${${flag_var}}")
    ENDIF()
  ENDFOREACH()

  FOREACH(flag_var ${vars})
    MESSAGE(STATUS " '${flag_var}': ${${flag_var}}")
  ENDFOREACH()
  MESSAGE(STATUS "")
ENDMACRO()

# Option to use Static Runtimes in MSVC
IF(MSVC)
  OPTION(NC_USE_STATIC_CRT "Use static CRT Libraries ('\\MT')." OFF)
  IF(NC_USE_STATIC_CRT)
    SET(USE_STATIC_CRT ON)
    specify_static_crt_flag()
  ENDIF()
ENDIF()

# Option to build netCDF Version 2
OPTION (ENABLE_V2_API "Build netCDF Version 2." ON)
SET(BUILD_V2 ${ENABLE_V2_API})
IF(NOT ENABLE_V2_API)
  SET(NO_NETCDF_2 ON)
ELSE(NOT ENABLE_V2_API)
  SET(USE_NETCDF_2 TRUE)
ENDIF(NOT ENABLE_V2_API)

# Option to build utilities
OPTION(BUILD_UTILITIES "Build ncgen, ncgen3, ncdump." ON)

# Option to use MMAP
OPTION(ENABLE_MMAP "Use MMAP." ON)

# Option to use examples.
OPTION(ENABLE_EXAMPLES "Build Examples" ON)

<<<<<<< HEAD
# Option to use Diskless
OPTION(ENABLE_DISKLESS "Build Diskless." ON)
IF(ENABLE_DISKLESS)
  SET(BUILD_DISKLESS ON)
  SET(USE_DISKLESS ON)
=======
# Option Logging, only valid for netcdf4.
OPTION(ENABLE_LOGGING "Enable Logging." OFF)
IF(ENABLE_LOGGING)
  ADD_DEFINITIONS(-DLOGGING)
  SET(LOGGING ON)
>>>>>>> 6f844e8f
ENDIF()

# Option to automatically build netcdf-fortran.
IF(NOT MSVC)
  OPTION(ENABLE_REMOTE_FORTRAN_BOOTSTRAP "Download and build netcdf-fortran automatically (EXPERIMENTAL)." OFF)
  IF(ENABLE_REMOTE_FORTRAN_BOOTSTRAP)
    SET(BUILD_FORTRAN ON)
  ENDIF()
  IF(BUILD_FORTRAN)
    CONFIGURE_FILE("${CMAKE_SOURCE_DIR}/postinstall.sh.in"
      "${CMAKE_BINARY_DIR}/postinstall.sh"
      @ONLY)

    ADD_CUSTOM_TARGET(build-netcdf-fortran
      COMMAND sh -c "${CMAKE_BINARY_DIR}/postinstall.sh -t cmake -a build"
      DEPENDS netcdf
      )

    ADD_CUSTOM_TARGET(install-netcdf-fortran
      COMMAND sh -c "${CMAKE_BINARY_DIR}/postinstall.sh -t cmake -a install"
      DEPENDS build-netcdf-fortran
      )

  ENDIF(BUILD_FORTRAN)
ENDIF()


###
# Allow the user to specify libraries
# to link against, similar to automakes 'LIBS' variable.
###
SET(NC_EXTRA_DEPS "" CACHE STRING "Additional libraries to link against.")
IF(NC_EXTRA_DEPS)
  STRING(REPLACE " " ";" DEPS_LIST ${NC_EXTRA_DEPS})
  FOREACH(_DEP ${DEPS_LIST})
    STRING(REGEX REPLACE "^-l" "" _LIB ${_DEP})
    FIND_LIBRARY("${_LIB}_DEP" NAMES "${_LIB}" "lib${_LIB}")
    MESSAGE(${${_LIB}_DEP})
    IF("${${_LIB}_DEP}" STREQUAL "${_LIB}_DEP-NOTFOUND")
      MESSAGE(FATAL_ERROR "Error finding ${_LIB}.")
    ELSE()
      MESSAGE(STATUS "Found ${_LIB}: ${${_LIB}_DEP}")
    ENDIF()
    SET(EXTRA_DEPS ${EXTRA_DEPS} "${${_LIB}_DEP}")
  ENDFOREACH()
  MESSAGE("Extra deps: ${EXTRA_DEPS}")
  LIST(REMOVE_DUPLICATES EXTRA_DEPS)
  SET(CMAKE_REQUIRED_LIBRARIES ${CMAKE_REQUIRED_LIBRARIES} ${EXTRA_DEPS})
ENDIF()
###
# End user-specified dependent libraries.
###

# Option to use HDF4
OPTION(ENABLE_HDF4 "Build netCDF-4 with HDF4 read capability(HDF4, HDF5 and Zlib required)." OFF)
IF(ENABLE_HDF4)
  SET(USE_HDF4 ON)
  # Check for include files, libraries.

  FIND_PATH(MFHDF_H_INCLUDE_DIR mfhdf.h)
  IF(NOT MFHDF_H_INCLUDE_DIR)
    MESSAGE(FATAL_ERROR "HDF4 Support specified, cannot find file mfhdf.h")
  ELSE()
    INCLUDE_DIRECTORIES(${MFHDF_H_INCLUDE_DIR})
  ENDIF()

  FIND_LIBRARY(HDF4_DF_LIB NAMES df libdf hdf)
  IF(NOT HDF4_DF_LIB)
    MESSAGE(FATAL_ERROR "Can't find or link to the hdf4 df library.")
  ENDIF()

  FIND_LIBRARY(HDF4_MFHDF_LIB NAMES mfhdf libmfhdf)
  IF(NOT HDF4_MFHDF_LIB)
    MESSAGE(FATAL_ERROR "Can't find or link to the hdf4 mfhdf library.")
  ENDIF()

  SET(HAVE_LIBMFHDF TRUE)

  SET(HDF4_LIBRARIES ${HDF4_DF_LIB} ${HDF4_MFHDF_LIB})
  # End include files, libraries.
  MESSAGE(STATUS "HDF4 libraries: ${HDF4_DF_LIB}, ${HDF4_MFHDF_LIB}")

  MESSAGE(STATUS "Seeking HDF4 jpeg dependency.")

  # Look for the jpeglib.h header file.
  FIND_PATH(JPEGLIB_H_INCLUDE_DIR jpeglib.h)
  IF(NOT JPEGLIB_H_INCLUDE_DIR)
    MESSAGE(FATAL_ERROR "HDF4 Support enabled but cannot find jpeglib.h")
  ELSE()
    SET(HAVE_JPEGLIB_H ON CACHE BOOL "")
    SET(HAVE_LIBJPEG TRUE)
    INCLUDE_DIRECTORIES(${JPEGLIB_H_INCLUDE_DIR})
  ENDIF()

  FIND_LIBRARY(JPEG_LIB NAMES jpeg libjpeg)
  IF(NOT JPEG_LIB)
    MESSAGE(FATAL_ERROR "HDF4 Support enabled but cannot find libjpeg")
  ENDIF()
  SET(HDF4_LIBRARIES ${JPEG_LIB} ${HDF4_LIBRARIES})
  MESSAGE(STATUS "Found JPEG libraries: ${JPEG_LIB}")

  # Option to enable HDF4 file tests.
  OPTION(ENABLE_HDF4_FILE_TESTS "Run HDF4 file tests.  This fetches sample HDF4 files from the Unidata ftp site to test with (requires curl)." ON)
  IF(ENABLE_HDF4_FILE_TESTS)
    FIND_PROGRAM(PROG_CURL NAMES curl)
    IF(PROG_CURL)
      SET(USE_HDF4_FILE_TESTS ON)
    ELSE()
      MESSAGE(STATUS "Unable to locate 'curl'.  Disabling hdf4 file tests.")
      SET(USE_HDF4_FILE_TESTS OFF)
    ENDIF()
  ENDIF()
ENDIF()

# Option to Build DLL
IF(WIN32)
  OPTION(ENABLE_DLL "Build a Windows DLL." ${BUILD_SHARED_LIBS})
  IF(ENABLE_DLL)
    SET(BUILD_DLL ON CACHE BOOL "")
    ADD_DEFINITIONS(-DDLL_NETCDF)
    ADD_DEFINITIONS(-DDLL_EXPORT)
    ADD_DEFINITIONS(-DUTF8PROC_DLLEXPORT)
  ENDIF()
ENDIF()
# Did the user specify a default minimum blocksize for posixio?
SET(NCIO_MINBLOCKSIZE 256 CACHE STRING "Minimum I/O Blocksize for netCDF classic and 64-bit offset format files.")

# Build netCDF4
OPTION(ENABLE_NETCDF_4 "Enable netCDF-4" ON)
IF(ENABLE_NETCDF_4)
  SET(USE_NETCDF4 ON CACHE BOOL "")
  SET(ENABLE_NETCDF_4 ON CACHE BOOL "")
  SET(ENABLE_NETCDF4 ON CACHE BOOL "")
ELSE()
  SET(USE_HDF4_FILE_TESTS OFF)
  SET(USE_HDF4 OFF)
  SET(ENABLE_HDF4_FILE_TESTS OFF)
  SET(ENABLE_HDF4 OFF)
ENDIF()

# Option Logging, only valid for netcdf4.
OPTION(ENABLE_LOGGING "Enable Logging." OFF)
IF(ENABLE_LOGGING)
  ADD_DEFINITIONS(-DLOGGING)
  ADD_DEFINITIONS(-DENABLE_SET_LOG_LEVEL)
  SET(LOGGING ON)
ENDIF()
OPTION(ENABLE_SET_LOG_LEVEL_FUNC "Enable definition of nc_set_log_level()." ON)
IF(ENABLE_NETCDF_$ AND (NOT ENABLE_LOGGING AND ENABLE_SET_LOG_LEVEL_FUNC) OR ENABLE_LOGGING)
  ADD_DEFINITIONS(-DENABLE_SET_LOG_LEVEL)
ENDIF()

# Option to allow for strict null file padding.
# See https://github.com/Unidata/netcdf-c/issues/657 for more information
OPTION(ENABLE_STRICT_NULL_BYTE_HEADER_PADDING "Enable strict null byte header padding." OFF)

IF(ENABLE_STRICT_NULL_BYTE_HEADER_PADDING)
  SET(USE_STRICT_NULL_BYTE_HEADER_PADDING ON CACHE BOOL "")
ENDIF(ENABLE_STRICT_NULL_BYTE_HEADER_PADDING)

# Option for building RPC
OPTION(ENABLE_RPC "Enable RPC Client and Server." OFF)
IF(ENABLE_RPC)
  SET(BUILD_RPC ON CACHE BOOL "")
ENDIF()

##
# Option to Enable HDF5
#
# The HDF5 cmake variables differ between platform (linux/osx and Windows),
# as well as between HDF5 versions.  As a result, this section is a bit convoluted.
#
# Note that the behavior seems much more stable across HDF5 versions under linux,
# so we do not have to do as much version-based tweaking.
#
# At the end of it, we should have the following defined:
#
# * HDF5_C_LIBRARY
# * HDF5_HL_LIBRARY
# * HDF5_LIBRARIES
# * HDF5_INCLUDE_DIR
# *
##
OPTION(USE_HDF5 "Use HDF5." ${ENABLE_NETCDF_4})
IF(USE_HDF5 OR ENABLE_NETCDF_4)
  SET(USE_HDF5 ON)
  SET(USE_NETCDF4 ON)
  ##
  # Accommodate developers who have hdf5 libraries and
  # headers on their system, but do not have a the hdf
  # .cmake files.  If this is the case, they should
  # specify HDF5_HL_LIB, HDF5_LIB, HDF5_INCLUDE_DIR manually.
  ##
  IF(HDF5_C_LIBRARY AND HDF5_HL_LIBRARY AND HDF5_INCLUDE_DIR)
    SET(HDF5_LIBRARIES ${HDF5_C_LIBRARY} ${HDF5_HL_LIBRARY})
    SET(HDF5_C_LIBRARIES ${HDF5_C_LIBRARY})
    SET(HDF5_C_LIBRARY_hdf5 ${HDF5_C_LIBRARY})
    SET(HDF5_HL_LIBRARIES ${HDF5_HL_LIBRARY})
    INCLUDE_DIRECTORIES(${HDF5_INCLUDE_DIR})
    MESSAGE(STATUS "Using HDF5 C Library: ${HDF5_C_LIBRARY}")
    MESSAGE(STATUS "Using HDF5 HL LIbrary: ${HDF5_HL_LIBRARY}")
  ELSE(HDF5_C_LIBRARY AND HDF5_HL_LIBRARY AND HDF5_INCLUDE_DIR) # We are seeking out HDF5 with Find Package.
    ###
    # For now we assume that if we are building netcdf
    # as a shared library, we will use hdf5 as a shared
    # library. If we are building netcdf statically,
    # we will use a static library.  This can be toggled
    # by explicitly modifying NC_FIND_SHARED_LIBS.
    ##
    IF(NC_FIND_SHARED_LIBS)
      SET(NC_HDF5_LINK_TYPE "shared")
      SET(NC_HDF5_LINK_TYPE_UPPER "SHARED")
      ADD_DEFINITIONS(-DH5_BUILT_AS_DYNAMIC_LIB)
    ELSE(NC_FIND_SHARED_LIBS)
      SET(NC_HDF5_LINK_TYPE "static")
      SET(NC_HDF5_LINK_TYPE_UPPER "STATIC")
      ADD_DEFINITIONS(-DH5_BUILT_AS_STATIC_LIB)
    ENDIF(NC_FIND_SHARED_LIBS)

    #####
    # First, find the C and HL libraries.
    #
    # This has been updated to reflect what is in the hdf5
    # examples, even though the previous version of what we
    # had worked.
    #####
    IF(MSVC)
      SET(SEARCH_PACKAGE_NAME ${HDF5_PACKAGE_NAME})
      FIND_PACKAGE(HDF5 NAMES ${SEARCH_PACKAGE_NAME} COMPONENTS C HL NO_MODULES REQUIRED ${NC_HDF5_LINK_TYPE})
    ELSE(MSVC)
      FIND_PACKAGE(HDF5 COMPONENTS C HL REQUIRED)
    ENDIF(MSVC)

    ##
    # Next, check the HDF5 version. This will inform which
    # HDF5 variables we need to munge.
    ##

    ##
    # Assert HDF5 version meets minimum required version.
    ##
    SET(HDF5_VERSION_REQUIRED 1.8.10)

    IF(HDF5_VERSION_STRING AND NOT HDF5_VERSION)
      SET(HDF5_VERSION ${HDF5_VERSION_STRING})
    ENDIF()

    IF("${HDF5_VERSION}" STREQUAL "")
      MESSAGE(STATUS "Unable to determine hdf5 version.  NetCDF requires at least version ${HDF5_VERSION_REQUIRED}")
    ELSE()
      IF(${HDF5_VERSION} VERSION_LESS ${HDF5_VERSION_REQUIRED})
        MESSAGE(FATAL_ERROR
	      "netCDF requires at least HDF5 ${HDF5_VERSION_REQUIRED}. Found ${HDF5_VERSION}.")
      ELSE()
        MESSAGE(STATUS "Found HDF5 libraries version ${HDF5_VERSION}")
      ENDIF()
    ENDIF()

    ##
    # Include the HDF5 include directory.
    ##
    IF(HDF5_INCLUDE_DIRS AND NOT HDF5_INCLUDE_DIR)
      SET(HDF5_INCLUDE_DIR ${HDF5_INCLUDE_DIRS})
    ENDIF()
    MESSAGE(STATUS "Using HDF5 include dir: ${HDF5_INCLUDE_DIR}")
    INCLUDE_DIRECTORIES(${HDF5_INCLUDE_DIR})

    ###
    # This is the block where we figure out what the appropriate
    # variables are, and we ensure that we end up with
    # HDF5_C_LIBRARY, HDF5_HL_LIBRARY and HDF5_LIBRARIES.
    ###
    IF(MSVC)
      ##
      # HDF5 1.8.15 defined HDF5_LIBRARIES.
      ##
      IF(${HDF5_VERSION} VERSION_LESS "1.8.16")
        SET(HDF5_C_LIBRARY hdf5)
        SET(HDF5_C_LIBRARY_hdf5 hdf5)
      ENDIF(${HDF5_VERSION} VERSION_LESS "1.8.16")

      IF(${HDF5_VERSION} VERSION_GREATER "1.8.15")
        IF(NOT HDF5_LIBRARIES AND HDF5_C_${NC_HDF5_LINK_TYPE_UPPER}_LIBRARY AND HDF5_HL_${NC_HDF5_LINK_TYPE_UPPER}_LIBRARY)
          SET(HDF5_C_LIBRARY ${HDF5_C_${NC_HDF5_LINK_TYPE_UPPER}_LIBRARY})
          SET(HDF5_C_LIBRARY_hdf5 ${HDF5_C_${NC_HDF5_LINK_TYPE_UPPER}_LIBRARY})
          SET(HDF5_HL_LIBRARY ${HDF5_HL_${NC_HDF5_LINK_TYPE_UPPER}_LIBRARY})

      	  SET(HDF5_LIBRARIES ${HDF5_C_${NC_HDF5_LINK_TYPE_UPPER}_LIBRARY} ${HDF5_HL_${NC_HDF5_LINK_TYPE_UPPER}_LIBRARY})
        ENDIF()
      ENDIF(${HDF5_VERSION} VERSION_GREATER "1.8.15")

    ELSE(MSVC)

      # Depending on the install, either HDF5_hdf_library or
      # HDF5_C_LIBRARIES may be defined.  We must check for either.
      IF(HDF5_C_LIBRARIES AND NOT HDF5_hdf5_LIBRARY)
        SET(HDF5_hdf5_LIBRARY ${HDF5_C_LIBRARIES})
      ENDIF()

    ENDIF(MSVC)
    IF(NOT HDF5_C_LIBRARY)
      SET(HDF5_C_LIBRARY hdf5)
    ENDIF()
  ENDIF(HDF5_C_LIBRARY AND HDF5_HL_LIBRARY AND HDF5_INCLUDE_DIR)

  FIND_PACKAGE(Threads)

  # There is a missing case in the above code so default it
  IF(NOT HDF5_C_LIBRARY_HDF5 OR "${HDF5_C_LIBRARY_hdf5}" STREQUAL "" )
    SET(HDF5_C_LIBRARY_hdf5 "${HDF5_C_LIBRARY}")
  ENDIF()

  ###
  # The following options are not used in Windows currently.
  ###
  IF(NOT MSVC)
    # Find out if HDF5 was built with parallel support.
    # Do that by checking for the targets H5Pget_fapl_mpiposx and
    # H5Pget_fapl_mpio in ${HDF5_LIB}.

    CHECK_LIBRARY_EXISTS(${HDF5_C_LIBRARY_hdf5} H5Pget_fapl_mpiposix "" HDF5_IS_PARALLEL_MPIPOSIX)
    CHECK_LIBRARY_EXISTS(${HDF5_C_LIBRARY_hdf5} H5Pget_fapl_mpio "" HDF5_IS_PARALLEL_MPIO)
    IF(HDF5_IS_PARALLEL_MPIPOSIX OR HDF5_IS_PARALLEL_MPIO)
      SET(HDF5_PARALLEL ON)
    ELSE()
      SET(HDF5_PARALLEL OFF)
    ENDIF()

    IF(HDF5_IS_PARALLEL_MPIO)
      SET(USE_PARALLEL_MPIO ON)
    ENDIF()

    IF(HDF5_IS_PARALLEL_MPIPOSIX)
      SET(USE_PARALLEL_POSIX ON)
    ENDIF()

    #Check to see if HDF5 library has collective metadata APIs, (HDF5 >= 1.10.0)
    CHECK_LIBRARY_EXISTS(${HDF5_C_LIBRARY_hdf5} H5Pset_all_coll_metadata_ops "" HDF5_HAS_COLL_METADATA_OPS)
  ENDIF(NOT MSVC)

  #Check to see if H5Z_SZIP exists in HDF5_Libraries. If so, we must use szip.
  CHECK_LIBRARY_EXISTS(${HDF5_C_LIBRARY_hdf5} H5Z_SZIP "" USE_SZIP)
  IF(USE_SZIP)
    FIND_LIBRARY(SZIP NAMES szip sz)
    IF(SZIP)
      SET(HAVE_H5Z_SZIP 1)
      SET(SZIP_LIBRARY ${SZIP})
      SET(CMAKE_REQUIRED_LIBRARIES ${CMAKE_REQUIRED_LIBRARIES} ${SZIP})
    ELSE()
      MESSAGE(FATAL_ERROR "HDF5 Requires SZIP, but cannot find libszip or libsz.")
    ENDIF()
  ENDIF()

  CHECK_LIBRARY_EXISTS(${HDF5_C_LIBRARY_hdf5} H5Pset_libver_bounds "" HDF5_HAS_LIBVER_BOUNDS)

  IF(HDF5_PARALLEL)
	SET(HDF5_CC h5pcc)
  ELSE()
	SET(HDF5_CC h5cc)
  ENDIF()

  SET(H5_USE_16_API 1)
  OPTION(NC_ENABLE_HDF_16_API "Enable HDF5 1.6.x Compatibility(Required)" ON)
  IF(NOT NC_ENABLE_HDF_16_API)
    SET(H5_USE_16_API 0)
  ENDIF()

  FIND_PATH(HAVE_HDF5_H hdf5.h)
  IF(NOT HAVE_HDF5_H)
    MESSAGE(FATAL_ERROR "Compiling a test with hdf5 failed. Either hdf5.h cannot be found, or the log messages should be checked for another reason.")
  ELSE(NOT HAVE_HDF5_H)
    INCLUDE_DIRECTORIES(${HAVE_HDF5_H})
  ENDIF(NOT HAVE_HDF5_H)

  #option to include HDF5 High Level header file (hdf5_hl.h) in case we are not doing a make install
  INCLUDE_DIRECTORIES(${HDF5_HL_INCLUDE_DIR})


ENDIF(USE_HDF5 OR ENABLE_NETCDF_4)

# Option to turn on CDF5 support.
OPTION(ENABLE_CDF5 "Enable CDF5 Support." ON)
IF(ENABLE_CDF5)
    SET(USE_CDF5 ON CACHE BOOL "")
ENDIF(ENABLE_CDF5)

# Option to Build DAP2+DAP4 Clients
OPTION(ENABLE_DAP "Enable DAP2 and DAP4 Client." ON)
IF(ENABLE_DAP)
  SET(USE_DAP ON CACHE BOOL "")
  SET(ENABLE_DAP2 ON CACHE BOOL "")


  IF(ENABLE_NETCDF_4)
    SET(ENABLE_DAP4 ON CACHE BOOL "")
  ELSE(ENABLE_NETCDF_4)
    SET(ENABLE_DAP4 OFF CACHE BOOL "")
  ENDIF(ENABLE_NETCDF_4)

  FIND_PACKAGE(CURL)
  IF(NOT CURL_LIBRARY)
    MESSAGE(FATAL_ERROR "DAP Support specified, CURL libraries are not found.")
  ENDIF()

  ADD_DEFINITIONS(-DCURL_STATICLIB=1)
  INCLUDE_DIRECTORIES(${CURL_INCLUDE_DIRS})

  # Check to see if CURLOPT_USERNAME is defined.
  # It is present starting version 7.19.1.
  CHECK_C_SOURCE_COMPILES("
  #include <curl/curl.h>
  int main() {int x = CURLOPT_USERNAME;}" HAVE_CURLOPT_USERNAME)

  # Check to see if CURLOPT_PASSWORD is defined.
  # It is present starting version 7.19.1.
  CHECK_C_SOURCE_COMPILES("
  #include <curl/curl.h>
  int main() {int x = CURLOPT_PASSWORD;}" HAVE_CURLOPT_PASSWORD)

  # Check to see if CURLOPT_KEYPASSWD is defined.
  # It is present starting version 7.16.4.
  CHECK_C_SOURCE_COMPILES("
  #include <curl/curl.h>
  int main() {int x = CURLOPT_KEYPASSWD;}" HAVE_CURLOPT_KEYPASSWD)

  # Check to see if CURLINFO_RESPONSE_CODE is defined.
  # It showed up in curl 7.10.7.
  CHECK_C_SOURCE_COMPILES("
  #include <curl/curl.h>
  int main() {int x = CURLINFO_RESPONSE_CODE;}" HAVE_CURLINFO_RESPONSE_CODE)

  # Check to see if CURLINFO_HTTP_CONNECTCODE is defined.
  # It showed up in curl 7.10.7.
  CHECK_C_SOURCE_COMPILES("
  #include <curl/curl.h>
  int main() {int x = CURLINFO_HTTP_CONNECTCODE;}" HAVE_CURLINFO_HTTP_CONNECTCODE)

ELSE()
  SET(ENABLE_DAP2 OFF)
  SET(ENABLE_DAP4 OFF)
ENDIF()


# Check for the math library so it can be explicitly linked.
IF(NOT WIN32)
  FIND_LIBRARY(HAVE_LIBM NAMES math m libm)
  MESSAGE(STATUS "Found Math library: ${HAVE_LIBM}")
  IF(NOT HAVE_LIBM)
    MESSAGE(FATAL_ERROR "Unable to find the math library.")
  ENDIF()
ENDIF()

# Option to Enable DAP long tests, remote tests.
OPTION(ENABLE_DAP_LONG_TESTS "Enable DAP long tests." OFF)
OPTION(ENABLE_DAP_REMOTE_TESTS "Enable DAP remote tests." ON)
SET(REMOTETESTSERVERS "remotetest.unidata.ucar.edu,jetstream.unidata.ucar.edu" CACHE STRING "test servers to use for remote test")

# If netCDF4 and DAP, Option for DAP groups.
IF(ENABLE_NETCDF_4 AND ENABLE_DAP2)
  OPTION(ENABLE_DAP_GROUPS "Whether netcdf4 group names should be enabled." ON)
ELSE()
  SET(ENABLE_DAP_GROUPS OFF CACHE BOOL "Whether netcdf4 group names should be enabled.")
ENDIF()

# Enable some developer-only tests
OPTION(ENABLE_EXTRA_TESTS "Enable Extra tests. Some may not work because of known issues. Developers only." OFF)
IF(ENABLE_EXTRA_TESTS)
  SET(EXTRA_TESTS ON)
ENDIF()

# Option to use bundled XGetopt in place of getopt(). This is mostly useful
# for MSVC builds. If not building utilities, getopt() isn't required at all.
IF(MSVC)
  OPTION(ENABLE_XGETOPT "Enable bundled XGetOpt instead of external getopt()." ON)
  IF(ENABLE_XGETOPT)
    SET(USE_X_GETOPT ON CACHE BOOL "")
  ENDIF()
ENDIF()

SET(MATH "")
IF(NOT WIN32)

  # STDIO instead of posixio.
  OPTION(ENABLE_STDIO "If true, use stdio instead of posixio (ex. on the Cray)" OFF)
  IF(ENABLE_STDIO)
    SET(USE_STDIO ON CACHE BOOL "")
  ENDIF()

  # FFIO insteaad of PosixIO
  OPTION(ENABLE_FFIO "If true, use ffio instead of posixio" OFF)
  IF(ENABLE_FFIO)
    SET(USE_FFIO ON CACHE BOOL "")
  ENDIF()
ENDIF()

##
# Enable Tests
##
OPTION(ENABLE_TESTS "Enable basic tests, run with 'make test'." ON)
IF(ENABLE_TESTS)
  SET(BUILD_TESTSETS ON CACHE BOOL "")

  # Options for CTest-based tests, dashboards.
  SET(NC_CTEST_PROJECT_NAME "netcdf-c" CACHE STRING "Project Name for CTest-based testing purposes.")
  SET(NC_CTEST_DROP_SITE "cdash.unidata.ucar.edu" CACHE STRING "Dashboard location for CTest-based testing purposes.")
  SET(NC_CTEST_DROP_LOC_PREFIX "" CACHE STRING "Prefix for Dashboard location on remote server when using CTest-based testing.")

  FIND_PROGRAM(HOSTNAME_CMD NAMES hostname)
  IF(NOT MSVC)
    SET(HOSTNAME_ARG "-s")
  ENDIF()
  IF(HOSTNAME_CMD)
    EXEC_PROGRAM(${HOSTNAME_CMD} ARGS "${HOSTNAME_ARG}" OUTPUT_VARIABLE HOSTNAME)
    SET(NC_CTEST_SITE "${HOSTNAME}" CACHE STRING "Hostname of test machine.")
  ENDIF()

  IF(NC_CTEST_SITE)
    SET(SITE "${NC_CTEST_SITE}" CACHE STRING "")
  ENDIF()

  # Create a CTestConfig file from the template.
  CONFIGURE_FILE("${netCDF_SOURCE_DIR}/CTestConfig.cmake.in"
    "${netCDF_SOURCE_DIR}/CTestConfig.cmake"
    @ONLY
    )

  ###
  # This option dictates whether or not to turn on
  # tests which are known to fail.  This is not the
  # same thing as an 'expected failure'. Rather, these
  # are tests that will need to be fixed eventually.
  #
  # By placing them here, we can occasionaly turn this
  # flag on and see if any known failures have been
  # fixed in the course of code improvement/other bug
  # fixes.
  #
  # To use this, simply add as a fencepost around tests
  # which are known to fail.
  ###

  OPTION(ENABLE_FAILING_TESTS "Run tests which are known to fail, check to see if any have been fixed." OFF)

  ###
  # End known-failures.
  ###
  MARK_AS_ADVANCED(ENABLE_FAILING_TESTS)
ENDIF()

###
# Option to enable extreme numbers during testing.
###
OPTION(ENABLE_EXTREME_NUMBERS "Enable extreme numbers during testing, such as MAX_INT-1" ON)
IF(ENABLE_EXTREME_NUMBERS)
  SET(USE_EXTREME_NUMBERS ON)
ENDIF()

# Enable Large file tests
IF(ENABLE_LARGE_FILE_TESTS)
  SET(LARGE_FILE_TESTS ON)
ENDIF()

# Location for large file tests.
SET(TEMP_LARGE "." CACHE STRING "Location to store large file tests.")

OPTION(ENABLE_FSYNC "Enable experimental fsync code." OFF)
IF(ENABLE_FSYNC)
  SET(USE_FSYNC ON)
ENDIF()

# Temporary
OPTION (ENABLE_JNA "Enable jna bug fix code." OFF)
IF(ENABLE_JNA)
  SET(JNA ON)
ENDIF()

# Linux specific large file support flags.
# Modelled after check in CMakeLists.txt for hdf5.
OPTION(ENABLE_LARGE_FILE_SUPPORT "Enable large file support." ON)
IF(ENABLE_LARGE_FILE_SUPPORT)
  IF(MSVC)
    SET(CMAKE_EXE_LINKER_FLAGS "${CMAKE_EXE_LINKER_FLAGS} /LARGEADDRESSAWARE")
    SET(CMAKE_SHARED_LINKER_FLAGS "${CMAKE_SHARED_LINKER_FLAGS} /LARGEADDRESSAWARE")
    SET(CMAKE_MODULE_LINKER_FLAGS "${CMAKE_MODULE_LINKER_FLAGS} /LARGEADDRESSAWARE")
  ELSE()
    SET(CMAKE_C_FLAGS "${CMAKE_C_FLAGS} -D_LARGEFILE64_SOURCE -D_FILE_OFFSET_BITS=64")
  ENDIF()
ENDIF()

OPTION(ENABLE_EXAMPLE_TESTS "Run extra example tests.  Requires GNU Sed. Ignored if netCDF-4 is not Enabled" OFF)
IF(NOT ENABLE_NETCDF_4 AND ENABLE_EXAMPLE_TESTS)
  SET(ENABLE_EXAMPLE_TESTS OFF)
ENDIF()

# Enable Parallel (different than pnetcdf).
SET(STATUS_PARALLEL "OFF")
OPTION(ENABLE_PARALLEL4 "Build netCDF-4 with parallel IO" "${HDF5_PARALLEL}")
IF(ENABLE_PARALLEL4 AND ENABLE_NETCDF_4)
  IF(NOT HDF5_PARALLEL)
    SET(USE_PARALLEL OFF CACHE BOOL "")
    MESSAGE(STATUS "Cannot find HDF5 library built with parallel support. Disabling parallel build.")
  ELSE()
    SET(HDF5_PARALLEL ON CACHE BOOL "")
    SET(USE_PARALLEL ON CACHE BOOL "")
    SET(USE_PARALLEL4 ON CACHE BOOL "")
    SET(STATUS_PARALLEL "ON")
  ENDIF()
ENDIF()

# Options to enable parallel IO, tests.
SET(STATUS_PNETCDF "OFF")
OPTION(ENABLE_PNETCDF "Build with parallel I/O for classic and 64-bit offset files using parallel-netcdf." OFF)

IF(ENABLE_PNETCDF)
  # Check for ncmpi_create in libpnetcdf, define USE_PNETCDF
  # Does the user want to turn on PNETCDF read ability?
  SET(USE_PNETCDF ON CACHE BOOL "")
  FIND_LIBRARY(PNETCDF NAMES pnetcdf)
  FIND_PATH(PNETCDF_INCLUDE_DIR pnetcdf.h)
  IF(NOT PNETCDF)
    MESSAGE(STATUS "Cannot find PnetCDF library. Disabling PnetCDF support.")
    SET(USE_PNETCDF OFF CACHE BOOL "")
  ELSE(NOT PNETCDF)
    SET(USE_PARALLEL ON CACHE BOOL "")

    # Check PnetCDF version. Must be >= 1.6.0
    set(pnetcdf_h "${PNETCDF_INCLUDE_DIR}/pnetcdf.h" )
    message(STATUS "PnetCDF include file ${pnetcdf_h} will be searched for version")
    file(STRINGS "${pnetcdf_h}" pnetcdf_major_string REGEX "^#define PNETCDF_VERSION_MAJOR")
    string(REGEX REPLACE "[^0-9]" "" pnetcdf_major "${pnetcdf_major_string}")
    file(STRINGS "${pnetcdf_h}" pnetcdf_minor_string REGEX "^#define PNETCDF_VERSION_MINOR")
    string(REGEX REPLACE "[^0-9]" "" pnetcdf_minor "${pnetcdf_minor_string}")
    file(STRINGS "${pnetcdf_h}" pnetcdf_sub_string REGEX "^#define PNETCDF_VERSION_SUB")
    string(REGEX REPLACE "[^0-9]" "" pnetcdf_sub "${pnetcdf_sub_string}")
    set(pnetcdf_version "${pnetcdf_major}.${pnetcdf_minor}.${pnetcdf_sub}")
    message(STATUS "Found PnetCDF version ${pnetcdf_version}")

    if(${pnetcdf_version} VERSION_GREATER "1.6.0")
      SET(STATUS_PNETCDF "ON")
      INCLUDE_DIRECTORIES(${PNETCDF_INCLUDE_DIR})
      SET(HAVE_LIBPNETCDF ON)
      # pnetcdf => parallel
      SET(STATUS_PARALLEL ON)
      SET(USE_PARALLEL ON)
      MESSAGE(STATUS "Using PnetCDF Library: ${PNETCDF}")
    ELSE()
      MESSAGE(WARNING "ENABLE_PNETCDF requires version 1.6.1 or later; found version ${pnetcdf_version}. PnetCDF is disabled")
    ENDIF()
  ENDIF(NOT PNETCDF)
ENDIF()

# Options to enable use of fill values for elements causing NC_ERANGE
SET(STATUS_ERANGE_FILL "OFF")
OPTION(ENABLE_ERANGE_FILL "Enable use of fill value when out-of-range type conversion causes NC_ERANGE error." OF)
IF(ENABLE_ERANGE_FILL)
  SET(STATUS_ERANGE_FILL "ON")
  ADD_DEFINITIONS(-DERANGE_FILL)
ENDIF()

# Options to use a more relaxed coordinate argument boundary check
SET(STATUS_RELAX_COORD_BOUND "OFF")
OPTION(ENABLE_ZERO_LENGTH_COORD_BOUND "Enable a more relaxed boundary error check NC_EINVALCOORDS to allow coordinate start argument equal to dimension size when argument count is zero." OFF)
IF(ENABLE_ZERO_LENGTH_COORD_BOUND)
  SET(STATUS_RELAX_COORD_BOUND "ON")
ENDIF()

# check and conform with PnetCDF settings on ERANGE_FILL and RELAX_COORD_BOUND
IF(STATUS_PNETCDF)
  file(STRINGS "${pnetcdf_h}" enable_erange_fill_pnetcdf REGEX "^#define PNETCDF_ERANGE_FILL")
  string(REGEX REPLACE "[^0-9]" "" erange_fill_pnetcdf "${enable_erange_fill_pnetcdf}")
  IF("x${erange_fill_pnetcdf}" STREQUAL "x1")
     IF(NOT STATUS_ERANGE_FILL)
       MESSAGE(WARNING "Enable erange-fill to conform with PnetCDF setting")
       SET(STATUS_ERANGE_FILL "ON")
     ENDIF()
  ELSE()
     IF(STATUS_ERANGE_FILL)
       MESSAGE(WARNING "Disable erange-fill to conform with PnetCDF setting")
       SET(STATUS_ERANGE_FILL "OFF")
     ENDIF()
  ENDIF()
  file(STRINGS "${pnetcdf_h}" relax_coord_bound_pnetcdf REGEX "^#define PNETCDF_RELAX_COORD_BOUND")
  string(REGEX REPLACE "[^0-9]" "" relax_coord_bound "${relax_coord_bound_pnetcdf}")
  IF("x${relax_coord_bound}" STREQUAL "x1")
     IF(NOT STATUS_RELAX_COORD_BOUND)
       MESSAGE(WARNING "Enable relax-coord-bound to conform with PnetCDF setting")
       SET(STATUS_RELAX_COORD_BOUND "ON")
     ENDIF()
  ELSE()
     IF(STATUS_RELAX_COORD_BOUND)
       MESSAGE(WARNING "Disable relax-coord-bound to conform with PnetCDF setting")
       SET(STATUS_RELAX_COORD_BOUND "OFF")
     ENDIF()
  ENDIF()
ENDIF()

IF(STATUS_ERANGE_FILL)
  SET(M4FLAGS "-DERANGE_FILL" CACHE STRING "")
ENDIF()

IF(STATUS_RELAX_COORD_BOUND)
  MESSAGE(STATUS "Enabling a more relatexed check for NC_EINVALCOORDS")
  ADD_DEFINITIONS(-DRELAX_COORD_BOUND)
ENDIF()

# Enable Parallel Tests.
OPTION(ENABLE_PARALLEL_TESTS "Enable Parallel IO Tests. Requires HDF5/NetCDF4 with parallel I/O Support." ${USE_PARALLEL})
IF(ENABLE_PARALLEL_TESTS AND USE_PARALLEL)
  SET(TEST_PARALLEL ON CACHE BOOL "")
  IF(USE_NETCDF4)
    SET(TEST_PARALLEL4 ON CACHE BOOL "")
  ENDIF()
ENDIF()

IF (ENABLE_PARALLEL_TESTS AND NOT USE_PARALLEL)
  MESSAGE(FATAL_ERROR "Parallel tests requested, but no parallel HDF5 installation detected.")
ENDIF()

# Enable special filter test; experimental when using cmake.
OPTION(ENABLE_FILTER_TESTING "Enable filter testing. Ignored if shared libraries or netCDF4 are not enabled" OFF)
IF(NOT ENABLE_NETCDF4)
  MESSAGE(WARNING "ENABLE_FILTER_TESTING requires netCDF-4. Disabling.")
  SET(ENABLE_FILTER_TESTING OFF CACHE BOOL "")
ENDIF()
IF(NOT BUILD_SHARED_LIBS)
  MESSAGE(WARNING "ENABLE_FILTER_TESTING requires shared libraries. Disabling.")
  SET(ENABLE_FILTER_TESTING OFF CACHE BOOL "")
ENDIF()

# Determine whether or not to generate documentation.
OPTION(ENABLE_DOXYGEN "Enable generation of doxygen-based documentation." OFF)
IF(ENABLE_DOXYGEN)
  FIND_PACKAGE(Doxygen REQUIRED)
  # Offer the option to build internal documentation.
  OPTION(ENABLE_INTERNAL_DOCS "Build internal documentation. This is of interest to developers only." OFF)
  IF(ENABLE_INTERNAL_DOCS)
    SET(BUILD_INTERNAL_DOCS YES CACHE STRING "")
  ELSE()
    SET(BUILD_INTERNAL_DOCS NO CACHE STRING "")
  ENDIF()

  ###
  #
  # If we are building release documentation, we need to set some
  # variables that will be used in the Doxygen.in template.
  ###
  OPTION(ENABLE_DOXYGEN_BUILD_RELEASE_DOCS "Build release documentation.  This is of interest only to the netCDF developers." OFF)
  IF(ENABLE_DOXYGEN_BUILD_RELEASE_DOCS)
    SET(DOXYGEN_CSS_FILE "${CMAKE_SOURCE_DIR}/docs/release.css" CACHE STRING "")
    SET(DOXYGEN_HEADER_FILE "${CMAKE_SOURCE_DIR}/docs/release_header.html" CACHE STRING "")
    SET(DOXYGEN_SEARCHENGINE "NO" CACHE STRING "")
    SET(ENABLE_DOXYGEN_SERVER_BASED_SEARCH NO CACHE STRING "")
  ELSE()
    SET(DOXYGEN_CSS_FILE "" CACHE STRING "")
    SET(DOXYGEN_HEADER_FILE "" CACHE STRING "")
    SET(DOXYGEN_SEARCHENGINE "YES" CACHE STRING "")

    # If not using release document configuration,
    # provide an option for server-based search.
    OPTION(ENABLE_DOXYGEN_SERVER_SIDE_SEARCH "Configure Doxygen with server-based search." OFF)
    IF(ENABLE_DOXYGEN_SERVER_SIDE_SEARCH)
      SET(DOXYGEN_SERVER_BASED_SEARCH "YES" CACHE STRING "")
    ELSE()
      SET(DOXYGEN_SERVER_BASED_SEARCH "NO" CACHE STRING "")
    ENDIF(ENABLE_DOXYGEN_SERVER_SIDE_SEARCH)


  ENDIF(ENABLE_DOXYGEN_BUILD_RELEASE_DOCS)
  # Option to turn on the TODO list in the doxygen-generated documentation.
  OPTION(DOXYGEN_ENABLE_TASKS "Turn on test, todo, bug lists in documentation. This is of interest to developers only." OFF)
  IF(DOXYGEN_ENABLE_TASKS)
    SET(SHOW_DOXYGEN_TAG_LIST YES CACHE STRING "")
  ELSE(DOXYGEN_ENABLE_TASKS)
    SET(SHOW_DOXYGEN_TODO_LIST NO CACHE STRING "")
  ENDIF(DOXYGEN_ENABLE_TASKS)

  OPTION(ENABLE_DOXYGEN_PDF_OUTPUT "[EXPERIMENTAL] Turn on PDF output for Doxygen-generated documentation." OFF)

  IF(ENABLE_DOXYGEN_PDF_OUTPUT)
    SET(NC_ENABLE_DOXYGEN_PDF_OUTPUT "YES" CACHE STRING "")
  ELSE()
    SET(NC_ENABLE_DOXYGEN_PDF_OUTPUT "NO" CACHE STRING "")
  ENDIF()

  FIND_PROGRAM(NC_DOT NAMES dot)
  # Specify whether or not 'dot' was found on the system path.
  IF(NC_DOT)
    SET(HAVE_DOT YES CACHE STRING "")
  ELSE(NC_DOT)
    SET(HAVE_DOT NO CACHE STRING "")
  ENDIF(NC_DOT)
ENDIF()

# Always enable DISKLESS
OPTION(ENABLE_DISKLESS "Enable in-memory files" ON)


# By default, MSVC has a stack size of 1000000.
# Allow a user to override this.
IF(MSVC)
  SET(NC_MSVC_STACK_SIZE 40000000 CACHE STRING "Default stack size for MSVC-based projects.")
  # By default, CMake sets the stack to 1000000.
  # Remove this limitation.
  # See here for more details:
  # http://www.cmake.org/pipermail/cmake/2009-April/028710.html
  SET(CMAKE_EXE_LINKER_FLAGS "${CMAKE_EXE_LINKER_FLAGS} /STACK:${NC_MSVC_STACK_SIZE}")
  SET(CMAKE_SHARED_LINKER_FLAGS "${CMAKE_SHARED_LINKER_FLAGS} /STACK:${NC_MSVC_STACK_SIZE}")
  SET(CMAKE_MODULE_LINKER_FLAGS "${CMAKE_MODULE_LINKER_FLAGS} /STACK:${NC_MSVC_STACK_SIZE}")
ENDIF()

# Set some of the options as advanced.
MARK_AS_ADVANCED(ENABLE_INTERNAL_DOCS VALGRIND_TESTS ENABLE_COVERAGE_TESTS )
MARK_AS_ADVANCED(ENABLE_DAP_REMOTE_TESTS ENABLE_DAP_LONG_TESTS USE_REMOTE_CDASH)
MARK_AS_ADVANCED(ENABLE_DOXYGEN_BUILD_RELEASE_DOCS DOXYGEN_ENABLE_TASKS ENABLE_DOXYGEN_SERVER_SIDE_SEARCH)
MARK_AS_ADVANCED(ENABLE_SHARED_LIBRARY_VERSION)

################################
# Option checks
################################

# Library include checks
CHECK_INCLUDE_FILE("math.h"      HAVE_MATH_H)
CHECK_INCLUDE_FILE("unistd.h"  HAVE_UNISTD_H)
# Solve a compatibility issue in ncgen/, which checks
# for NO_UNISTD_H
IF(NOT HAVE_UNISTD_H)
  SET(YY_NO_UNISTD_H TRUE)
ENDIF()

CHECK_INCLUDE_FILE("alloca.h"  HAVE_ALLOCA_H)
CHECK_INCLUDE_FILE("malloc.h"    HAVE_MALLOC_H)
CHECK_INCLUDE_FILE("fcntl.h"   HAVE_FCNTL_H)
CHECK_INCLUDE_FILE("getopt.h"  HAVE_GETOPT_H)
CHECK_INCLUDE_FILE("locale.h"  HAVE_LOCALE_H)
CHECK_INCLUDE_FILE("stdint.h"  HAVE_STDINT_H)
CHECK_INCLUDE_FILE("stdio.h"   HAVE_STDIO_H)
IF(MSVC)
CHECK_INCLUDE_FILE("io.h"      HAVE_IO_H)
ENDIF(MSVC)
CHECK_INCLUDE_FILE("stdlib.h"  HAVE_STDLIB_H)
CHECK_INCLUDE_FILE("stdarg.h"    HAVE_STDARG_H)
CHECK_INCLUDE_FILE("strings.h"   HAVE_STRINGS_H)
CHECK_INCLUDE_FILE("signal.h"    HAVE_SIGNAL_H)
CHECK_INCLUDE_FILE("sys/param.h" HAVE_SYS_PARAM_H)
CHECK_INCLUDE_FILE("sys/stat.h"  HAVE_SYS_STAT_H)
CHECK_INCLUDE_FILE("sys/time.h"  HAVE_SYS_TIME_H)
CHECK_INCLUDE_FILE("sys/types.h" HAVE_SYS_TYPES_H)
CHECK_INCLUDE_FILE("sys/mman.h"  HAVE_SYS_MMAN_H)
CHECK_INCLUDE_FILE("sys/resource.h" HAVE_SYS_RESOURCE_H)
CHECK_INCLUDE_FILE("fcntl.h"  HAVE_FCNTL_H)
CHECK_INCLUDE_FILE("inttypes.h"  HAVE_INTTYPES_H)
CHECK_INCLUDE_FILE("pstdint.h"  HAVE_PSTDINT_H)
CHECK_INCLUDE_FILE("endian.h" HAVE_ENDIAN_H)
CHECK_INCLUDE_FILE("BaseTsd.h"  HAVE_BASETSD_H)
CHECK_INCLUDE_FILE("stddef.h"   HAVE_STDDEF_H)
CHECK_INCLUDE_FILE("string.h"  HAVE_STRING_H)
CHECK_INCLUDE_FILE("winsock2.h" HAVE_WINSOCK2_H)
CHECK_INCLUDE_FILE("ftw.h"  HAVE_FTW_H)
CHECK_INCLUDE_FILE("libgen.h" HAVE_LIBGEN_H)

# Symbol Exists
CHECK_SYMBOL_EXISTS(isfinite "math.h" HAVE_DECL_ISFINITE)
CHECK_SYMBOL_EXISTS(isnan "math.h" HAVE_DECL_ISNAN)
CHECK_SYMBOL_EXISTS(isinf "math.h" HAVE_DECL_ISINF)
CHECK_SYMBOL_EXISTS(st_blksize "sys/stat.h" HAVE_STRUCT_STAT_ST_BLKSIZE)
CHECK_SYMBOL_EXISTS(alloca "alloca.h" HAVE_ALLOCA)
CHECK_SYMBOL_EXISTS(snprintf "stdio.h" HAVE_SNPRINTF)

# Type checks
# Aliases for automake consistency
SET(SIZEOF_VOIDSTAR ${CMAKE_SIZEOF_VOID_P})
SET(SIZEOF_VOIDP ${SIZEOF_VOIDSTAR})
CHECK_TYPE_SIZE("char"      SIZEOF_CHAR)
CHECK_TYPE_SIZE("double"    SIZEOF_DOUBLE)
CHECK_TYPE_SIZE("float"     SIZEOF_FLOAT)
CHECK_TYPE_SIZE("int"       SIZEOF_INT)
CHECK_TYPE_SIZE("uint"      SIZEOF_UINT)
IF(SIZEOF_UINT)
  SET(HAVE_UINT TRUE)
ENDIF(SIZEOF_UINT)

CHECK_TYPE_SIZE("schar"      SIZEOF_SCHAR)
IF(SIZEOF_SCHAR)
  SET(HAVE_SCHAR TRUE)
ENDIF(SIZEOF_SCHAR)

CHECK_TYPE_SIZE("long"      SIZEOF_LONG)
CHECK_TYPE_SIZE("long long" SIZEOF_LONG_LONG)
IF(SIZEOF_LONG_LONG)
  SET(HAVE_LONG_LONG_INT TRUE)
ENDIF(SIZEOF_LONG_LONG)

CHECK_TYPE_SIZE("unsigned long long" SIZEOF_UNSIGNED_LONG_LONG)

CHECK_TYPE_SIZE("off_t"     SIZEOF_OFF_T)
CHECK_TYPE_SIZE("off64_t"   SIZEOF_OFF64_T)
CHECK_TYPE_SIZE("short"     SIZEOF_SHORT)
CHECK_TYPE_SIZE("ushort"    SIZEOF_USHORT)
IF(SIZEOF_USHORT)
  SET(HAVE_USHORT TRUE)
ENDIF(SIZEOF_USHORT)

CHECK_TYPE_SIZE("_Bool"     SIZEOF__BOOL)

CHECK_TYPE_SIZE("size_t"    SIZEOF_SIZE_T)

CHECK_TYPE_SIZE("ssize_t"   SIZEOF_SSIZE_T)
IF(SIZEOF_SSIZE_T)
  SET(HAVE_SSIZE_T TRUE)
ENDIF(SIZEOF_SSIZE_T)
CHECK_TYPE_SIZE("ptrdiff_t" SIZEOF_PTRDIFF_T)
IF(SIZEOF_PTRDIFF_T)
  SET(HAVE_PTRDIFF_T TRUE)
ENDIF(SIZEOF_PTRDIFF_T)
CHECK_TYPE_SIZE("uintptr_t" SIZEOF_UINTPTR_T)
IF(SIZEOF_UINTPTR_T)
  SET(HAVE_UINTPTR_T TRUE)
ENDIF(SIZEOF_UINTPTR_T)

# __int64 is used on Windows for large file support.
CHECK_TYPE_SIZE("__int64"   SIZEOF___INT_64)
CHECK_TYPE_SIZE("int64_t"   SIZEOF_INT64_T)
CHECK_TYPE_SIZE("uint64_t"  SIZEOF_UINT64_T)
CHECK_TYPE_SIZE("unsigned char"      SIZEOF_UCHAR)
CHECK_TYPE_SIZE("unsigned short int" SIZEOF_UNSIGNED_SHORT_INT)
CHECK_TYPE_SIZE("unsigned int"       SIZEOF_UNSIGNED_INT)
CHECK_TYPE_SIZE("long long"          SIZEOF_LONGLONG)
CHECK_TYPE_SIZE("unsigned long long" SIZEOF_ULONGLONG)

# On windows systems, we redefine off_t as __int64
# to enable LFS. This is true on 32 and 64 bit system.s
# We must redefine SIZEOF_OFF_T to match.
IF(MSVC AND SIZEOF___INT_64)
  SET(SIZEOF_OFF_T  ${SIZEOF___INT_64})
ENDIF()

# Check for various functions.
CHECK_FUNCTION_EXISTS(fsync HAVE_FSYNC)
CHECK_FUNCTION_EXISTS(strlcat   HAVE_STRLCAT)
CHECK_FUNCTION_EXISTS(strdup  HAVE_STRDUP)
CHECK_FUNCTION_EXISTS(strndup HAVE_STRNDUP)
CHECK_FUNCTION_EXISTS(strtoll HAVE_STRTOLL)
CHECK_FUNCTION_EXISTS(strtoull  HAVE_STRTOULL)
CHECK_FUNCTION_EXISTS(mkstemp HAVE_MKSTEMP)
CHECK_FUNCTION_EXISTS(mktemp HAVE_MKTEMP)
CHECK_FUNCTION_EXISTS(random HAVE_RANDOM)
CHECK_FUNCTION_EXISTS(gettimeofday  HAVE_GETTIMEOFDAY)
CHECK_FUNCTION_EXISTS(fsync HAVE_FSYNC)
CHECK_FUNCTION_EXISTS(MPI_Comm_f2c  HAVE_MPI_COMM_F2C)
CHECK_FUNCTION_EXISTS(memmove HAVE_MEMMOVE)
CHECK_FUNCTION_EXISTS(getpagesize HAVE_GETPAGESIZE)
CHECK_FUNCTION_EXISTS(sysconf HAVE_SYSCONF)
CHECK_FUNCTION_EXISTS(getrlimit HAVE_GETRLIMIT)
CHECK_FUNCTION_EXISTS(_filelengthi64 HAVE_FILE_LENGTH_I64)
CHECK_FUNCTION_EXISTS(mremap HAVE_MREMAP)

IF(ENABLE_MMAP)
  IF(NOT HAVE_MREMAP)
    MESSAGE(WARNING "mremap not found: disabling MMAP support.")
    SET(ENABLE_MMAP OFF)
  ELSE(NOT HAVE_MREMAP)
    SET(BUILD_MMAP ON)
    SET(USE_MMAP ON)
  ENDIF(NOT HAVE_MREMAP)
ENDIF(ENABLE_MMAP)

#CHECK_FUNCTION_EXISTS(alloca HAVE_ALLOCA)
#####
# End system inspection checks.
#####

################################
# Define Utility Macros
################################

# Macro to append files to the EXTRA_DIST files.
# Note: can only be used in subdirectories because of the use of PARENT_SCOPE
SET(EXTRA_DIST "")
MACRO(ADD_EXTRA_DIST files)
  FOREACH(F ${files})
    SET(EXTRA_DIST ${EXTRA_DIST} ${CMAKE_CURRENT_SOURCE_DIR}/${F})
    SET(EXTRA_DIST ${EXTRA_DIST} PARENT_SCOPE)
  ENDFOREACH()
ENDMACRO()

# A basic script used to convert m4 files
FIND_PROGRAM(NC_M4 NAMES m4 m4.exe)
IF(NC_M4)
  MESSAGE(STATUS "Found m4: ${NC_M4}")
  SET(HAVE_M4 TRUE)
ELSE()
  MESSAGE(STATUS "m4 not found.")
ENDIF()

MACRO(GEN_m4 filename)

  IF(HAVE_M4)

  # If m4 is available, remove generated file if it exists.
  IF(EXISTS ${CMAKE_CURRENT_SOURCE_DIR}/${filename}.c)
    FILE(REMOVE ${CMAKE_CURRENT_SOURCE_DIR}/${filename}.c)
  ENDIF()

  ADD_CUSTOM_COMMAND(
    OUTPUT ${CMAKE_CURRENT_SOURCE_DIR}/${filename}.c
    COMMAND ${NC_M4}
    ARGS ${M4FLAGS} ${CMAKE_CURRENT_SOURCE_DIR}/${filename}.m4 > ${CMAKE_CURRENT_SOURCE_DIR}/${filename}.c
    VERBATIM
    )
ENDIF(HAVE_M4)
ENDMACRO(GEN_m4)

# Binary tests, but ones which depend on value of 'TEMP_LARGE' being defined.
MACRO(add_bin_env_temp_large_test prefix F)
  ADD_EXECUTABLE(${prefix}_${F} ${F}.c)
  TARGET_LINK_LIBRARIES(${prefix}_${F} netcdf)
  IF(MSVC)
    SET_TARGET_PROPERTIES(${prefix}_${F}
      PROPERTIES LINK_FLAGS_DEBUG " /NODEFAULTLIB:MSVCRT"
      )
  ENDIF()

  ADD_TEST(${prefix}_${F} bash "-c" "TEMP_LARGE=${CMAKE_SOURCE_DIR} ${CMAKE_CURRENT_BINARY_DIR}/${prefix}_${F}")
  IF(MSVC)
    SET_PROPERTY(TARGET ${prefix}_${F} PROPERTY FOLDER "tests")
    SET_TARGET_PROPERTIES(${prefix}_${F} PROPERTIES RUNTIME_OUTPUT_DIRECTORY
      ${CMAKE_CURRENT_BINARY_DIR})
    SET_TARGET_PROPERTIES(${prefix}_${F} PROPERTIES RUNTIME_OUTPUT_DIRECTORY_DEBUG
      ${CMAKE_CURRENT_BINARY_DIR})
    SET_TARGET_PROPERTIES(${prefix}_${F} PROPERTIES RUNTIME_OUTPUT_DIRECTORY_RELEASE
      ${CMAKE_CURRENT_BINARY_DIR})
   SET_TARGET_PROPERTIES(${prefix}_${F} PROPERTIES RUNTIME_OUTPUT_DIRECTORY_RELWITHDEBINFO
      ${CMAKE_CURRENT_BINARY_DIR})
  ENDIF()
ENDMACRO()


# Tests which are binary, but depend on a particular environmental variable.
MACRO(add_bin_env_test prefix F)
  ADD_EXECUTABLE(${prefix}_${F} ${F}.c)
  TARGET_LINK_LIBRARIES(${prefix}_${F} netcdf)
  IF(MSVC)
    SET_TARGET_PROPERTIES(${prefix}_${F}
      PROPERTIES LINK_FLAGS_DEBUG " /NODEFAULTLIB:MSVCRT"
      )
  ENDIF()

  ADD_TEST(${prefix}_${F} bash "-c" "TOPSRCDIR=${CMAKE_SOURCE_DIR} ${CMAKE_CURRENT_BINARY_DIR}/${prefix}_${F}")
  IF(MSVC)
    SET_PROPERTY(TARGET ${prefix}_${F} PROPERTY FOLDER "tests")
  ENDIF()
ENDMACRO()

# Build a binary used by a script, but don't make a test out of it.
MACRO(build_bin_test F)
  ADD_EXECUTABLE(${F} ${F}.c)
  TARGET_LINK_LIBRARIES(${F} netcdf ${ALL_TLL_LIBS})
  IF(MSVC)
    SET_TARGET_PROPERTIES(${F}
      PROPERTIES LINK_FLAGS_DEBUG " /NODEFAULTLIB:MSVCRT"
      )
    SET_TARGET_PROPERTIES(${F} PROPERTIES RUNTIME_OUTPUT_DIRECTORY
      ${CMAKE_CURRENT_BINARY_DIR})
    SET_TARGET_PROPERTIES(${F} PROPERTIES RUNTIME_OUTPUT_DIRECTORY_DEBUG
      ${CMAKE_CURRENT_BINARY_DIR})
    SET_TARGET_PROPERTIES(${F} PROPERTIES RUNTIME_OUTPUT_DIRECTORY_RELEASE
      ${CMAKE_CURRENT_BINARY_DIR})
  ENDIF()
ENDMACRO()

# Binary tests which are used by a script looking for a specific name.
MACRO(add_bin_test_no_prefix F)
  build_bin_test(${F})
  ADD_TEST(${F} ${EXECUTABLE_OUTPUT_PATH}/${F})
  IF(MSVC)
    SET_PROPERTY(TEST ${F} PROPERTY FOLDER "tests/")
    SET_TARGET_PROPERTIES(${F} PROPERTIES RUNTIME_OUTPUT_DIRECTORY
      ${CMAKE_CURRENT_BINARY_DIR})
    SET_TARGET_PROPERTIES(${F} PROPERTIES RUNTIME_OUTPUT_DIRECTORY_DEBUG
      ${CMAKE_CURRENT_BINARY_DIR})
    SET_TARGET_PROPERTIES(${F} PROPERTIES RUNTIME_OUTPUT_DIRECTORY_RELEASE
      ${CMAKE_CURRENT_BINARY_DIR})
  ENDIF()
ENDMACRO()

# Binary tests which are used by a script looking for a specific name.
MACRO(build_bin_test_no_prefix F)
  build_bin_test(${F})
  IF(MSVC)
    #SET_PROPERTY(TEST ${F} PROPERTY FOLDER "tests/")
    SET_TARGET_PROPERTIES(${F} PROPERTIES RUNTIME_OUTPUT_DIRECTORY
      ${CMAKE_CURRENT_BINARY_DIR})
    SET_TARGET_PROPERTIES(${F} PROPERTIES RUNTIME_OUTPUT_DIRECTORY_DEBUG
      ${CMAKE_CURRENT_BINARY_DIR})
    SET_TARGET_PROPERTIES(${F} PROPERTIES RUNTIME_OUTPUT_DIRECTORY_RELEASE
      ${CMAKE_CURRENT_BINARY_DIR})
  ENDIF()
ENDMACRO()

MACRO(add_bin_test prefix F)
  ADD_EXECUTABLE(${prefix}_${F} ${F}.c)
  TARGET_LINK_LIBRARIES(${prefix}_${F}
    ${ALL_TLL_LIBS}
    netcdf
    )
  IF(MSVC)
    SET_TARGET_PROPERTIES(${prefix}_${F}
      PROPERTIES LINK_FLAGS_DEBUG " /NODEFAULTLIB:MSVCRT"
      )
  ENDIF()
  ADD_TEST(${prefix}_${F}
           ${EXECUTABLE_OUTPUT_PATH}/${prefix}_${F}
           )
  IF(MSVC)
    SET_PROPERTY(TEST ${prefix}_${F} PROPERTY FOLDER "tests/")
    SET_TARGET_PROPERTIES(${prefix}_${F} PROPERTIES RUNTIME_OUTPUT_DIRECTORY
      ${CMAKE_CURRENT_BINARY_DIR})
    SET_TARGET_PROPERTIES(${prefix}_${F} PROPERTIES RUNTIME_OUTPUT_DIRECTORY_DEBUG
      ${CMAKE_CURRENT_BINARY_DIR})
    SET_TARGET_PROPERTIES(${prefix}_${F} PROPERTIES RUNTIME_OUTPUT_DIRECTORY_RELEASE
      ${CMAKE_CURRENT_BINARY_DIR})
  ENDIF()
ENDMACRO()

# A cmake script to print out information at the end of the configuration step.
MACRO(print_conf_summary)
  MESSAGE("")
  MESSAGE("")
  MESSAGE("Configuration Summary:")
  MESSAGE("")
  MESSAGE(STATUS "Building Shared Libraries:     ${BUILD_SHARED_LIBS}")
  MESSAGE(STATUS "Building netCDF-4:             ${ENABLE_NETCDF_4}")
  MESSAGE(STATUS "Building DAP2 Support:         ${ENABLE_DAP2}")
  MESSAGE(STATUS "Building DAP4 Support:         ${ENABLE_DAP4}")
  MESSAGE(STATUS "Building Utilities:            ${BUILD_UTILITIES}")
  IF(CMAKE_PREFIX_PATH)
    MESSAGE(STATUS "CMake Prefix Path:             ${CMAKE_PREFIX_PATH}")
  ENDIF()
  MESSAGE("")

  IF(${STATUS_PNETCDF} OR ${STATUS_PARALLEL})
    MESSAGE("Building Parallel NetCDF")
    MESSAGE(STATUS "Using pnetcdf:       ${STATUS_PNETCDF}")
    MESSAGE(STATUS "Using Parallel IO:   ${STATUS_PARALLEL}")
    MESSAGE("")
  ENDIF()

  MESSAGE("Tests Enabled:              ${ENABLE_TESTS}")
  IF(ENABLE_TESTS)
    MESSAGE(STATUS "DAP Remote Tests:  ${ENABLE_DAP_REMOTE_TESTS}")
    MESSAGE(STATUS "Extra Tests:       ${ENABLE_EXTRA_TESTS}")
    MESSAGE(STATUS "Coverage Tests:    ${ENABLE_COVERAGE_TESTS}")
    MESSAGE(STATUS "Parallel Tests:    ${ENABLE_PARALLEL_TESTS}")
    MESSAGE(STATUS "Large File Tests:  ${ENABLE_LARGE_FILE_TESTS}")
    MESSAGE(STATUS "Extreme Numbers:   ${ENABLE_EXTREME_NUMBERS}")
  ENDIF()

  MESSAGE("")
  MESSAGE("Compiler:")
  MESSAGE("")
  MESSAGE(STATUS "Build Type:           ${CMAKE_BUILD_TYPE}")
  MESSAGE(STATUS "CMAKE_C_COMPILER:     ${CMAKE_C_COMPILER}")
  MESSAGE(STATUS "CMAKE_C_FLAGS:        ${CMAKE_C_FLAGS}")
  IF("${CMAKE_BUILD_TYPE}" STREQUAL "DEBUG")
    MESSAGE(STATUS "CMAKE_C_FLAGS_DEBUG:  ${CMAKE_C_FLAGS_DEBUG}")
  ENDIF()
  IF("${CMAKE_BUILD_TYPE}" STREQUAL "RELEASE")
    MESSAGE(STATUS "CMAKE_C_FLAGS_RELEASE:   ${CMAKE_C_FLAGS_RELEASE}")
  ENDIF()

  MESSAGE(STATUS "Linking against:      ${ALL_TLL_LIBS}")

  MESSAGE("")
ENDMACRO()
##
# Shell script Macro
##
# Determine if 'bash' is on the system.
##

OPTION(ENABLE_BASH_SCRIPT_TESTING "Detection is typically automatic, but this option can be used to force enable/disable bash-script based tests." ON)

IF(ENABLE_BASH_SCRIPT_TESTING)
  FIND_PROGRAM(HAVE_BASH bash)
  IF(HAVE_BASH)
    STRING(COMPARE EQUAL "${HAVE_BASH}" "C:/Windows/System32/bash.exe" IS_BASH_EXE)
    IF(NOT IS_BASH_EXE)
      MESSAGE(STATUS "Found bash: ${HAVE_BASH}")
    ELSE()
      MESSAGE(STATUS "Ignoring ${HAVE_BASH}")
      SET(HAVE_BASH "")
    ENDIF()
  ELSE()
    MESSAGE(STATUS "Bash shell not found; disabling shell script tests.")
  ENDIF()
ELSE(ENABLE_BASH_SCRIPT_TESTING)
  SET(HAVE_BASH "")
ENDIF(ENABLE_BASH_SCRIPT_TESTING)

MACRO(add_sh_test prefix F)
  IF(HAVE_BASH)
    ADD_TEST(${prefix}_${F} bash "-c" "export srcdir=${CMAKE_CURRENT_SOURCE_DIR};export TOPSRCDIR=${CMAKE_SOURCE_DIR};${CMAKE_CURRENT_BINARY_DIR}/${F}.sh")
  ENDIF()
ENDMACRO()



# A function used to create autotools-style 'yes/no' definitions.
# If a variable is set, it 'yes' is returned. Otherwise, 'no' is
# returned.
#
# Also creates a version of the ret_val prepended with 'NC',
# when feature is true, which is used to generate netcdf_meta.h.
FUNCTION(is_enabled feature ret_val)
  IF(${feature})
    SET(${ret_val} "yes" PARENT_SCOPE)
    SET("NC_${ret_val}" 1 PARENT_SCOPE)
  ELSE()
    SET(${ret_val} "no" PARENT_SCOPE)
    SET("NC_${ret_val}" 0 PARENT_SCOPE)
  ENDIF(${feature})
ENDFUNCTION()

# A function used to create autotools-style 'yes/no' definitions.
# If a variable is set, it 'yes' is returned. Otherwise, 'no' is
# returned.
#
# Also creates a version of the ret_val prepended with 'NC',
# when feature is true, which is used to generate netcdf_meta.h.
FUNCTION(is_disabled feature ret_val)
  IF(${feature})
    SET(${ret_val} "no" PARENT_SCOPE)
  ELSE()
    SET(${ret_val} "yes" PARENT_SCOPE)
    SET("NC_${ret_val}" 1 PARENT_SCOPE)
  ENDIF(${feature})
ENDFUNCTION()

################################
# End Macro Definitions
################################

# Create config.h file.
configure_file("${netCDF_SOURCE_DIR}/config.h.cmake.in"
  "${netCDF_BINARY_DIR}/config.h")
ADD_DEFINITIONS(-DHAVE_CONFIG_H)
INCLUDE_DIRECTORIES(${netCDF_BINARY_DIR})
# End autotools-style checs for config.h

#####
# Set core names of the libraries.
#####
SET(netCDF_LIB_CORENAME  "netcdf")

#####
# Set the true names of all the libraries, if customized by external project
#####
# Recurse into other subdirectories.
add_subdirectory("include")
add_subdirectory(libdispatch)
add_subdirectory(libsrc)

IF(ENABLE_FILTER_TESTING)
add_subdirectory(plugins)
ENDIF()

IF(USE_PNETCDF)
  add_subdirectory(libsrcp)
ENDIF(USE_PNETCDF)

IF(USE_HDF5)
  add_subdirectory(libsrc4)
  add_subdirectory(libhdf5)
ENDIF(USE_HDF5)

IF(USE_HDF4)
  add_subdirectory(libhdf4)
  add_subdirectory(hdf4_test)
ENDIF(USE_HDF4)

IF(ENABLE_DAP2)
  ADD_SUBDIRECTORY(oc2)
  ADD_SUBDIRECTORY(libdap2)
ENDIF()

IF(ENABLE_DAP4)
  ADD_SUBDIRECTORY(libdap4)
ENDIF()

add_subdirectory(liblib)

# For tests and utilities, we are no longer
# exporting symbols but rather importing them.
IF(BUILD_DLL)
  REMOVE_DEFINITIONS(-DDLL_EXPORT)
ENDIF()

# Enable Utilities.
IF(BUILD_UTILITIES)
  INCLUDE_DIRECTORIES(ncdump)
  ADD_SUBDIRECTORY(ncgen)
  ADD_SUBDIRECTORY(ncgen3)
  ADD_SUBDIRECTORY(ncdump)
ENDIF()

# Enable tests
IF(ENABLE_TESTS)
  IF(ENABLE_V2_API)
    ADD_SUBDIRECTORY(nctest)
  ENDIF()
  ADD_SUBDIRECTORY(nc_test)
  IF(USE_NETCDF4)
    INCLUDE_DIRECTORIES(h5_test)
    ADD_SUBDIRECTORY(nc_test4)
    ADD_SUBDIRECTORY(h5_test)
  ENDIF()
  IF(ENABLE_DAP2)
    ADD_SUBDIRECTORY(ncdap_test)
  ENDIF()
  IF(ENABLE_DAP4)
    ADD_SUBDIRECTORY(dap4_test)
  ENDIF()
  IF(ENABLE_EXAMPLES)
    ADD_SUBDIRECTORY(examples)
  ENDIF()
ENDIF()

# Code to generate an export header
#GENERATE_EXPORT_HEADER(netcdf
# BASE_NAME netcdf
# EXPORT_MACRO_NAME netcdf_EXPORT
# EXPORT_FILE_NAME netcdf_Export.h
# STATIC_DEFINE netcdf_BUILT_AS_STATIC
#)

#####
# Build doxygen documentation, if need be.
#####
ADD_SUBDIRECTORY(docs)

##
# Brute force, grab all of the dlls from the dependency directory,
# install them in the binary dir. Grab all of the .libs, put them
# in the libdir.
##
IF(MSVC)
  FILE(GLOB COPY_FILES ${CMAKE_PREFIX_PATH}/lib/*.lib)
  INSTALL(FILES ${COPY_FILES}
  DESTINATION ${CMAKE_INSTALL_LIBDIR}
  COMPONENT dependencies)

  FILE(GLOB COPY_FILES ${CMAKE_PREFIX_PATH}/bin/*.dll)
  STRING(REGEX REPLACE "msv[.*].dll" "" COPY_FILES "${COPY_FILES}")
  INSTALL(FILES ${COPY_FILES}
  DESTINATION ${CMAKE_INSTALL_BINDIR}
  COMPONENT dependencies)

ENDIF()

# Subdirectory CMakeLists.txt files should specify their own
# 'install' files.
# Including 'CPack' kicks everything off.
INCLUDE(InstallRequiredSystemLibraries)
CONFIGURE_FILE(
  ${CMAKE_CURRENT_SOURCE_DIR}/FixBundle.cmake.in
  ${CMAKE_CURRENT_BINARY_DIR}/FixBundle.cmake
  @ONLY
  )

###
# Create pkgconfig files.
###

IF(NOT DEFINED CMAKE_INSTALL_LIBDIR)
  SET(CMAKE_INSTALL_LIBDIR lib)
ENDIF(NOT DEFINED CMAKE_INSTALL_LIBDIR)

# Set
SET(prefix ${CMAKE_INSTALL_PREFIX})
SET(exec_prefix ${CMAKE_INSTALL_PREFIX})
SET(libdir ${CMAKE_INSTALL_PREFIX}/${CMAKE_INSTALL_LIBDIR})
SET(includedir ${CMAKE_INSTALL_PREFIX}/${CMAKE_INSTALL_INCLUDEDIR})
SET(CC ${CMAKE_C_COMPILER})

# Process all dependency libraries and create a string
# used when parsing netcdf.pc.in

FOREACH(_LIB ${ALL_TLL_LIBS})
  GET_FILENAME_COMPONENT(_LIB_NAME ${_LIB} NAME_WE)
  STRING(REGEX REPLACE "^lib" "" _NAME ${_LIB_NAME})
  LIST(APPEND NC_LIBS "-l${_NAME}")
  GET_FILENAME_COMPONENT(_LIB_DIR ${_LIB} PATH)
  LIST(APPEND LINKFLAGS "-L${_LIB_DIR}")
ENDFOREACH()

SET(NC_LIBS "-lnetcdf ${NC_LIBS}")

STRING(REPLACE ";" " " NC_LIBS "${NC_LIBS}")
STRING(REPLACE "-lhdf5::hdf5-shared" "-lhdf5" NC_LIBS ${NC_LIBS})
STRING(REPLACE "-lhdf5::hdf5_hl-shared" "-lhdf5_hl" NC_LIBS ${NC_LIBS})
STRING(REPLACE "-lhdf5::hdf5-static" "-lhdf5" NC_LIBS ${NC_LIBS})
STRING(REPLACE "-lhdf5::hdf5_hl-static" "-lhdf5_hl" NC_LIBS ${NC_LIBS})


STRING(REPLACE ";" " " LINKFLAGS "${LINKFLAGS}")

LIST(REMOVE_DUPLICATES NC_LIBS)
LIST(REMOVE_DUPLICATES LINKFLAGS)

configure_file(
  ${netCDF_SOURCE_DIR}/netcdf.pc.in
  ${netCDF_BINARY_DIR}/netcdf.pc @ONLY)

FILE(MAKE_DIRECTORY ${netCDF_BINARY_DIR}/tmp)
configure_file("${netCDF_SOURCE_DIR}/nc-config.cmake.in"
  "${netCDF_BINARY_DIR}/tmp/nc-config" @ONLY
  NEWLINE_STYLE LF)
FILE(COPY "${netCDF_BINARY_DIR}/tmp/nc-config"
  DESTINATION ${netCDF_BINARY_DIR}/
  FILE_PERMISSIONS OWNER_READ OWNER_WRITE OWNER_EXECUTE GROUP_READ GROUP_EXECUTE WORLD_READ WORLD_EXECUTE)

INSTALL(FILES ${netCDF_BINARY_DIR}/netcdf.pc
  DESTINATION ${CMAKE_INSTALL_LIBDIR}/pkgconfig
  COMPONENT utilities)

INSTALL(PROGRAMS ${netCDF_BINARY_DIR}/nc-config
  DESTINATION ${CMAKE_INSTALL_BINDIR}
  COMPONENT utilities)

###
# End pkgconfig, nc-config file creation.
###

##
# Print the configuration summary
##
print_conf_summary()

# Enable Makedist files.
ADD_MAKEDIST()
ENABLE_MAKEDIST(README.md COPYRIGHT RELEASE_NOTES.md INSTALL INSTALL.cmake test_prog.c lib_flags.am cmake CMakeLists.txt COMPILE.cmake.txt config.h.cmake.in cmake_uninstall.cmake.in netcdf-config-version.cmake.in netcdf-config.cmake.in FixBundle.cmake.in nc-config.cmake.in configure configure.ac install-sh config.h.in config.sub CTestConfig.cmake.in)

#####
# Configure and print the libnetcdf.settings file.
#####

# Set variables to mirror those used by autoconf.
# This way we don't need to maintain two separate template
# files.
SET(host_cpu "${cpu}")
SET(host_vendor "${osname}")
SET(host_os "${osrel}")
SET(abs_top_builddir "${CMAKE_BINARY_DIR}")
SET(abs_top_srcdir "${CMAKE_SOURCE_DIR}")

SET(CC_VERSION "${CMAKE_C_COMPILER}")

# Build *FLAGS for libnetcdf.settings.
SET(CFLAGS "${CMAKE_C_FLAGS} ${CMAKE_C_FLAGS_${CMAKE_BUILD_TYPE}}")
SET(CPPFLAGS "${CMAKE_CPP_FLAGS} ${CMAKE_CPP_FLAGS_${CMAKE_BUILD_TYPE}}")
SET(LDFLAGS "${CMAKE_SHARED_LINKER_FLAGS} ${CMAKE_SHARED_LINKER_FLAGS_${CMAKE_BUILD_TYPE}}")

is_disabled(BUILD_SHARED_LIBS enable_static)
is_enabled(BUILD_SHARED_LIBS enable_shared)

# Remove libnetcdf from NC_LIBS.
STRING(REPLACE "-lnetcdf " "" TMP_NC_LIBS "${NC_LIBS}")
SET(LIBS "${TMP_NC_LIBS}")

is_enabled(ENABLE_V2_API HAS_NC2)
is_enabled(ENABLE_NETCDF_4 HAS_NC4)
is_enabled(ENABLE_HDF4 HAS_HDF4)
is_enabled(ENABLE_NETCDF_4 HAS_HDF5)
is_enabled(USE_SZIP HAS_SZIP)
is_enabled(STATUS_PNETCDF HAS_PNETCDF)
is_enabled(STATUS_PARALLEL HAS_PARALLEL)
is_enabled(ENABLE_PARALLEL4 HAS_PARALLEL4)
is_enabled(ENABLE_DAP HAS_DAP)
is_enabled(ENABLE_DAP HAS_DAP2)
is_enabled(ENABLE_DAP4 HAS_DAP4)
is_enabled(ENABLE_DISKLESS HAS_DISKLESS)
is_enabled(USE_MMAP HAS_MMAP)
is_enabled(JNA HAS_JNA)
is_enabled(STATUS_RELAX_COORD_BOUND RELAX_COORD_BOUND)
is_enabled(USE_CDF5 HAS_CDF5)
is_enabled(ENABLE_ERANGE_FILL HAS_ERANGE_FILL)

# Generate file from template.
CONFIGURE_FILE("${CMAKE_CURRENT_SOURCE_DIR}/libnetcdf.settings.in"
  "${CMAKE_CURRENT_BINARY_DIR}/libnetcdf.settings"
  @ONLY)

# Read in settings file, print out.
# Avoid using system-specific calls so that this
# might also work on Windows.
FILE(READ "${CMAKE_CURRENT_BINARY_DIR}/libnetcdf.settings"
  LIBNETCDF_SETTINGS)
MESSAGE(${LIBNETCDF_SETTINGS})

# Install libnetcdf.settings file into same location
# as the libraries.
INSTALL(FILES "${netCDF_BINARY_DIR}/libnetcdf.settings"
  DESTINATION "${CMAKE_INSTALL_LIBDIR}"
  COMPONENT libraries)

#####
# End libnetcdf.settings section.
#####

#####
# Create 'netcdf_meta.h' include file.
#####
configure_file(
  ${netCDF_SOURCE_DIR}/include/netcdf_meta.h.in
  ${netCDF_SOURCE_DIR}/include/netcdf_meta.h @ONLY)

FILE(COPY ${netCDF_SOURCE_DIR}/include/netcdf_meta.h
  DESTINATION ${netCDF_BINARY_DIR}/include/)

#####
# Build test_common.sh
#####
SET(EXTRA_DIST ${EXTRA_DIST} ${CMAKE_SOURCE_DIR}/test_common.in)
SET(TOPSRCDIR "${CMAKE_SOURCE_DIR}")
SET(TOPBUILDDIR "${CMAKE_BINARY_DIR}")
configure_file(${CMAKE_SOURCE_DIR}/test_common.in ${CMAKE_BINARY_DIR}/test_common.sh @ONLY NEWLINE_STYLE LF)

#####
# Build nc_test4/findplugin.sh
#####
SET(ISCMAKE "1")
configure_file(${CMAKE_SOURCE_DIR}/nc_test4/findplugin.in ${CMAKE_BINARY_DIR}/nc_test4/findplugin.sh @ONLY NEWLINE_STYLE LF)

IF(ENABLE_EXAMPLES)
configure_file(${CMAKE_SOURCE_DIR}/nc_test4/findplugin.in ${CMAKE_BINARY_DIR}/examples/C/findplugin.sh @ONLY NEWLINE_STYLE LF)
ENDIF()

####
# Export files
####

# Create CMake package configuration files. With these, other packages using
# cmake should be able to find netcdf using find_package and find_library.
# The EXPORT call is paired with one in liblib.
set(ConfigPackageLocation ${CMAKE_INSTALL_LIBDIR}/cmake/netCDF)

install(EXPORT netCDFTargets
  DESTINATION ${ConfigPackageLocation}
  COMPONENT headers
  )

include(CMakePackageConfigHelpers)
CONFIGURE_PACKAGE_CONFIG_FILE(
  "${CMAKE_CURRENT_SOURCE_DIR}/netCDFConfig.cmake.in"
  "${CMAKE_CURRENT_BINARY_DIR}/netCDFConfig.cmake"
  INSTALL_DESTINATION "${ConfigPackageLocation}"
  NO_CHECK_REQUIRED_COMPONENTS_MACRO
  PATH_VARS
  CMAKE_INSTALL_PREFIX
  CMAKE_INSTALL_INCLUDEDIR
  CMAKE_INSTALL_LIBDIR
  )

INSTALL(
  FILES "${CMAKE_CURRENT_BINARY_DIR}/netCDFConfig.cmake"
  DESTINATION "${ConfigPackageLocation}"
  COMPONENT headers
  )

# Create export configuration
write_basic_package_version_file(
  "${CMAKE_CURRENT_BINARY_DIR}/netCDF/netCDFConfigVersion.cmake"
  VERSION ${netCDF_VERSION}
  COMPATIBILITY SameMajorVersion
  )

install(
  FILES
  "${CMAKE_CURRENT_BINARY_DIR}/netCDF/netCDFConfigVersion.cmake"
  DESTINATION ${ConfigPackageLocation}
  COMPONENT headers
  )

####
# End export files
####



# CPack inclusion must come last.
# INCLUDE(CPack)
INCLUDE(CMakeInstallation.cmake)<|MERGE_RESOLUTION|>--- conflicted
+++ resolved
@@ -381,19 +381,12 @@
 # Option to use examples.
 OPTION(ENABLE_EXAMPLES "Build Examples" ON)
 
-<<<<<<< HEAD
-# Option to use Diskless
-OPTION(ENABLE_DISKLESS "Build Diskless." ON)
-IF(ENABLE_DISKLESS)
-  SET(BUILD_DISKLESS ON)
-  SET(USE_DISKLESS ON)
-=======
+
 # Option Logging, only valid for netcdf4.
 OPTION(ENABLE_LOGGING "Enable Logging." OFF)
 IF(ENABLE_LOGGING)
   ADD_DEFINITIONS(-DLOGGING)
   SET(LOGGING ON)
->>>>>>> 6f844e8f
 ENDIF()
 
 # Option to automatically build netcdf-fortran.
