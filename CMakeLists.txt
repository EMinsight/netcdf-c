## This is a CMake file, part of Unidata's netCDF package.
# Copyright 2012-2014, see the COPYRIGHT file for more information.
#

##################################
# Set Project Properties
##################################

#Minimum required CMake Version
cmake_minimum_required(VERSION 3.6.1)

#Project Name
project(netCDF C)
set(PACKAGE "netCDF" CACHE STRING "")

#####
# Version Info:
#
# Release Version
# Library Version
# SO Version
#
# SO Version is computed from library version. See:
# http://www.gnu.org/software/libtool/manual/libtool.html#Libtool-versioning
#####

SET(NC_VERSION_MAJOR 4)
SET(NC_VERSION_MINOR 4)
SET(NC_VERSION_PATCH 2)
SET(NC_VERSION_NOTE "-development")
SET(netCDF_VERSION ${NC_VERSION_MAJOR}.${NC_VERSION_MINOR}.${NC_VERSION_PATCH}${NC_VERSION_NOTE})
SET(VERSION ${netCDF_VERSION})
SET(NC_VERSION ${netCDF_VERSION})
SET(netCDF_LIB_VERSION 11.4.0)
SET(netCDF_SO_VERSION 11)
SET(PACKAGE_VERSION ${VERSION})

# Get system configuration, Use it to determine osname, os release, cpu. These
# will be used when committing to CDash.
find_program(UNAME NAMES uname)
IF(UNAME)
  macro(getuname name flag)
    exec_program("${UNAME}" ARGS "${flag}" OUTPUT_VARIABLE "${name}")
  endmacro(getuname)
  getuname(osname -s)
  getuname(osrel  -r)
  getuname(cpu    -m)
  set(TMP_BUILDNAME "${osname}-${osrel}-${cpu}")
ENDIF()

###
# Allow for some customization of the buildname.
# This will make it easier to identify different builds,
# based on values passed from command line/shell scripts.
#
# For ctest scripts, we can use CTEST_BUILD_NAME.
###

SET(BUILDNAME_PREFIX "" CACHE STRING "")
SET(BUILDNAME_SUFFIX "" CACHE STRING "")

IF(BUILDNAME_PREFIX)
  SET(TMP_BUILDNAME "${BUILDNAME_PREFIX}-${TMP_BUILDNAME}")
ENDIF()

IF(BUILDNAME_SUFFIX)
  SET(TMP_BUILDNAME "${TMP_BUILDNAME}-${BUILDNAME_SUFFIX}")
ENDIF()

IF(NOT BUILDNAME)
  SET(BUILDNAME "${TMP_BUILDNAME}" CACHE STRING "Build name variable for CDash")
ENDIF()
###
# End BUILDNAME customization.
###

# For CMAKE_INSTALL_LIBDIR
INCLUDE(GNUInstallDirs)

IF(MSVC)
  SET(GLOBAL PROPERTY USE_FOLDERS ON)
ENDIF()

#Add custom CMake Module
SET(CMAKE_MODULE_PATH "${CMAKE_SOURCE_DIR}/cmake/modules/"
  CACHE INTERNAL "Location of our custom CMake modules.")

# auto-configure style checks, other CMake modules.
INCLUDE(${CMAKE_ROOT}/Modules/CheckLibraryExists.cmake)
INCLUDE(${CMAKE_ROOT}/Modules/CheckIncludeFile.cmake)
INCLUDE(${CMAKE_ROOT}/Modules/CheckIncludeFiles.cmake)
INCLUDE(${CMAKE_ROOT}/Modules/CheckTypeSize.cmake)
INCLUDE(${CMAKE_ROOT}/Modules/CheckFunctionExists.cmake)
INCLUDE(${CMAKE_ROOT}/Modules/CheckCXXSourceCompiles.cmake)
INCLUDE(${CMAKE_ROOT}/Modules/CheckCSourceCompiles.cmake)
INCLUDE(${CMAKE_ROOT}/Modules/CheckCSourceRuns.cmake)
INCLUDE(${CMAKE_ROOT}/Modules/TestBigEndian.cmake)
INCLUDE(${CMAKE_ROOT}/Modules/CheckSymbolExists.cmake)
INCLUDE(${CMAKE_ROOT}/Modules/GetPrerequisites.cmake)

INCLUDE(CheckCCompilerFlag)
FIND_PACKAGE(PkgConfig QUIET)

# A check to see if the system is big endian
TEST_BIG_ENDIAN(BIGENDIAN)
IF(${BIGENDIAN})
  SET(WORDS_BIGENDIAN "1")
ENDIF(${BIGENDIAN})

# A macro to check if a C linker supports a particular flag.
MACRO(CHECK_C_LINKER_FLAG M_FLAG M_RESULT)
  SET(T_REQ_FLAG "${CMAKE_REQUIRED_FLAGS}")
  SET(CMAKE_REQUIRED_FLAGS "${M_FLAG}")
  CHECK_C_SOURCE_COMPILES("int main() {return 0;}" ${M_RESULT})
  SET(CMAKE_REQUIRED_FLAGS "${T_REQ_FLAG}")
ENDMACRO()

# Enable 'dist and distcheck'.
# File adapted from http://ensc.de/cmake/FindMakeDist.cmake
FIND_PACKAGE(MakeDist)
# End 'enable dist and distcheck'

# Set the build type.
IF(NOT CMAKE_BUILD_TYPE)
  SET(CMAKE_BUILD_TYPE DEBUG CACHE STRING "Choose the type of build, options are: None, Debug, Release."
    FORCE)
ENDIF()

# Set build type uppercase
STRING(TOUPPER ${CMAKE_BUILD_TYPE} CMAKE_BUILD_TYPE)

# Determine the configure date.

IF(DEFINED ENV{SOURCE_DATE_EPOCH})
	EXECUTE_PROCESS(
	  COMMAND "date" "-u" "-d" "@$ENV{SOURCE_DATE_EPOCH}"
	  OUTPUT_VARIABLE CONFIG_DATE
	  )
ELSE()
	EXECUTE_PROCESS(
	  COMMAND date
	  OUTPUT_VARIABLE CONFIG_DATE
	  )
ENDIF()
IF(CONFIG_DATE)
	string(STRIP ${CONFIG_DATE} CONFIG_DATE)
ENDIF()
##
# Allow for extra dependencies.
##

SET(EXTRA_DEPS "")

################################
# End Project Properties
################################


################################
# Set CTest Properties
################################



ENABLE_TESTING()
INCLUDE(CTest)

# Copy the CTest customization file into binary directory, as required.
FILE(COPY ${CMAKE_SOURCE_DIR}/CTestCustom.cmake DESTINATION ${CMAKE_BINARY_DIR})

# Set Memory test program for non-MSVC based builds.
# Assume valgrind for now.
IF(NOT MSVC)
  SET(CTEST_MEMORYCHECK_COMMAND valgrind CACHE STRING "")
ENDIF()

# Set variable to define the build type.
INCLUDE(GenerateExportHeader)

################################
# End CTest Properties
################################


################################
# Compiler and Linker Configuration
################################

##
# Default building shared libraries.
# BUILD_SHARED_LIBS is provided by/used by
# CMake directly.
##
OPTION(BUILD_SHARED_LIBS "Configure netCDF as a shared library." ON)
IF(BUILD_SHARED_LIBS)
  SET(CMAKE_POSITION_INDEPENDENT_CODE ON)
ENDIF()

OPTION(NC_FIND_SHARED_LIBS "Find dynamically-built versions of dependent libraries" ${BUILD_SHARED_LIBS})

##
# We've had a request to allow for non-versioned shared libraries.
# This seems reasonable enough to accomodate.  See
# https://github.com/Unidata/netcdf-c/issues/228 for more info.
##
OPTION(ENABLE_SHARED_LIBRARY_VERSION "Encode the library SO version in the file name of the generated library file." ON)

# Set some default linux gcc & apple compiler options for
# debug builds.
IF(CMAKE_COMPILER_IS_GNUCC OR APPLE)
  OPTION(ENABLE_COVERAGE_TESTS "Enable compiler flags needed to perform coverage tests." OFF)
  OPTION(ENABLE_CONVERSION_WARNINGS "Enable warnings for implicit conversion from 64 to 32-bit datatypes." ON)
  OPTION(ENABLE_LARGE_FILE_TESTS "Enable large file tests." OFF)

  # Debugging flags
  SET(CMAKE_C_FLAGS_DEBUG "${CMAKE_C_FLAGS_DEBUG} -Wall")

  # Check to see if -Wl,--no-undefined is supported.
  CHECK_C_LINKER_FLAG("-Wl,--no-undefined" LIBTOOL_HAS_NO_UNDEFINED)

  IF(LIBTOOL_HAS_NO_UNDEFINED)
    SET(CMAKE_SHARED_LINKER_FLAGS_DEBUG "${CMAKE_SHARED_LINKER_FLAGS_DEBUG} -Wl,--no-undefined")
  ENDIF()
  SET(CMAKE_REQUIRED_FLAGS "${TMP_CMAKE_REQUIRED_FLAGS}")

  # Coverage tests need to have optimization turned off.
  IF(ENABLE_COVERAGE_TESTS)
    SET(CMAKE_C_FLAGS "${CMAKE_C_FLAGS} -g -O0 -fprofile-arcs -ftest-coverage")
    SET(CMAKE_EXE_LINKER_FLAGS "${CMAKE_EXE_LINKER_FLAGS} -fprofile-arcs -ftest-coverage")
    MESSAGE(STATUS "Coverage Tests: On.")
  ENDIF()

    # Warnings for 64-to-32 bit conversions.
  IF(ENABLE_CONVERSION_WARNINGS)
    CHECK_C_COMPILER_FLAG(-Wconversion CC_HAS_WCONVERSION)
    CHECK_C_COMPILER_FLAG(-Wshorten-64-to-32 CC_HAS_SHORTEN_64_32)

    IF(CC_HAS_SHORTEN_64_32)
      SET(CMAKE_C_FLAGS_DEBUG "${CMAKE_C_FLAGS_DEBUG} -Wshorten-64-to-32")
    ENDIF()
    IF(CC_HAS_WCONVERSION)
      SET(CMAKE_C_FLAGS_DEBUG "${CMAKE_C_FLAGS_DEBUG} -Wconversion")
    ENDIF()

  ENDIF(ENABLE_CONVERSION_WARNINGS)

ENDIF(CMAKE_COMPILER_IS_GNUCC OR APPLE)

# End default linux gcc & apple compiler options.

ADD_DEFINITIONS()

# Suppress CRT Warnings.
# Only necessary for Windows
IF(MSVC)
  ADD_DEFINITIONS(-D_CRT_SECURE_NO_WARNINGS)
ENDIF()

#####
# System inspection checks
#####
INCLUDE_DIRECTORIES(${CMAKE_SOURCE_DIR}/include)
INCLUDE_DIRECTORIES(${CMAKE_SOURCE_DIR}/oc2)
INCLUDE_DIRECTORIES(${CMAKE_SOURCE_DIR}/libsrc)
SET(CMAKE_REQUIRED_INCLUDES ${CMAKE_SOURCE_DIR}/libsrc)

################################
# End Compiler Configuration
################################



##
# Configuration for post-install RPath
# Adapted from http://www.cmake.org/Wiki/CMake_RPATH_handling
##
IF(NOT MSVC)
  # use, i.e. don't skip the full RPATH for the build tree
  SET(CMAKE_SKIP_BUILD_RPATH  FALSE)

  # when building, don't use the install RPATH already
  # (but later on when installing)
  SET(CMAKE_BUILD_WITH_INSTALL_RPATH FALSE)

  if(APPLE)
    set(CMAKE_MACOSX_RPATH ON)
  endif(APPLE)

  # add the automatically determined parts of the RPATH
  # which point to directories outside the build tree to the install RPATH
  SET(CMAKE_INSTALL_RPATH_USE_LINK_PATH TRUE)

  # the RPATH to be used when installing,
  # but only if it's not a system directory
  LIST(FIND CMAKE_PLATFORM_IMPLICIT_LINK_DIRECTORIES "${CMAKE_INSTALL_PREFIX}/${CMAKE_INSTALL_LIBDIR}" isSystemDir)
  IF("${isSystemDir}" STREQUAL "-1")
    SET(CMAKE_INSTALL_RPATH "${CMAKE_INSTALL_PREFIX}/${CMAKE_INSTALL_LIBDIR}")
  ENDIF("${isSystemDir}" STREQUAL "-1")

ENDIF()

##
# End configuration for post-install RPath
##

################################
# Option checks
################################

# HDF5 cache variables.
SET(DEFAULT_CHUNK_SIZE 4194304 CACHE STRING "Default Chunk Cache Size.")
SET(DEFAULT_CHUNKS_IN_CACHE 10 CACHE STRING "Default number of chunks in cache.")
SET(CHUNK_CACHE_SIZE 4194304 CACHE STRING "Default Chunk Cache Size.")
SET(CHUNK_CACHE_NELEMS 1009 CACHE STRING "Default maximum number of elements in cache.")
SET(CHUNK_CACHE_PREEMPTION 0.75 CACHE STRING "Default file chunk cache preemption policy for HDf5 files(a number between 0 and 1, inclusive.")
SET(MAX_DEFAULT_CACHE_SIZE 67108864 CACHE STRING "Default maximum cache size.")
SET(NETCDF_LIB_NAME "" CACHE STRING "Default name of the netcdf library.")
SET(TEMP_LARGE "." CACHE STRING "Where to put large temp files if large file tests are run.")

IF(NOT NETCDF_LIB_NAME STREQUAL "")
  SET(MOD_NETCDF_NAME ON)
ENDIF()

# Set the appropriate compiler/architecture for universal OSX binaries.
IF(${CMAKE_SYSTEM_NAME} EQUAL "Darwin")
  SET(CMAKE_OSX_ARCHITECTURES i386;x86_64)
ENDIF(${CMAKE_SYSTEM_NAME} EQUAL "Darwin")

# Option to use Static Runtimes in MSVC
IF(MSVC)
  OPTION(NC_USE_STATIC_CRT "Use static CRT Libraries ('\\MT')." OFF)
  IF(NC_USE_STATIC_CRT)
    SET(USE_STATIC_CRT ON)
    specify_static_crt_flag()
  ENDIF()
ENDIF()

# Option to build netCDF Version 2
OPTION (ENABLE_V2_API "Build netCDF Version 2." ON)
SET(BUILD_V2 ${ENABLE_V2_API})
IF(NOT ENABLE_V2_API)
  SET(NO_NETCDF_2 ON)
ELSE(NOT ENABLE_V2_API)
  SET(USE_NETCDF_2 TRUE)
ENDIF(NOT ENABLE_V2_API)

# Option to build utilities
OPTION(BUILD_UTILITIES "Build ncgen, ncgen3, ncdump." ON)

# Option to use MMAP
OPTION(ENABLE_MMAP "Use MMAP." ON)

# Option to use examples.
OPTION(ENABLE_EXAMPLES "Build Examples" ON)

# Option to use Diskless
OPTION(ENABLE_DISKLESS "Build Diskless." ON)
IF(ENABLE_DISKLESS)
  SET(BUILD_DISKLESS ON)
  SET(USE_DISKLESS ON)
ENDIF()

# Option Logging, only valid for netcdf4.
OPTION(ENABLE_LOGGING "Enable Logging." OFF)
IF(ENABLE_LOGGING)
  ADD_DEFINITIONS(-DLOGGING)
  SET(LOGGING ON)
ENDIF()

# Option to automatically build netcdf-fortran.
IF(NOT MSVC)
  OPTION(ENABLE_REMOTE_FORTRAN_BOOTSTRAP "Download and build netcdf-fortran automatically (EXPERIMENTAL)." OFF)
  IF(ENABLE_REMOTE_FORTRAN_BOOTSTRAP)
    SET(BUILD_FORTRAN ON)
  ENDIF()
  IF(BUILD_FORTRAN)
    CONFIGURE_FILE("${CMAKE_SOURCE_DIR}/postinstall.sh.in"
      "${CMAKE_BINARY_DIR}/postinstall.sh"
      @ONLY)

    ADD_CUSTOM_TARGET(build-netcdf-fortran
      COMMAND sh -c "${CMAKE_BINARY_DIR}/postinstall.sh -t cmake -a build"
      DEPENDS netcdf
      )

    ADD_CUSTOM_TARGET(install-netcdf-fortran
      COMMAND sh -c "${CMAKE_BINARY_DIR}/postinstall.sh -t cmake -a install"
      DEPENDS build-netcdf-fortran
      )

  ENDIF(BUILD_FORTRAN)
ENDIF()


###
# Allow the user to specify libraries
# to link against, similar to automakes 'LIBS' variable.
###
SET(NC_EXTRA_DEPS "" CACHE STRING "Additional libraries to link against.")
IF(NC_EXTRA_DEPS)
  STRING(REPLACE " " ";" DEPS_LIST ${NC_EXTRA_DEPS})
  FOREACH(_DEP ${DEPS_LIST})
    STRING(REGEX REPLACE "^-l" "" _LIB ${_DEP})
    FIND_LIBRARY("${_LIB}_DEP" NAMES "${_LIB}" "lib${_LIB}")
    MESSAGE(${${_LIB}_DEP})
    IF(NOT "${_LIB}_DEP")
      MESSAGE(FATAL_ERROR "Error finding ${_LIB}.")
    ELSE()
      MESSAGE(STATUS "Found ${_LIB}: ${${_LIB}_DEP}")
    ENDIF()
    SET(EXTRA_DEPS ${EXTRA_DEPS} "${${_LIB}_DEP}")
  ENDFOREACH()
  MESSAGE("Extra deps: ${EXTRA_DEPS}")
  LIST(REMOVE_DUPLICATES EXTRA_DEPS)
  SET(CMAKE_REQUIRED_LIBRARIES ${CMAKE_REQUIRED_LIBRARIES} ${EXTRA_DEPS})
ENDIF()
###
# End user-specified dependent libraries.
###

# Option to use HDF4
OPTION(ENABLE_HDF4 "Build netCDF-4 with HDF5 read capability(HDF4, HDF5 and Zlib required)." OFF)
IF(ENABLE_HDF4)
  SET(USE_HDF4 ON)
  # Check for include files, libraries.

  FIND_PATH(MFHDF_H_INCLUDE_DIR mfhdf.h)
  IF(NOT MFHDF_H_INCLUDE_DIR)
    MESSAGE(FATAL_ERROR "HDF4 Support specified, cannot find file mfhdf.h")
  ELSE()
    SET(HAVE_MFHDF_H ON CACHE BOOL "")
    INCLUDE_DIRECTORIES(${MFHDF_H_INCLUDE_DIR})
  ENDIF()

  FIND_LIBRARY(HDF4_DF_LIB NAMES df libdf hdf)
  IF(NOT HDF4_DF_LIB)
    MESSAGE(FATAL_ERROR "Can't find or link to the hdf4 df library.")
  ENDIF()

  FIND_LIBRARY(HDF4_MFHDF_LIB NAMES mfhdf libmfhdf)
  IF(NOT HDF4_MFHDF_LIB)
    MESSAGE(FATAL_ERROR "Can't find or link to the hdf4 mfhdf library.")
  ENDIF()

  SET(HAVE_LIBMFHDF TRUE)

  SET(HDF4_LIBRARIES ${HDF4_DF_LIB} ${HDF4_MFHDF_LIB})
  # End include files, libraries.
  MESSAGE(STATUS "HDF4 libraries: ${HDF4_DF_LIB}, ${HDF4_MFHDF_LIB}")

  MESSAGE(STATUS "Seeking HDF4 jpeg dependency.")

  # Look for the jpeglib.h header file.
  FIND_PATH(JPEGLIB_H_INCLUDE_DIR jpeglib.h)
  IF(NOT JPEGLIB_H_INCLUDE_DIR)
    MESSAGE(FATAL_ERROR "HDF4 Support enabled but cannot find jpeglib.h")
  ELSE()
    SET(HAVE_JPEGLIB_H ON CACHE BOOL "")
    SET(HAVE_LIBJPEG TRUE)
    INCLUDE_DIRECTORIES(${JPEGLIB_H_INCLUDE_DIR})
  ENDIF()

  FIND_LIBRARY(JPEG_LIB NAMES jpeg libjpeg)
  IF(NOT JPEG_LIB)
    MESSAGE(FATAL_ERROR "HDF4 Support enabled but cannot find libjpeg")
  ENDIF()
  SET(HDF4_LIBRARIES ${JPEG_LIB} ${HDF4_LIBRARIES})
  MESSAGE(STATUS "Found JPEG libraries: ${JPEG_LIB}")

  # Option to enable HDF4 file tests.
  OPTION(ENABLE_HDF4_FILE_TESTS "Run HDF4 file tests.  This fetches sample HDF4 files from the Unidata ftp site to test with (requires curl)." ON)
  IF(ENABLE_HDF4_FILE_TESTS)
    FIND_PROGRAM(PROG_CURL NAMES curl)
    IF(PROG_CURL)
      SET(USE_HDF4_FILE_TESTS ON)
    ELSE()
      MESSAGE(STATUS "Unable to locate 'curl'.  Disabling hdf4 file tests.")
      SET(USE_HDF4_FILE_TESTS OFF)
    ENDIF()
  ENDIF()
ENDIF()

# Option to Build DLL
IF(WIN32)
  OPTION(ENABLE_DLL "Build a Windows DLL." ${BUILD_SHARED_LIBS})
  IF(ENABLE_DLL)
    SET(BUILD_DLL ON CACHE BOOL "")
    ADD_DEFINITIONS(-DDLL_NETCDF)
    ADD_DEFINITIONS(-DDLL_EXPORT)
    ADD_DEFINITIONS(-DUTF8PROC_DLLEXPORT)
  ENDIF()
ENDIF()
# Did the user specify a default minimum blocksize for posixio?
SET(NCIO_MINBLOCKSIZE 256 CACHE STRING "Minimum I/O Blocksize for netCDF classic and 64-bit offset format files.")

# Build netCDF4
OPTION(ENABLE_NETCDF_4 "Enable netCDF-4" ON)
IF(ENABLE_NETCDF_4)
  SET(USE_NETCDF4 ON CACHE BOOL "")
  SET(ENABLE_NETCDF_4 ON CACHE BOOL "")
  SET(ENABLE_NETCDF4 ON CACHE BOOL "")
ENDIF()

# Option for building RPC
OPTION(ENABLE_RPC "Enable RPC Client and Server." OFF)
IF(ENABLE_RPC)
  SET(BUILD_RPC ON CACHE BOOL "")
ENDIF()

##
# Option to Enable HDF5
#
# The HDF5 cmake variables differ between platform (linux/osx and Windows),
# as well as between HDF5 versions.  As a result, this section is a bit convoluted.
#
# Note that the behavior seems much more stable across HDF5 versions under linux,
# so we do not have to do as much version-based tweaking.
#
# At the end of it, we should have the following defined:
#
# * HDF5_C_LIBRARY
# * HDF5_HL_LIBRARY
# * HDF5_LIBRARIES
# * HDF5_INCLUDE_DIR
# *
##
OPTION(USE_HDF5 "Use HDF5." ${ENABLE_NETCDF_4})
IF(USE_HDF5 OR ENABLE_NETCDF_4)
  SET(USE_HDF5 ON)
  SET(USE_NETCDF4 ON)
  ##
  # Accommodate developers who have hdf5 libraries and
  # headers on their system, but do not have a the hdf
  # .cmake files.  If this is the case, they should
  # specify HDF5_HL_LIB, HDF5_LIB, HDF5_INCLUDE_DIR manually.
  ##
  IF(HDF5_C_LIBRARY AND HDF5_HL_LIBRARY AND HDF5_INCLUDE_DIR)
    SET(HDF5_LIBRARIES ${HDF5_C_LIBRARY} ${HDF5_HL_LIBRARY})
    SET(HDF5_C_LIBRARIES ${HDF5_C_LIBRARY})
    SET(HDF5_C_LIBRARY_hdf5 ${HDF5_C_LIBRARY})
    SET(HDF5_HL_LIBRARIES ${HDF5_HL_LIBRARY})
    INCLUDE_DIRECTORIES(${HDF5_INCLUDE_DIR})
    MESSAGE(STATUS "Using HDF5 C Library: ${HDF5_C_LIBRARY}")
    MESSAGE(STATUS "Using HDF5 HL LIbrary: ${HDF5_HL_LIBRARY}")
  ELSE(HDF5_C_LIBRARY AND HDF5_HL_LIBRARY AND HDF5_INCLUDE_DIR) # We are seeking out HDF5 with Find Package.
    ###
    # For now we assume that if we are building netcdf
    # as a shared library, we will use hdf5 as a shared
    # library. If we are building netcdf statically,
    # we will use a static library.  This can be toggled
    # by explicitely modifying NC_FIND_SHARED_LIBS.
    ##
    IF(NC_FIND_SHARED_LIBS)
      SET(NC_HDF5_LINK_TYPE "shared")
      SET(NC_HDF5_LINK_TYPE_UPPER "SHARED")
      ADD_DEFINITIONS(-DH5_BUILT_AS_DYNAMIC_LIB)
    ELSE(NC_FIND_SHARED_LIBS)
      SET(NC_HDF5_LINK_TYPE "static")
      SET(NC_HDF5_LINK_TYPE_UPPER "STATIC")
      ADD_DEFINITIONS(-DH5_BUILT_AS_STATIC_LIB)
    ENDIF(NC_FIND_SHARED_LIBS)

    #####
    # First, find the C and HL libraries.
    #
    # This has been updated to reflect what is in the hdf5
    # examples, even though the previous version of what we
    # had worked.
    #####
    IF(MSVC)
      SET(SEARCH_PACKAGE_NAME ${HDF5_PACKAGE_NAME})
      FIND_PACKAGE(HDF5 NAMES ${SEARCH_PACKAGE_NAME} COMPONENTS C HL NO_MODULES REQUIRED ${NC_HDF5_LINK_TYPE})
    ELSE(MSVC)
      FIND_PACKAGE(HDF5 COMPONENTS C HL REQUIRED)
    ENDIF(MSVC)

    ##
    # Next, check the HDF5 version. This will inform which
    # HDF5 variables we need to munge.
    ##

    ##
    # Assert HDF5 version meets minimum required version.
    ##
    SET(HDF5_VERSION_REQUIRED 1.8.10)

    IF(HDF5_VERSION_STRING AND NOT HDF5_VERSION)
      SET(HDF5_VERSION ${HDF5_VERSION_STRING})
    ENDIF()

    IF("${HDF5_VERSION}" STREQUAL "")
      MESSAGE(STATUS "Unable to determine hdf5 version.  NetCDF requires at least version ${HDF5_VERSION_REQUIRED}")
    ELSE()
      IF(${HDF5_VERSION} VERSION_LESS ${HDF5_VERSION_REQUIRED})
        MESSAGE(FATAL_ERROR
	      "netCDF requires at least HDF5 ${HDF5_VERSION_REQUIRED}. Found ${HDF5_VERSION}.")
      ELSE()
        MESSAGE(STATUS "Found HDF5 libraries version ${HDF5_VERSION}")
      ENDIF()
    ENDIF()

    ##
    # Include the HDF5 include directory.
    ##
    IF(HDF5_INCLUDE_DIRS AND NOT HDF5_INCLUDE_DIR)
      SET(HDF5_INCLUDE_DIR ${HDF5_INCLUDE_DIRS})
    ENDIF()
    MESSAGE(STATUS "Using HDF5 include dir: ${HDF5_INCLUDE_DIR}")
    INCLUDE_DIRECTORIES(${HDF5_INCLUDE_DIR})

    ###
    # This is the block where we figure out what the appropriate
    # variables are, and we ensure that we end up with
    # HDF5_C_LIBRARY, HDF5_HL_LIBRARY and HDF5_LIBRARIES.
    ###
    IF(MSVC)
      ##
      # HDF5 1.8.15 defined HDF5_LIBRARIES.
      ##
      IF(${HDF5_VERSION} VERSION_LESS "1.8.16")
        SET(HDF5_C_LIBRARY hdf5)
        SET(HDF5_C_LIBRARY_hdf5 hdf5)
      ENDIF(${HDF5_VERSION} VERSION_LESS "1.8.16")

      IF(${HDF5_VERSION} VERSION_GREATER "1.8.15")
        IF(NOT HDF5_LIBRARIES AND HDF5_C_${NC_HDF5_LINK_TYPE_UPPER}_LIBRARY AND HDF5_HL_${NC_HDF5_LINK_TYPE_UPPER}_LIBRARY)
          SET(HDF5_C_LIBRARY ${HDF5_C_${NC_HDF5_LINK_TYPE_UPPER}_LIBRARY})
          SET(HDF5_C_LIBRARY_hdf5 ${HDF5_C_${NC_HDF5_LINK_TYPE_UPPER}_LIBRARY})
          SET(HDF5_HL_LIBRARY ${HDF5_HL_${NC_HDF5_LINK_TYPE_UPPER}_LIBRARY})

      	  SET(HDF5_LIBRARIES ${HDF5_C_${NC_HDF5_LINK_TYPE_UPPER}_LIBRARY} ${HDF5_HL_${NC_HDF5_LINK_TYPE_UPPER}_LIBRARY})
        ENDIF()
      ENDIF(${HDF5_VERSION} VERSION_GREATER "1.8.15")

    ELSE(MSVC)

      # Depending on the install, either HDF5_hdf_library or
      # HDF5_C_LIBRARIES may be defined.  We must check for either.
      IF(HDF5_C_LIBRARIES AND NOT HDF5_hdf5_LIBRARY)
        SET(HDF5_hdf5_LIBRARY ${HDF5_C_LIBRARIES})
      ENDIF()

    ENDIF(MSVC)
    IF(NOT HDF5_C_LIBRARY)
      SET(HDF5_C_LIBRARY hdf5)
    ENDIF()
  ENDIF(HDF5_C_LIBRARY AND HDF5_HL_LIBRARY AND HDF5_INCLUDE_DIR)

  ###
  # The following options are not used in Windows currently.
  ###
  IF(NOT MSVC)
    # Find out if HDF5 was built with parallel support.
    # Do that by checking for the targets H5Pget_fapl_mpiposx and
    # H5Pget_fapl_mpio in ${HDF5_LIB}.
<<<<<<< HEAD
=======

>>>>>>> 08aef9af
    CHECK_LIBRARY_EXISTS(${HDF5_C_LIBRARY_hdf5} H5Pget_fapl_mpiposix "" HDF5_IS_PARALLEL_MPIPOSIX)
    CHECK_LIBRARY_EXISTS(${HDF5_C_LIBRARY_hdf5} H5Pget_fapl_mpio "" HDF5_IS_PARALLEL_MPIO)
    IF(HDF5_IS_PARALLEL_MPIPOSIX OR HDF5_IS_PARALLEL_MPIO)
      SET(HDF5_PARALLEL ON)
    ELSE()
      SET(HDF5_PARALLEL OFF)
    ENDIF()

    IF(HDF5_IS_PARALLEL_MPIO)
      SET(HAVE_H5PGET_FAPL_MPIO TRUE)
      SET(USE_PARALLEL_MPIO ON)
    ENDIF()

    IF(HDF5_IS_PARALLEL_MPIPOSIX)
      SET(USE_PARALLEL_POSIX ON)
    ENDIF()

    #Check to see if HDF5 library has collective metadata APIs, (HDF5 >= 1.10.0)
    CHECK_LIBRARY_EXISTS(${HDF5_C_LIBRARY_hdf5} H5Pset_all_coll_metadata_ops "" HDF5_HAS_COLL_METADATA_OPS)

    OPTION(ENABLE_DYNAMIC_LOADING "Enable Dynamic Loading" ON)
    IF(ENABLE_DYNAMIC_LOADING)
      SET(USE_LIBDL ON CACHE BOOL "")
    ENDIF()
  ENDIF(NOT MSVC)

  # Make sure the user has built the library with zlib support.
  CHECK_LIBRARY_EXISTS(${HDF5_C_LIBRARY_hdf5} H5Pset_deflate "" HAVE_H5PSET_DEFLATE)

  #Check to see if H5Z_SZIP exists in HDF5_Libraries. If so, we must use szip.
  CHECK_LIBRARY_EXISTS(${HDF5_C_LIBRARY_hdf5} H5P_SZIP "" USE_SZIP)
  IF(USE_SZIP)
    FIND_LIBRARY(SZIP NAMES szip sz)
    IF(SZIP)
      SET(SZIP_LIBRARY ${SZIP})
      SET(CMAKE_REQUIRED_LIBRARIES ${CMAKE_REQUIRED_LIBRARIES} ${SZIP})
    ELSE()
      MESSAGE(FATAL_ERROR "HDF5 Requires SZIP, but cannot find libszip or libsz.")
    ENDIF()
  ENDIF()

  CHECK_LIBRARY_EXISTS(${HDF5_C_LIBRARY_hdf5} H5free_memory "" HDF5_HAS_H5FREE)
  IF(HDF5_HAS_H5FREE)
    SET(HAVE_H5FREE_MEMORY TRUE)
  ENDIF(HDF5_HAS_H5FREE)
  CHECK_LIBRARY_EXISTS(${HDF5_C_LIBRARY_hdf5} H5Pset_libver_bounds "" HDF5_HAS_LIBVER_BOUNDS)

  IF(HDF5_HAS_LIBVER_BOUNDS)
    SET(HAVE_H5PSET_LIBVER_BOUNDS TRUE)
  ENDIF(HDF5_HAS_LIBVER_BOUNDS)

  IF(HDF5_PARALLEL)
	SET(HDF5_CC h5pcc)
  ELSE()
	SET(HDF5_CC h5cc)
  ENDIF()

  # Starting with hdf5 1.8.11, dynamic loading is an option.
  # In case hdf5 has a dependency on libdl, the user must specify
  # -DENABLE_DYNAMIC_LOADING=ON when configuring netcdf.
  IF(USE_LIBDL)
    FIND_LIBRARY(LIBDL NAMES dl dld)
    FIND_PATH(LIBDL_INCLUDE_DIR dlfcn.h)
    IF(NOT LIBDL)
      MESSAGE(ERROR "Cannot find libdl, but dynamic loading was specified.")
    ENDIF()
    IF(NOT LIBDL_INCLUDE_DIR)
      MESSAGE(ERROR "Cannot find dlfcn.h, but dynamic loading was specified.")
    ENDIF()
    MESSAGE(STATUS "Found libdl: ${LIBDL}")
    SET(HAVE_LIBDL ON)
    INCLUDE_DIRECTORIES(${LIBDL_INCLUDE_DIR})
  ENDIF()

  SET(H5_USE_16_API 1)
  OPTION(NC_ENABLE_HDF_16_API "Enable HDF5 1.6.x Compatibility(Required)" ON)
  IF(NOT NC_ENABLE_HDF_16_API)
    SET(H5_USE_16_API 0)
  ENDIF()

  # Check for ZLib, but only if using HDF5.
  FIND_PACKAGE(ZLIB)
  IF(NOT ZLIB_LIBRARY)
    MESSAGE(FATAL_ERROR "HDF5 Support specified, cannot find ZLib.")
  ENDIF()
  SET(USE_ZLIB ON)
  INCLUDE_DIRECTORIES(${ZLIB_INCLUDE_DIRS})

  FIND_PATH(HAVE_HDF5_H hdf5.h)
  IF(NOT HAVE_HDF5_H)
    MESSAGE(FATAL_ERROR "Compiling a test with hdf5 failed. Either hdf5.h cannot be found, or the log messages should be checked for another reason.")
  ELSE(NOT HAVE_HDF5_H)
    INCLUDE_DIRECTORIES(${HAVE_HDF5_H})
  ENDIF(NOT HAVE_HDF5_H)


ENDIF(USE_HDF5 OR ENABLE_NETCDF_4)


# Option to Build DAP Client
OPTION(ENABLE_DAP "Enable DAP Client." ON)
IF(ENABLE_DAP)
  SET(USE_DAP ON)
  FIND_PACKAGE(CURL)
  IF(NOT CURL_LIBRARY)
    MESSAGE(FATAL_ERROR "DAP Support specified, CURL libraries are not found.")
  ENDIF()

  ADD_DEFINITIONS(-DCURL_STATICLIB=1)
  INCLUDE_DIRECTORIES(${CURL_INCLUDE_DIRS})

  # Check to see if CURLOPT_USERNAME is defined.
  # It is present starting version 7.19.1.
  CHECK_C_SOURCE_COMPILES("
  #include <curl/curl.h>
  int main() {int x = CURLOPT_USERNAME;}" HAVE_CURLOPT_USERNAME)

  # Check to see if CURLOPT_PASSWORD is defined.
  # It is present starting version 7.19.1.
  CHECK_C_SOURCE_COMPILES("
  #include <curl/curl.h>
  int main() {int x = CURLOPT_PASSWORD;}" HAVE_CURLOPT_PASSWORD)

  # Check to see if CURLOPT_KEYPASSWD is defined.
  # It is present starting version 7.16.4.
  CHECK_C_SOURCE_COMPILES("
  #include <curl/curl.h>
  int main() {int x = CURLOPT_KEYPASSWD;}" HAVE_CURLOPT_KEYPASSWD)

  # Check to see if CURLINFO_RESPONSE_CODE is defined.
  # It showed up in curl 7.10.7.
  CHECK_C_SOURCE_COMPILES("
  #include <curl/curl.h>
  int main() {int x = CURLINFO_RESPONSE_CODE;}" HAVE_CURLINFO_RESPONSE_CODE)

  # Check to see if CURLOPT_CHUNK_BGN_FUNCTION is defined.
  # It showed up in curl 7.21.0.
  CHECK_C_SOURCE_COMPILES("
  #include <curl/curl.h>
  int main() {int x = CURLOPT_CHUNK_BGN_FUNCTION;}" HAVE_CURLOPT_CHUNK_BGN_FUNCTION)



ENDIF()

# Check to see if libtool supports

# Check for the math library so it can be explicitly linked.
IF(NOT WIN32)
  FIND_LIBRARY(HAVE_LIBM NAMES math m libm)
  MESSAGE(STATUS "Found Math library: ${HAVE_LIBM}")
  IF(NOT HAVE_LIBM)
    MESSAGE(FATAL_ERROR "Unable to find the math library.")
  ENDIF()
ENDIF()

# Option to Enable DAP long tests, remote tests.
OPTION(ENABLE_DAP_LONG_TESTS "Enable DAP long tests." OFF)
OPTION(ENABLE_DAP_REMOTE_TESTS "Enable DAP remote tests." ON)

IF(ENABLE_DAP_REMOTE_TESTS)
  OPTION(ENABLE_DAP_AUTH_TESTS "Enable DAP remote authorization tests." OFF)
ENDIF()


# If netCDF4 and DAP, Option for DAP groups.
IF(ENABLE_NETCDF_4 AND USE_DAP)
  OPTION(ENABLE_DAP_GROUPS "Whether netcdf4 group names should be enabled." ON)
ELSE()
  SET(ENABLE_DAP_GROUPS OFF CACHE BOOL "Whether netcdf4 group names should be enabled.")
ENDIF()

# Enable some developer-only tests
OPTION(ENABLE_EXTRA_TESTS "Enable Extra tests. Some may not work because of known issues. Developers only." OFF)
IF(ENABLE_EXTRA_TESTS)
  SET(EXTRA_TESTS ON)
ENDIF()

# Option to use bundled XGetopt in place of getopt(). This is mostly useful
# for MSVC builds. If not building utilities, getopt() isn't required at all.
IF(MSVC)
  OPTION(ENABLE_XGETOPT "Enable bundled XGetOpt instead of external getopt()." ON)
  IF(ENABLE_XGETOPT)
    SET(USE_X_GETOPT ON CACHE BOOL "")
  ENDIF()
ENDIF()

SET(MATH "")
IF(NOT WIN32)

  # STDIO instead of posixio.
  OPTION(ENABLE_STDIO "If true, use stdio instead of posixio (ex. on the Cray)" OFF)
  IF(ENABLE_STDIO)
    SET(USE_STDIO ON CACHE BOOL "")
  ENDIF()

  # FFIO insteaad of PosixIO
  OPTION(ENABLE_FFIO "If true, use ffio instead of posixio" OFF)
  IF(ENABLE_FFIO)
    SET(USE_FFIO ON CACHE BOOL "")
  ENDIF()
ENDIF()

##
# Enable Tests
##
OPTION(ENABLE_TESTS "Enable basic tests, run with 'make test'." ON)
IF(ENABLE_TESTS)
  SET(BUILD_TESTSETS ON CACHE BOOL "")

  # Options for CTest-based tests, dashboards.
  SET(NC_CTEST_PROJECT_NAME "netcdf-c" CACHE STRING "Project Name for CTest-based testing purposes.")
  SET(NC_CTEST_DROP_SITE "129.114.104.111" CACHE STRING "Dashboard location for CTest-based testing purposes.")
  #SET(NC_CTEST_DROP_SITE "my.cdash.org" CACHE STRING "Dashboard location for CTest-based testing purposes.")
  SET(NC_CTEST_DROP_LOC_PREFIX "" CACHE STRING "Prefix for Dashboard location on remote server when using CTest-based testing.")

  FIND_PROGRAM(HOSTNAME_CMD NAMES hostname)
  IF(NOT MSVC)
    SET(HOSTNAME_ARG "-s")
  ENDIF()
  IF(HOSTNAME_CMD)
    EXEC_PROGRAM(${HOSTNAME_CMD} ARGS "${HOSTNAME_ARG}" OUTPUT_VARIABLE HOSTNAME)
    SET(NC_CTEST_SITE "${HOSTNAME}" CACHE STRING "Hostname of test machine.")
  ENDIF()

  IF(NC_CTEST_SITE)
    SET(SITE "${NC_CTEST_SITE}" CACHE STRING "")
  ENDIF()

  # Create a CTestConfig file from the template.
  CONFIGURE_FILE("${netCDF_SOURCE_DIR}/CTestConfig.cmake.in"
    "${netCDF_SOURCE_DIR}/CTestConfig.cmake"
    @ONLY
    )

  ###
  # This option dictates whether or not to turn on
  # tests which are known to fail.  This is not the
  # same thing as an 'expected failure'. Rather, these
  # are tests that will need to be fixed eventually.
  #
  # By placing them here, we can occasionaly turn this
  # flag on and see if any known failures have been
  # fixed in the course of code improvement/other bug
  # fixes.
  #
  # To use this, simply add as a fencepost around tests
  # which are known to fail.
  ###

  OPTION(ENABLE_FAILING_TESTS "Run tests which are known to fail, check to see if any have been fixed." OFF)

  ###
  # End known-failures.
  ###
  MARK_AS_ADVANCED(ENABLE_FAILING_TESTS)
ENDIF()

###
# Option to enable extreme numbers during testing.
###
OPTION(ENABLE_EXTREME_NUMBERS "Enable extreme numbers during testing, such as MAX_INT-1" ON)
IF(ENABLE_EXTREME_NUMBERS)
  SET(USE_EXTREME_NUMBERS ON)
ENDIF()

# Enable Large file tests
IF(ENABLE_LARGE_FILE_TESTS)
  SET(LARGE_FILE_TESTS ON)
ENDIF()

# Location for large file tests.
SET(TEMP_LARGE "." CACHE STRING "Location to store large file tests.")

OPTION(ENABLE_FSYNC "Enable experimental fsync code." OFF)
IF(ENABLE_FSYNC)
  SET(USE_FSYNC ON)
ENDIF()

# Temporary
OPTION (ENABLE_JNA "Enable jna bug fix code." OFF)
IF(ENABLE_JNA)
  SET(JNA ON)
ENDIF()

# Linux specific large file support flags.
# Modelled after check in CMakeLists.txt for hdf5.
OPTION(ENABLE_LARGE_FILE_SUPPORT "Enable large file support." ON)
IF(ENABLE_LARGE_FILE_SUPPORT)
  IF(MSVC)
    SET(CMAKE_EXE_LINKER_FLAGS "${CMAKE_EXE_LINKER_FLAGS} /LARGEADDRESSAWARE")
    SET(CMAKE_SHARED_LINKER_FLAGS "${CMAKE_SHARED_LINKER_FLAGS} /LARGEADDRESSAWARE")
    SET(CMAKE_MODULE_LINKER_FLAGS "${CMAKE_MODULE_LINKER_FLAGS} /LARGEADDRESSAWARE")
  ELSE()
    SET(_FILE_OFFSET_BITS 64)
    SET(_LARGEFILE64_SOURCE TRUE)
    SET(_LARGEFILE_SOURCE TRUE)
  ENDIF()
ENDIF()

OPTION(ENABLE_EXAMPLE_TESTS "Run extra example tests.  Requires GNU Sed. Ignored if netCDF-4 is not Enabled" OFF)
IF(NOT ENABLE_NETCDF_4 AND ENABLE_EXAMPLE_TESTS)
  SET(ENABLE_EXAMPLE_TESTS OFF)
ENDIF()

# Enable Parallel (different than pnetcdf).
SET(STATUS_PARALLEL "OFF")
OPTION(ENABLE_PARALLEL4 "Build netCDF-4 with parallel IO" "${HDF5_PARALLEL}")
IF(ENABLE_PARALLEL4 AND ENABLE_NETCDF_4)
  IF(NOT HDF5_PARALLEL)
    SET(USE_PARALLEL OFF CACHE BOOL "")
    MESSAGE(STATUS "Cannot find HDF5 library built with parallel support. Disabling parallel build.")
  ELSE()
    SET(HDF5_PARALLEL ON CACHE BOOL "")
    SET(USE_PARALLEL ON CACHE BOOL "")
    SET(USE_PARALLEL4 ON CACHE BOOL "")
    SET(STATUS_PARALLEL "ON")
  ENDIF()
ENDIF()


# Options to enable parallel IO, tests.
SET(STATUS_PNETCDF "OFF")
OPTION(ENABLE_PNETCDF "Build with parallel I/O for classic and 64-bit offset files using parallel-netcdf." OFF)

IF(ENABLE_PNETCDF)
  # Check for ncmpi_create in libpnetcdf, define USE_PNETCDF
  # Does the user want to turn on PNETCDF read ability?
  SET(USE_PNETCDF ON CACHE BOOL "")
  FIND_LIBRARY(PNETCDF NAMES pnetcdf)
  FIND_PATH(PNETCDF_INCLUDE_DIR pnetcdf.h)
  IF(NOT PNETCDF)
    MESSAGE(STATUS "Cannot find PnetCDF library. Disabling PnetCDF support.")
    SET(USE_PNETCDF OFF CACHE BOOL "")
  ELSE(NOT PNETCDF)
    SET(USE_PARALLEL ON CACHE BOOL "")

    # Check PnetCDF version. Must be >= 1.6.0
    set(pnetcdf_h "${PNETCDF_INCLUDE_DIR}/pnetcdf.h" )
    message(STATUS "PnetCDF include file ${pnetcdf_h} will be searched for version")
    file(STRINGS "${pnetcdf_h}" pnetcdf_major_string REGEX "^#define PNETCDF_VERSION_MAJOR")
    string(REGEX REPLACE "[^0-9]" "" pnetcdf_major "${pnetcdf_major_string}")
    file(STRINGS "${pnetcdf_h}" pnetcdf_minor_string REGEX "^#define PNETCDF_VERSION_MINOR")
    string(REGEX REPLACE "[^0-9]" "" pnetcdf_minor "${pnetcdf_minor_string}")
    file(STRINGS "${pnetcdf_h}" pnetcdf_sub_string REGEX "^#define PNETCDF_VERSION_SUB")
    string(REGEX REPLACE "[^0-9]" "" pnetcdf_sub "${pnetcdf_sub_string}")
    set(pnetcdf_version "${pnetcdf_major}.${pnetcdf_minor}.${pnetcdf_sub}")
    message(STATUS "Found PnetCDF version ${pnetcdf_version}")

    if(${pnetcdf_version} VERSION_GREATER "1.6.0")
      SET(STATUS_PNETCDF "ON")
      INCLUDE_DIRECTORIES(${PNETCDF_INCLUDE_DIR})
      SET(HAVE_LIBPNETCDF ON)
      # pnetcdf => parallel
      SET(STATUS_PARALLEL ON)
      SET(USE_PARALLEL ON)
      MESSAGE(STATUS "Using PnetCDF Library: ${PNETCDF}")
    ELSE()
      MESSAGE(WARNING "ENABLE_PNETCDF requires version 1.6.1 or later; found version ${pnetcdf_version}. PnetCDF is disabled")
    ENDIF()
  ENDIF(NOT PNETCDF)
ENDIF()

# Options to enable use of fill values for elements casuing NC_ERANGE
SET(STATUS_ERANGE_FILL "ON")
OPTION(ENABLE_ERANGE_FILL "Enable use of fill value when out-of-range type conversion causes NC_ERANGE error." ON)
IF(NOT ENABLE_ERANGE_FILL)
  SET(STATUS_ERANGE_FILL "OFF")
ENDIF()

# Options to use a more relaxed coordinate argument boundary check
SET(STATUS_RELAX_COORD_BOUND "OFF")
OPTION(ENABLE_RELAX_COORD_BOUND "Enable a more relaxed boundary error check NC_EINVALCOORDS to allow coordinate start argument equal to dimension size when argument count is zero." OFF)
IF(ENABLE_RELAX_COORD_BOUND)
  SET(STATUS_RELAX_COORD_BOUND "ON")
ENDIF()

# check and conform with PnetCDF settings on ERANGE_FILL and RELAX_COORD_BOUND
IF(STATUS_PNETCDF)
  file(STRINGS "${pnetcdf_h}" enable_erange_fill_pnetcdf REGEX "^#define PNETCDF_ERANGE_FILL")
  string(REGEX REPLACE "[^0-9]" "" erange_fill_pnetcdf "${enable_erange_fill_pnetcdf}")
  IF("x${erange_fill_pnetcdf}" STREQUAL "x1")
     IF(NOT STATUS_ERANGE_FILL)
       MESSAGE(WARNING "Enable erange-fill to conform with PnetCDF setting")
       SET(STATUS_ERANGE_FILL "ON")
     ENDIF()
  ELSE()
     IF(STATUS_ERANGE_FILL)
       MESSAGE(WARNING "Disable erange-fill to conform with PnetCDF setting")
       SET(STATUS_ERANGE_FILL "OFF")
     ENDIF()
  ENDIF()
  file(STRINGS "${pnetcdf_h}" relax_coord_bound_pnetcdf REGEX "^#define PNETCDF_RELAX_COORD_BOUND")
  string(REGEX REPLACE "[^0-9]" "" relax_coord_bound "${relax_coord_bound_pnetcdf}")
  IF("x${relax_coord_bound}" STREQUAL "x1")
     IF(NOT STATUS_RELAX_COORD_BOUND)
       MESSAGE(WARNING "Enable relax-coord-bound to conform with PnetCDF setting")
       SET(STATUS_RELAX_COORD_BOUND "ON")
     ENDIF()
  ELSE()
     IF(STATUS_RELAX_COORD_BOUND)
       MESSAGE(WARNING "Disable relax-coord-bound to conform with PnetCDF setting")
       SET(STATUS_RELAX_COORD_BOUND "OFF")
     ENDIF()
  ENDIF()
ENDIF()

IF(STATUS_ERANGE_FILL)
  SET(M4FLAGS "-DERANGE_FILL" CACHE STRING "")
ENDIF()

IF(STATUS_RELAX_COORD_BOUND)
  MESSAGE(STATUS "Enabling a more relatexed check for NC_EINVALCOORDS")
  ADD_DEFINITIONS(-DRELAX_COORD_BOUND)
ENDIF()

# Enable Parallel Tests.
OPTION(ENABLE_PARALLEL_TESTS "Enable Parallel IO Tests. Ignored if netCDF4 is not enabled, or if there is no parallel I/O Support." ${USE_PARALLEL})
IF(ENABLE_PARALLEL_TESTS AND USE_PARALLEL)
  SET(TEST_PARALLEL ON CACHE BOOL "")
  IF(USE_NETCDF4)
    SET(TEST_PARALLEL4 ON CACHE BOOL "")
  ENDIF()
ENDIF()

# Determine whether or not to generate documentation.
OPTION(ENABLE_DOXYGEN "Enable generation of doxygen-based documentation." OFF)
IF(ENABLE_DOXYGEN)
  FIND_PACKAGE(Doxygen REQUIRED)
  # Offer the option to build internal documentation.
  OPTION(ENABLE_INTERNAL_DOCS "Build internal documentation. This is of interest to developers only." OFF)
  IF(ENABLE_INTERNAL_DOCS)
    SET(BUILD_INTERNAL_DOCS YES CACHE STRING "")
  ELSE()
    SET(BUILD_INTERNAL_DOCS NO CACHE STRING "")
  ENDIF()

  ###
  #
  # If we are building release documentation, we need to set some
  # variables that will be used in the Doxygen.in template.
  ###
  OPTION(ENABLE_DOXYGEN_BUILD_RELEASE_DOCS "Build release documentation.  This is of interest only to the netCDF developers." OFF)
  IF(ENABLE_DOXYGEN_BUILD_RELEASE_DOCS)
    SET(DOXYGEN_CSS_FILE "${CMAKE_SOURCE_DIR}/docs/release.css" CACHE STRING "")
    SET(DOXYGEN_HEADER_FILE "${CMAKE_SOURCE_DIR}/docs/release_header.html" CACHE STRING "")
    SET(DOXYGEN_SEARCHENGINE "NO" CACHE STRING "")
    SET(ENABLE_DOXYGEN_SERVER_BASED_SEARCH NO CACHE STRING "")
  ELSE()
    SET(DOXYGEN_CSS_FILE "" CACHE STRING "")
    SET(DOXYGEN_HEADER_FILE "" CACHE STRING "")
    SET(DOXYGEN_SEARCHENGINE "YES" CACHE STRING "")

    # If not using release document configuration,
    # provide an option for server-based search.
    OPTION(ENABLE_DOXYGEN_SERVER_SIDE_SEARCH "Configure Doxygen with server-based search." OFF)
    IF(ENABLE_DOXYGEN_SERVER_SIDE_SEARCH)
      SET(DOXYGEN_SERVER_BASED_SEARCH "YES" CACHE STRING "")
    ELSE()
      SET(DOXYGEN_SERVER_BASED_SEARCH "NO" CACHE STRING "")
    ENDIF(ENABLE_DOXYGEN_SERVER_SIDE_SEARCH)


  ENDIF(ENABLE_DOXYGEN_BUILD_RELEASE_DOCS)
  # Option to turn on the TODO list in the doxygen-generated documentation.
  OPTION(DOXYGEN_ENABLE_TASKS "Turn on test, todo, bug lists in documentation. This is of interest to developers only." OFF)
  IF(DOXYGEN_ENABLE_TASKS)
    SET(SHOW_DOXYGEN_TAG_LIST YES CACHE STRING "")
  ELSE(DOXYGEN_ENABLE_TASKS)
    SET(SHOW_DOXYGEN_TODO_LIST NO CACHE STRING "")
  ENDIF(DOXYGEN_ENABLE_TASKS)

  OPTION(ENABLE_DOXYGEN_PDF_OUTPUT "[EXPERIMENTAL] Turn on PDF output for Doxygen-generated documentation." OFF)

  IF(ENABLE_DOXYGEN_PDF_OUTPUT)
    SET(NC_ENABLE_DOXYGEN_PDF_OUTPUT "YES" CACHE STRING "")
  ELSE()
    SET(NC_ENABLE_DOXYGEN_PDF_OUTPUT "NO" CACHE STRING "")
  ENDIF()

  FIND_PROGRAM(NC_DOT NAMES dot)
  # Specify whether or not 'dot' was found on the system path.
  IF(NC_DOT)
    SET(HAVE_DOT YES CACHE STRING "")
  ELSE(NC_DOT)
    SET(HAVE_DOT NO CACHE STRING "")
  ENDIF(NC_DOT)
ENDIF()

# By default, MSVC has a stack size of 1000000.
# Allow a user to override this.
IF(MSVC)
  SET(NC_MSVC_STACK_SIZE 40000000 CACHE STRING "Default stack size for MSVC-based projects.")
  # By default, CMake sets the stack to 1000000.
  # Remove this limitation.
  # See here for more details:
  # http://www.cmake.org/pipermail/cmake/2009-April/028710.html
  SET(CMAKE_EXE_LINKER_FLAGS "${CMAKE_EXE_LINKER_FLAGS} /STACK:${NC_MSVC_STACK_SIZE}")
  SET(CMAKE_SHARED_LINKER_FLAGS "${CMAKE_SHARED_LINKER_FLAGS} /STACK:${NC_MSVC_STACK_SIZE}")
  SET(CMAKE_MODULE_LINKER_FLAGS "${CMAKE_MODULE_LINKER_FLAGS} /STACK:${NC_MSVC_STACK_SIZE}")
ENDIF()

# Set some of the options as advanced.
MARK_AS_ADVANCED(ENABLE_INTERNAL_DOCS VALGRIND_TESTS ENABLE_COVERAGE_TESTS )
MARK_AS_ADVANCED(ENABLE_DAP_REMOTE_TESTS ENABLE_DAP_LONG_TESTS USE_REMOTE_CDASH)
MARK_AS_ADVANCED(ENABLE_DOXYGEN_BUILD_RELEASE_DOCS DOXYGEN_ENABLE_TASKS ENABLE_DOXYGEN_SERVER_SIDE_SEARCH)
MARK_AS_ADVANCED(ENABLE_SHARED_LIBRARY_VERSION)

################################
# Option checks
################################

####
# Check to see if char is signed or unsigned.
####

SET(SIGNED_TEST_SOURCE "\n
  #include <stdlib.h>\n
  int main(void) {\n
    char is_signed = (char) - 1;\n
    if(is_signed < 0)\n
      return 1;\n
    else\n
      return 0;\n
}\n")

CHECK_C_SOURCE_RUNS("${SIGNED_TEST_SOURCE}" __CHAR_UNSIGNED__)

# Library include checks
CHECK_INCLUDE_FILE("math.h"      HAVE_MATH_H)
CHECK_INCLUDE_FILE("unistd.h"  HAVE_UNISTD_H)
# Solve a compatibility issue in ncgen/, which checks
# for NO_UNISTD_H
IF(NOT HAVE_UNISTD_H)
  SET(YY_NO_UNISTD_H TRUE)
ENDIF()

CHECK_INCLUDE_FILE("alloca.h"  HAVE_ALLOCA_H)
CHECK_INCLUDE_FILE("malloc.h"    HAVE_MALLOC_H)
CHECK_INCLUDE_FILE("ctype.h"   HAVE_CTYPE_H)
CHECK_INCLUDE_FILE("dirent.h"  HAVE_DIRENT_H)
CHECK_INCLUDE_FILE("dlfcn.h"   HAVE_DLFCN_H)
CHECK_INCLUDE_FILE("errno.h"   HAVE_ERRNO_H)
CHECK_INCLUDE_FILE("fcntl.h"   HAVE_FCNTL_H)
CHECK_INCLUDE_FILE("getopt.h"  HAVE_GETOPT_H)
CHECK_INCLUDE_FILE("stdbool.h"   HAVE_STDBOOL_H)
CHECK_INCLUDE_FILE("locale.h"  HAVE_LOCALE_H)
CHECK_INCLUDE_FILE("stdint.h"  HAVE_STDINT_H)
CHECK_INCLUDE_FILE("stdio.h"   HAVE_STDIO_H)
CHECK_INCLUDE_FILE("stdlib.h"  HAVE_STDLIB_H)
CHECK_INCLUDE_FILE("stdarg.h"    HAVE_STDARG_H)
CHECK_INCLUDE_FILE("strings.h"   HAVE_STRINGS_H)
CHECK_INCLUDE_FILE("signal.h"    HAVE_SIGNAL_H)
CHECK_INCLUDE_FILE("sys/dir.h"   HAVE_SYS_DIR_H)
CHECK_INCLUDE_FILE("sys/ndir.h"  HAVE_SYS_NDIR_H)
CHECK_INCLUDE_FILE("sys/param.h" HAVE_SYS_PARAM_H)
CHECK_INCLUDE_FILE("sys/stat.h"  HAVE_SYS_STAT_H)
CHECK_INCLUDE_FILE("sys/time.h"  HAVE_SYS_TIME_H)
CHECK_INCLUDE_FILE("sys/types.h" HAVE_SYS_TYPES_H)
CHECK_INCLUDE_FILE("sys/wait.h"  HAVE_SYS_WAIT_H)
CHECK_INCLUDE_FILE("sys/mman.h"  HAVE_SYS_MMAN_H)
CHECK_INCLUDE_FILE("sys/resource.h" HAVE_SYS_RESOURCE_H)
CHECK_INCLUDE_FILE("fcntl.h"  HAVE_FCNTL_H)
CHECK_INCLUDE_FILE("inttypes.h"  HAVE_INTTYPES_H)
CHECK_INCLUDE_FILE("pstdint.h"  HAVE_PSTDINT_H)
CHECK_INCLUDE_FILE("endian.h" HAVE_ENDIAN_H)
CHECK_INCLUDE_FILE("BaseTsd.h"  HAVE_BASETSD_H)
CHECK_INCLUDE_FILE("stddef.h"   HAVE_STDDEF_H)
CHECK_INCLUDE_FILE("memory.h"  HAVE_MEMORY_H)
CHECK_INCLUDE_FILE("string.h"  HAVE_STRING_H)

CHECK_INCLUDE_FILES("time.h;sys/time.h" TIME_WITH_SYS_TIME)

IF(NOT HAVE_STDLIB_H)
  SET(NO_STDLIB_H TRUE)
ENDIF(NOT HAVE_STDLIB_H)

IF(NOT HAVE_SYS_TYPES_H)
  SET(NO_SYS_TYPES_H TRUE)
ENDIF(NOT HAVE_SYS_TYPES_H)


# Symbol Exists
CHECK_SYMBOL_EXISTS(isfinite "math.h" HAVE_DECL_ISFINITE)
CHECK_SYMBOL_EXISTS(isnan "math.h" HAVE_DECL_ISNAN)
CHECK_SYMBOL_EXISTS(isinf "math.h" HAVE_DECL_ISINF)
CHECK_SYMBOL_EXISTS(signbit "math.h" HAVE_DECL_SIGNBIT)
CHECK_SYMBOL_EXISTS(st_blksize "sys/stat.h" HAVE_STRUCT_STAT_ST_BLKSIZE)
CHECK_SYMBOL_EXISTS(alloca "alloca.h" HAVE_ALLOCA)
CHECK_SYMBOL_EXISTS(snprintf "stdio.h" HAVE_SNPRINTF)
CHECK_SYMBOL_EXISTS(vprintf "stdio.h" HAVE_VPRINTF)

# For historic purposes...
SET(HAVE_ST_BLKSIZE ${HAVE_STRUCT_STAT_ST_BLKSIZE})

# Type checks
CHECK_TYPE_SIZE("void*"     SIZEOF_VOIDSTAR)
CHECK_TYPE_SIZE("char"      SIZEOF_CHAR)
CHECK_TYPE_SIZE("double"    SIZEOF_DOUBLE)
CHECK_TYPE_SIZE("float"     SIZEOF_FLOAT)
CHECK_TYPE_SIZE("int"       SIZEOF_INT)
CHECK_TYPE_SIZE("uint"      SIZEOF_UINT)
IF(SIZEOF_UINT)
  SET(HAVE_UINT TRUE)
ENDIF(SIZEOF_UINT)

CHECK_TYPE_SIZE("long"      SIZEOF_LONG)
CHECK_TYPE_SIZE("long long" SIZEOF_LONG_LONG)
IF(SIZEOF_LONG_LONG)
  SET(HAVE_LONG_LONG_INT TRUE)
ENDIF(SIZEOF_LONG_LONG)

CHECK_TYPE_SIZE("unsigned long long" SIZEOF_UNSIGNED_LONG_LONG)
IF(SIZEOF_UNSIGNED_LONG_LONG)
  SET(HAVE_UNSIGNED_LONG_LONG_INT TRUE)
ENDIF(SIZEOF_UNSIGNED_LONG_LONG)

CHECK_TYPE_SIZE("off_t"     SIZEOF_OFF_T)
CHECK_TYPE_SIZE("off64_t"   SIZEOF_OFF64_T)
CHECK_TYPE_SIZE("short"     SIZEOF_SHORT)
CHECK_TYPE_SIZE("ushort"    SIZEOF_USHORT)
IF(SIZEOF_USHORT)
  SET(HAVE_USHORT TRUE)
ENDIF(SIZEOF_USHORT)

CHECK_TYPE_SIZE("_Bool"     SIZEOF__BOOL)
IF(SIZEOF__BOOL)
  SET(HAVE__BOOL TRUE)
ENDIF(SIZEOF__BOOL)

CHECK_TYPE_SIZE("size_t"    SIZEOF_SIZE_T)
IF(SIZEOF_SIZE_T)
  SET(HAVE_SIZE_T TRUE)
ENDIF(SIZEOF_SIZE_T)

CHECK_TYPE_SIZE("ssize_t"   SIZEOF_SSIZE_T)
CHECK_TYPE_SIZE("ptrdiff_t" SIZEOF_PTRDIFF_T)
IF(SIZEOF_PTRDIFF_T)
  SET(HAVE_PTRDIFF_T TRUE)
ENDIF(SIZEOF_PTRDIFF_T)

# __int64 is used on Windows for large file support.
CHECK_TYPE_SIZE("__int64"   SIZEOF___INT_64)
CHECK_TYPE_SIZE("int64_t"   SIZEOF_INT64_T)
CHECK_TYPE_SIZE("uint64_t"  SIZEOF_UINT64_T)
CHECK_TYPE_SIZE("unsigned char"      SIZEOF_UCHAR)
CHECK_TYPE_SIZE("unsigned short int" SIZEOF_USHORT)
CHECK_TYPE_SIZE("unsigned int"       SIZEOF_UINT)
CHECK_TYPE_SIZE("long long"          SIZEOF_LONGLONG)
CHECK_TYPE_SIZE("unsigned long long" SIZEOF_ULONGLONG)

# On windows systems, we redefine off_t as __int64
# to enable LFS. This is true on 32 and 64 bit system.s
# We must redefine SIZEOF_OFF_T to match.
IF(MSVC AND SIZEOF___INT_64)
  SET(SIZEOF_OFF_T  ${SIZEOF___INT_64})
ENDIF()

IF(SIZEOF_SSIZE_T)
  SET(HAVE_SSIZE_T 1)
ELSE()
  CHECK_TYPE_SIZE("SSIZE_T" SIZEOF_SSIZE_T)
  IF(SIZEOF_SSIZE_T)
    SET(HAVE_SSIZE_T 1)
  ENDIF()
ENDIF()

# Check for various functions.
CHECK_FUNCTION_EXISTS(fsync HAVE_FSYNC)
CHECK_FUNCTION_EXISTS(strlcat   HAVE_STRLCAT)
CHECK_FUNCTION_EXISTS(strerror  HAVE_STRERROR)
CHECK_FUNCTION_EXISTS(strchr  HAVE_STRCHR)
CHECK_FUNCTION_EXISTS(strrchr HAVE_STRRCHR)
CHECK_FUNCTION_EXISTS(strcat  HAVE_STRCAT)
CHECK_FUNCTION_EXISTS(strcpy  HAVE_STRCPY)
CHECK_FUNCTION_EXISTS(strdup  HAVE_STRDUP)
CHECK_FUNCTION_EXISTS(strndup HAVE_STRNDUP)
CHECK_FUNCTION_EXISTS(strcasecmp  HAVE_STRCASECMP)
CHECK_FUNCTION_EXISTS(strtod  HAVE_STRTOD)
CHECK_FUNCTION_EXISTS(strtoll HAVE_STRTOLL)
CHECK_FUNCTION_EXISTS(strtoull  HAVE_STRTOULL)
CHECK_FUNCTION_EXISTS(strstr  HAVE_STRSTR)
CHECK_FUNCTION_EXISTS(mkstemp HAVE_MKSTEMP)
CHECK_FUNCTION_EXISTS(rand  HAVE_RAND)
CHECK_FUNCTION_EXISTS(random HAVE_RANDOM)
CHECK_FUNCTION_EXISTS(gettimeofday  HAVE_GETTIMEOFDAY)
CHECK_FUNCTION_EXISTS(fsync HAVE_FSYNC)
CHECK_FUNCTION_EXISTS(MPI_Comm_f2c  HAVE_MPI_COMM_F2C)
CHECK_FUNCTION_EXISTS(memmove HAVE_MEMMOVE)
CHECK_FUNCTION_EXISTS(memcmp HAVE_MEMCMP)
CHECK_FUNCTION_EXISTS(getpagesize HAVE_GETPAGESIZE)
CHECK_FUNCTION_EXISTS(sysconf HAVE_SYSCONF)
CHECK_FUNCTION_EXISTS(getrlimit HAVE_GETRLIMIT)
CHECK_FUNCTION_EXISTS(_filelengthi64 HAVE_FILE_LENGTH_I64)
CHECK_FUNCTION_EXISTS(mmap HAVE_MMAP)
CHECK_FUNCTION_EXISTS(mremap HAVE_MREMAP)

IF(ENABLE_MMAP)
  IF(NOT HAVE_MREMAP)
    MESSAGE(WARNING "mremap not found: disabling MMAP support.")
    SET(ENABLE_MMAP OFF)
  ELSE(NOT HAVE_MREMAP)
    SET(HAVE_MMAP ON)
    SET(BUILD_MMAP ON)
    SET(USE_MMAP ON)
  ENDIF(NOT HAVE_MREMAP)
ENDIF(ENABLE_MMAP)

#CHECK_FUNCTION_EXISTS(alloca HAVE_ALLOCA)
#####
# End system inspection checks.
#####

################################
# Define Utility Macros
################################

# Macro to append files to the EXTRA_DIST files.
SET(EXTRA_DIST "")
MACRO(ADD_EXTRA_DIST files)
  FOREACH(F ${files})
    SET(EXTRA_DIST ${EXTRA_DIST} ${CMAKE_CURRENT_SOURCE_DIR}/${F})
    SET(EXTRA_DIST ${EXTRA_DIST} PARENT_SCOPE)
  ENDFOREACH()
ENDMACRO()

# A basic script used to convert m4 files
FIND_PROGRAM(NC_M4 NAMES m4)
IF(NC_M4)
    SET(HAVE_M4 TRUE)
ENDIF()

MACRO(GEN_m4 filename)

IF(HAVE_M4)
  # If m4 is available, remove generated file if it exists.
  IF(EXISTS ${CMAKE_CURRENT_SOURCE_DIR}/${filename}.c)
    FILE(REMOVE ${CMAKE_CURRENT_SOURCE_DIR}/${filename}.c)
  ENDIF()

  ADD_CUSTOM_COMMAND(
    OUTPUT ${CMAKE_CURRENT_SOURCE_DIR}/${filename}.c
    COMMAND ${NC_M4}
    ARGS ${M4FLAGS} ${CMAKE_CURRENT_SOURCE_DIR}/${filename}.m4 > ${CMAKE_CURRENT_SOURCE_DIR}/${filename}.c
    VERBATIM
    )
ENDIF(HAVE_M4)
ENDMACRO(GEN_m4)

# Binary tests, but ones which depend on value of 'TEMP_LARGE' being defined.
MACRO(add_bin_env_temp_large_test prefix F)
  ADD_EXECUTABLE(${prefix}_${F} ${F}.c)
  TARGET_LINK_LIBRARIES(${prefix}_${F} netcdf)
  IF(MSVC)
    SET_TARGET_PROPERTIES(${prefix}_${F}
      PROPERTIES LINK_FLAGS_DEBUG " /NODEFAULTLIB:MSVCRT"
      )
  ENDIF()

  ADD_TEST(${prefix}_${F} bash "-c" "TEMP_LARGE=${CMAKE_SOURCE_DIR} ${CMAKE_CURRENT_BINARY_DIR}/${prefix}_${F}")
  IF(MSVC)
    SET_PROPERTY(TARGET ${prefix}_${F} PROPERTY FOLDER "tests")
    SET_TARGET_PROPERTIES(${prefix}_${F} PROPERTIES RUNTIME_OUTPUT_DIRECTORY
      ${CMAKE_CURRENT_BINARY_DIR})
    SET_TARGET_PROPERTIES(${prefix}_${F} PROPERTIES RUNTIME_OUTPUT_DIRECTORY_DEBUG
      ${CMAKE_CURRENT_BINARY_DIR})
    SET_TARGET_PROPERTIES(${prefix}_${F} PROPERTIES RUNTIME_OUTPUT_DIRECTORY_RELEASE
      ${CMAKE_CURRENT_BINARY_DIR})
   SET_TARGET_PROPERTIES(${prefix}_${F} PROPERTIES RUNTIME_OUTPUT_DIRECTORY_RELWITHDEBINFO
      ${CMAKE_CURRENT_BINARY_DIR})
  ENDIF()
ENDMACRO()


# Tests which are binary, but depend on a particular environmental variable.
MACRO(add_bin_env_test prefix F)
  ADD_EXECUTABLE(${prefix}_${F} ${F}.c)
  TARGET_LINK_LIBRARIES(${prefix}_${F} netcdf)
  IF(MSVC)
    SET_TARGET_PROPERTIES(${prefix}_${F}
      PROPERTIES LINK_FLAGS_DEBUG " /NODEFAULTLIB:MSVCRT"
      )
  ENDIF()

  ADD_TEST(${prefix}_${F} bash "-c" "TOPSRCDIR=${CMAKE_SOURCE_DIR} ${CMAKE_CURRENT_BINARY_DIR}/${prefix}_${F}")
  IF(MSVC)
    SET_PROPERTY(TARGET ${prefix}_${F} PROPERTY FOLDER "tests")
  ENDIF()
ENDMACRO()

# Build a binary used by a script, but don't make a test out of it.
MACRO(build_bin_test F)
  ADD_EXECUTABLE(${F} ${F}.c)
  TARGET_LINK_LIBRARIES(${F} netcdf ${ALL_TLL_LIBS})
  IF(MSVC)
    SET_TARGET_PROPERTIES(${F}
      PROPERTIES LINK_FLAGS_DEBUG " /NODEFAULTLIB:MSVCRT"
      )
    SET_TARGET_PROPERTIES(${F} PROPERTIES RUNTIME_OUTPUT_DIRECTORY
      ${CMAKE_CURRENT_BINARY_DIR})
    SET_TARGET_PROPERTIES(${F} PROPERTIES RUNTIME_OUTPUT_DIRECTORY_DEBUG
      ${CMAKE_CURRENT_BINARY_DIR})
    SET_TARGET_PROPERTIES(${F} PROPERTIES RUNTIME_OUTPUT_DIRECTORY_RELEASE
      ${CMAKE_CURRENT_BINARY_DIR})
  ENDIF()
ENDMACRO()

# Binary tests which are used by a script looking for a specific name.
MACRO(add_bin_test_no_prefix F)
  build_bin_test(${F})
  ADD_TEST(${F} ${EXECUTABLE_OUTPUT_PATH}/${F})
  IF(MSVC)
    SET_PROPERTY(TEST ${F} PROPERTY FOLDER "tests/")
    SET_TARGET_PROPERTIES(${F} PROPERTIES RUNTIME_OUTPUT_DIRECTORY
      ${CMAKE_CURRENT_BINARY_DIR})
    SET_TARGET_PROPERTIES(${F} PROPERTIES RUNTIME_OUTPUT_DIRECTORY_DEBUG
      ${CMAKE_CURRENT_BINARY_DIR})
    SET_TARGET_PROPERTIES(${F} PROPERTIES RUNTIME_OUTPUT_DIRECTORY_RELEASE
      ${CMAKE_CURRENT_BINARY_DIR})
  ENDIF()
ENDMACRO()

# Binary tests which are used by a script looking for a specific name.
MACRO(build_bin_test_no_prefix F)
  build_bin_test(${F})
  IF(MSVC)
    SET_PROPERTY(TEST ${F} PROPERTY FOLDER "tests/")
    SET_TARGET_PROPERTIES(${F} PROPERTIES RUNTIME_OUTPUT_DIRECTORY
      ${CMAKE_CURRENT_BINARY_DIR})
    SET_TARGET_PROPERTIES(${F} PROPERTIES RUNTIME_OUTPUT_DIRECTORY_DEBUG
      ${CMAKE_CURRENT_BINARY_DIR})
    SET_TARGET_PROPERTIES(${F} PROPERTIES RUNTIME_OUTPUT_DIRECTORY_RELEASE
      ${CMAKE_CURRENT_BINARY_DIR})
  ENDIF()
ENDMACRO()

MACRO(add_bin_test prefix F)
  ADD_EXECUTABLE(${prefix}_${F} ${F}.c)
  TARGET_LINK_LIBRARIES(${prefix}_${F}
    ${ALL_TLL_LIBS}
    netcdf
    )
  IF(MSVC)
    SET_TARGET_PROPERTIES(${prefix}_${F}
      PROPERTIES LINK_FLAGS_DEBUG " /NODEFAULTLIB:MSVCRT"
      )
  ENDIF()
  ADD_TEST(${prefix}_${F} ${EXECUTABLE_OUTPUT_PATH}/${prefix}_${F})
  IF(MSVC)
    SET_PROPERTY(TEST ${prefix}_${F} PROPERTY FOLDER "tests/")
    SET_TARGET_PROPERTIES(${prefix}_${F} PROPERTIES RUNTIME_OUTPUT_DIRECTORY
      ${CMAKE_CURRENT_BINARY_DIR})
    SET_TARGET_PROPERTIES(${prefix}_${F} PROPERTIES RUNTIME_OUTPUT_DIRECTORY_DEBUG
      ${CMAKE_CURRENT_BINARY_DIR})
    SET_TARGET_PROPERTIES(${prefix}_${F} PROPERTIES RUNTIME_OUTPUT_DIRECTORY_RELEASE
      ${CMAKE_CURRENT_BINARY_DIR})
  ENDIF()
ENDMACRO()

# A cmake script to print out information at the end of the configuration step.
MACRO(print_conf_summary)
  MESSAGE("")
  MESSAGE("")
  MESSAGE("Configuration Summary:")
  MESSAGE("")
  MESSAGE(STATUS "Building Shared Libraries:     ${BUILD_SHARED_LIBS}")
  MESSAGE(STATUS "Building netCDF-4:             ${ENABLE_NETCDF_4}")
  MESSAGE(STATUS "Building DAP Support:          ${ENABLE_DAP}")
  MESSAGE(STATUS "Building Utilities:            ${BUILD_UTILITIES}")
  IF(CMAKE_PREFIX_PATH)
    MESSAGE(STATUS "CMake Prefix Path:             ${CMAKE_PREFIX_PATH}")
  ENDIF()
  MESSAGE("")

  IF(${STATUS_PNETCDF} OR ${STATUS_PARALLEL})
    MESSAGE("Building Parallel NetCDF")
    MESSAGE(STATUS "Using pnetcdf:       ${STATUS_PNETCDF}")
    MESSAGE(STATUS "Using Parallel IO:   ${STATUS_PARALLEL}")
    MESSAGE("")
  ENDIF()

  MESSAGE("Tests Enabled:              ${ENABLE_TESTS}")
  IF(ENABLE_TESTS)
    MESSAGE(STATUS "DAP Remote Tests:  ${ENABLE_DAP_REMOTE_TESTS}")
    MESSAGE(STATUS "DAP AUTH Tests:    ${ENABLE_DAP_AUTH_TESTS}")
    MESSAGE(STATUS "Extra Tests:       ${ENABLE_EXTRA_TESTS}")
    MESSAGE(STATUS "Coverage Tests:    ${ENABLE_COVERAGE_TESTS}")
    MESSAGE(STATUS "Parallel Tests:    ${ENABLE_PARALLEL_TESTS}")
    MESSAGE(STATUS "Large File Tests:  ${ENABLE_LARGE_FILE_TESTS}")
    MESSAGE(STATUS "Extreme Numbers:   ${ENABLE_EXTREME_NUMBERS}")
  ENDIF()

  MESSAGE("")
  MESSAGE("Compiler:")
  MESSAGE("")
  MESSAGE(STATUS "Build Type:           ${CMAKE_BUILD_TYPE}")
  MESSAGE(STATUS "CMAKE_C_COMPILER:     ${CMAKE_C_COMPILER}")
  MESSAGE(STATUS "CMAKE_C_FLAGS:        ${CMAKE_C_FLAGS}")
  IF("${CMAKE_BUILD_TYPE}" STREQUAL "DEBUG")
    MESSAGE(STATUS "CMAKE_C_FLAGS_DEBUG:  ${CMAKE_C_FLAGS_DEBUG}")
  ENDIF()
  IF("${CMAKE_BUILD_TYPE}" STREQUAL "RELEASE")
    MESSAGE(STATUS "CMAKE_C_FLAGS_RELEASE:   ${CMAKE_C_FLAGS_RELEASE}")
  ENDIF()

  MESSAGE(STATUS "Linking against:      ${ALL_TLL_LIBS}")

  MESSAGE("")
ENDMACRO()
##
# Shell script Macro
##
# Determine if 'bash' is on the system.
##

FIND_PROGRAM(HAVE_BASH NAMES bash)
IF(HAVE_BASH)
  MESSAGE(STATUS "Found bash: ${HAVE_BASH}")
ELSE()
  MESSAGE(STATUS "Bash shell not found; disabling shell script tests.")
ENDIF()

MACRO(add_sh_test prefix F)
  IF(HAVE_BASH)
    ADD_TEST(${prefix}_${F} bash "-c" "export srcdir=${CMAKE_CURRENT_SOURCE_DIR};export TOPSRCDIR=${CMAKE_SOURCE_DIR};${CMAKE_CURRENT_BINARY_DIR}/${F}.sh")
  ENDIF()
ENDMACRO()

# Macro for replacing '/MD' with '/MT'.
# Used only on Windows, /MD tells VS to use the shared
# CRT libs, MT tells VS to use the static CRT libs.
#
# Taken From:
#   http://www.cmake.org/Wiki/CMake_FAQ#How_can_I_build_my_MSVC_application_with_a_static_runtime.3F
#
MACRO(specify_static_crt_flag)
  SET(vars
    CMAKE_C_FLAGS
    CMAKE_C_FLAGS_DEBUG
    CMAKE_C_FLAGS_MINSIZEREL
    CMAKE_C_FLAGS_RELWITHDEBINFO
    CMAKE_CXX_FLAGS CMAKE_CXX_FLAGS_DEBUG
    CMAKE_CXX_FLAGS_RELEASE CMAKE_CXX_FLAGS_MINSIZEREL
    CMAKE_CXX_FLAGS_RELWITHDEBINFO)

  FOREACH(flag_var ${vars})
    IF(${flag_var} MATCHES "/MD")
      STRING(REGEX REPLACE "/MD" "/MT" ${flag_var} "${${flag_var}}")
    ENDIF()
  ENDFOREACH()

  FOREACH(flag_var ${vars})
    MESSAGE(STATUS " '${flag_var}': ${${flag_var}}")
  ENDFOREACH()
  MESSAGE(STATUS "")
ENDMACRO()

# A function used to create autotools-style 'yes/no' definitions.
# If a variable is set, it 'yes' is returned. Otherwise, 'no' is
# returned.
#
# Also creates a version of the ret_val prepended with 'NC',
# when feature is true, which is used to generate netcdf_meta.h.
FUNCTION(is_enabled feature ret_val)
  IF(${feature})
    SET(${ret_val} "yes" PARENT_SCOPE)
    SET("NC_${ret_val}" 1 PARENT_SCOPE)
  ELSE()
    SET(${ret_val} "no" PARENT_SCOPE)
    SET("NC_${ret_val}" 0 PARENT_SCOPE)
  ENDIF(${feature})
ENDFUNCTION()

# A function used to create autotools-style 'yes/no' definitions.
# If a variable is set, it 'yes' is returned. Otherwise, 'no' is
# returned.
#
# Also creates a version of the ret_val prepended with 'NC',
# when feature is true, which is used to generate netcdf_meta.h.
FUNCTION(is_disabled feature ret_val)
  IF(${feature})
    SET(${ret_val} "no" PARENT_SCOPE)
  ELSE()
    SET(${ret_val} "yes" PARENT_SCOPE)
    SET("NC_${ret_val}" 1 PARENT_SCOPE)
  ENDIF(${feature})
ENDFUNCTION()

################################
# End Macro Definitions
################################

# Create config.h file.
configure_file("${netCDF_SOURCE_DIR}/config.h.cmake.in"
  "${netCDF_BINARY_DIR}/config.h")
ADD_DEFINITIONS(-DHAVE_CONFIG_H)
INCLUDE_DIRECTORIES(${netCDF_BINARY_DIR})
# End autotools-style checs for config.h

#####
# Set core names of the libraries.
#####
SET(netCDF_LIB_CORENAME  "netcdf")

#####
# Set the true names of all the libraries, if customized by external project
#####
# Recurse into other subdirectories.
add_subdirectory("include")
add_subdirectory(libdispatch)
add_subdirectory(libsrc)

IF(USE_PNETCDF)
  add_subdirectory(libsrcp)
ENDIF(USE_PNETCDF)

IF(USE_HDF5)
  add_subdirectory(libsrc4)
ENDIF(USE_HDF5)

IF(USE_DAP)
  ADD_SUBDIRECTORY(oc2)
  ADD_SUBDIRECTORY(libdap2)
ENDIF()

add_subdirectory(liblib)

# For tests and utilities, we are no longer
# exporting symbols but rather importing them.
IF(BUILD_DLL)
  REMOVE_DEFINITIONS(-DDLL_EXPORT)
ENDIF()

# Enable Utilities.
IF(BUILD_UTILITIES)
  INCLUDE_DIRECTORIES(ncdump)
  ADD_SUBDIRECTORY(ncgen)
  ADD_SUBDIRECTORY(ncgen3)
  ADD_SUBDIRECTORY(ncdump)
ENDIF()

# Enable tests
IF(ENABLE_TESTS)
  IF(ENABLE_V2_API)
    ADD_SUBDIRECTORY(nctest)
  ENDIF()
  ADD_SUBDIRECTORY(nc_test)
  IF(USE_NETCDF4)
    INCLUDE_DIRECTORIES(h5_test)
    ADD_SUBDIRECTORY(nc_test4)
    ADD_SUBDIRECTORY(h5_test)
  ENDIF()
  IF(USE_DAP AND ENABLE_DAP_REMOTE_TESTS)
    ADD_SUBDIRECTORY(ncdap_test)
  ENDIF()

  IF(ENABLE_EXAMPLES)
    ADD_SUBDIRECTORY(examples)
  ENDIF()
ENDIF()

# Code to generate an export header
#GENERATE_EXPORT_HEADER(netcdf
# BASE_NAME netcdf
# EXPORT_MACRO_NAME netcdf_EXPORT
# EXPORT_FILE_NAME netcdf_Export.h
# STATIC_DEFINE netcdf_BUILT_AS_STATIC
#)

#####
# Build doxygen documentation, if need be.
#####
ADD_SUBDIRECTORY(docs)

##
# Brute force, grab all of the dlls from the depency directory,
# install them in the binary dir. Grab all of the .libs, put them
# in the libdir.
##
IF(MSVC)
  FILE(GLOB COPY_FILES ${CMAKE_PREFIX_PATH}/lib/*.lib)
  INSTALL(FILES ${COPY_FILES}
  DESTINATION ${CMAKE_INSTALL_LIBDIR}
  COMPONENT dependencies)

  FILE(GLOB COPY_FILES ${CMAKE_PREFIX_PATH}/bin/*.dll)
  STRING(REGEX REPLACE "msv[.*].dll" "" COPY_FILES "${COPY_FILES}")
  INSTALL(FILES ${COPY_FILES}
  DESTINATION ${CMAKE_INSTALL_BINDIR}
  COMPONENT dependencies)

  #INSTALL(DIRECTORY ${CMAKE_PREFIX_PATH} DESTINATION "deps" COMPONENT dependencies)
  #  INSTALL(FILES ${ALL_TLL_LIBS}
  #  DESTINATION ${CMAKE_INSTALL_LIBDIR}
  #  COMPONENT dependencies)
ENDIF()

# Subdirectory CMakeLists.txt files should specify their own
# 'install' files.
# Including 'CPack' kicks everything off.
INCLUDE(InstallRequiredSystemLibraries)
CONFIGURE_FILE(
  ${CMAKE_CURRENT_SOURCE_DIR}/FixBundle.cmake.in
  ${CMAKE_CURRENT_BINARY_DIR}/FixBundle.cmake
  @ONLY
  )

###
# Create pkgconfig files.
###

IF(NOT DEFINED CMAKE_INSTALL_LIBDIR)
  SET(CMAKE_INSTALL_LIBDIR lib)
ENDIF(NOT DEFINED CMAKE_INSTALL_LIBDIR)

# Set
SET(prefix ${CMAKE_INSTALL_PREFIX})
SET(exec_prefix ${CMAKE_INSTALL_PREFIX})
SET(libdir ${CMAKE_INSTALL_PREFIX}/${CMAKE_INSTALL_LIBDIR})
SET(includedir ${CMAKE_INSTALL_PREFIX}/${CMAKE_INSTALL_INCLUDEDIR})
SET(CC ${CMAKE_C_COMPILER})

# Process all dependency libraries and create a string
# used when parsing netcdf.pc.in

FOREACH(_LIB ${ALL_TLL_LIBS})
  GET_FILENAME_COMPONENT(_LIB_NAME ${_LIB} NAME_WE)
  STRING(REGEX REPLACE "^lib" "" _NAME ${_LIB_NAME})
  LIST(APPEND NC_LIBS "-l${_NAME}")
  GET_FILENAME_COMPONENT(_LIB_DIR ${_LIB} PATH)
  LIST(APPEND LINKFLAGS "-L${_LIB_DIR}")
ENDFOREACH()

SET(NC_LIBS "-lnetcdf ${NC_LIBS}")

STRING(REPLACE ";" " " NC_LIBS "${NC_LIBS}")
STRING(REPLACE ";" " " LINKFLAGS "${LINKFLAGS}")

LIST(REMOVE_DUPLICATES NC_LIBS)
LIST(REMOVE_DUPLICATES LINKFLAGS)

configure_file(
  ${netCDF_SOURCE_DIR}/netcdf.pc.in
  ${netCDF_BINARY_DIR}/netcdf.pc @ONLY)

FILE(MAKE_DIRECTORY ${netCDF_BINARY_DIR}/tmp)
configure_file("${netCDF_SOURCE_DIR}/nc-config.cmake.in"
  "${netCDF_BINARY_DIR}/tmp/nc-config" @ONLY)
FILE(COPY "${netCDF_BINARY_DIR}/tmp/nc-config"
  DESTINATION ${netCDF_BINARY_DIR}/
  FILE_PERMISSIONS OWNER_READ OWNER_WRITE OWNER_EXECUTE GROUP_READ GROUP_EXECUTE WORLD_READ WORLD_EXECUTE)

INSTALL(FILES ${netCDF_BINARY_DIR}/netcdf.pc
  DESTINATION ${CMAKE_INSTALL_LIBDIR}/pkgconfig
  COMPONENT utilities)

INSTALL(PROGRAMS ${netCDF_BINARY_DIR}/nc-config
  DESTINATION ${CMAKE_INSTALL_BINDIR}
  COMPONENT utilities)

###
# End pkgconfig, nc-config file creation.
###

##
# Print the configuration summary
##
print_conf_summary()

# Enable Makedist files.
ADD_MAKEDIST()
ENABLE_MAKEDIST(README.md COPYRIGHT RELEASE_NOTES.md INSTALL INSTALL.cmake test_prog.c lib_flags.am cmake CMakeLists.txt COMPILE.cmake.txt config.h.cmake.in cmake_uninstall.cmake.in netcdf-config-version.cmake.in netcdf-config.cmake.in FixBundle.cmake.in nc-config.cmake.in configure configure.ac install-sh config.h.in config.sub CTestConfig.cmake.in)

#####
# Configure and print the libnetcdf.settings file.
#####

# Set variables to mirror those used by autoconf.
# This way we don't need to maintain two separate template
# files.
SET(host_cpu "${cpu}")
SET(host_vendor "${osname}")
SET(host_os "${osrel}")
SET(abs_top_builddir "${CMAKE_BINARY_DIR}")

SET(CC_VERSION "${CMAKE_C_COMPILER}")

# Build *FLAGS for libnetcdf.settings.
SET(CFLAGS "${CMAKE_C_FLAGS} ${CMAKE_C_FLAGS_${CMAKE_BUILD_TYPE}}")
SET(CPPFLAGS "${CMAKE_CPP_FLAGS} ${CMAKE_CPP_FLAGS_${CMAKE_BUILD_TYPE}}")
SET(LDFLAGS "${CMAKE_SHARED_LINKER_FLAGS} ${CMAKE_SHARED_LINKER_FLAGS_${CMAKE_BUILD_TYPE}}")

is_disabled(BUILD_SHARED_LIBS enable_static)
is_enabled(BUILD_SHARED_LIBS enable_shared)

# Remove libnetcdf from NC_LIBS.
STRING(REPLACE "-lnetcdf " "" TMP_NC_LIBS "${NC_LIBS}")
SET(LIBS "${TMP_NC_LIBS}")

is_enabled(ENABLE_V2_API HAS_NC2)
is_enabled(ENABLE_NETCDF_4 HAS_NC4)
is_enabled(ENABLE_HDF4 HAS_HDF4)
is_enabled(ENABLE_NETCDF_4 HAS_HDF5)
is_enabled(USE_SZIP HAS_SZIP)
is_enabled(STATUS_PNETCDF HAS_PNETCDF)
is_enabled(STATUS_PARALLEL HAS_PARALLEL)
is_enabled(ENABLE_PARALLEL4 HAS_PARALLEL4)
is_enabled(USE_DAP HAS_DAP)
is_enabled(USE_DISKLESS HAS_DISKLESS)
is_enabled(USE_MMAP HAS_MMAP)
is_enabled(JNA HAS_JNA)
is_enabled(STATUS_RELAX_COORD_BOUND RELAX_COORD_BOUND)

# Generate file from template.
CONFIGURE_FILE("${CMAKE_CURRENT_SOURCE_DIR}/libnetcdf.settings.in"
  "${CMAKE_CURRENT_BINARY_DIR}/libnetcdf.settings"
  @ONLY)

# Read in settings file, print out.
# Avoid using system-specific calls so that this
# might also work on Windows.
FILE(READ "${CMAKE_CURRENT_BINARY_DIR}/libnetcdf.settings"
  LIBNETCDF_SETTINGS)
MESSAGE(${LIBNETCDF_SETTINGS})

# Install libnetcdf.settings file into same location
# as the libraries.
INSTALL(FILES "${netCDF_BINARY_DIR}/libnetcdf.settings"
  DESTINATION "${CMAKE_INSTALL_LIBDIR}"
  COMPONENT libraries)

#####
# End libnetcdf.settings section.
#####

#####
# Create 'netcdf_meta.h' include file.
#####
configure_file(
  ${netCDF_SOURCE_DIR}/include/netcdf_meta.h.in
  ${netCDF_SOURCE_DIR}/include/netcdf_meta.h @ONLY)

FILE(COPY ${netCDF_SOURCE_DIR}/include/netcdf_meta.h
  DESTINATION ${netCDF_BINARY_DIR}/include/)

####
# Export files
####

# Create CMake package configuration files. With these, other packages using
# cmake should be able to find netcdf using find_package and find_library.
# The EXPORT call is paired with one in liblib.
set(ConfigPackageLocation ${CMAKE_INSTALL_LIBDIR}/cmake/netCDF)

install(EXPORT netCDFTargets
  DESTINATION ${ConfigPackageLocation}
  COMPONENT headers
  )

include(CMakePackageConfigHelpers)
CONFIGURE_PACKAGE_CONFIG_FILE(
  "${CMAKE_CURRENT_SOURCE_DIR}/netCDFConfig.cmake.in"
  "${CMAKE_CURRENT_BINARY_DIR}/netCDFConfig.cmake"
  INSTALL_DESTINATION "${ConfigPackageLocation}"
  NO_CHECK_REQUIRED_COMPONENTS_MACRO
  PATH_VARS
  CMAKE_INSTALL_PREFIX
  CMAKE_INSTALL_INCLUDEDIR
  CMAKE_INSTALL_LIBDIR
  )

INSTALL(
  FILES "${CMAKE_CURRENT_BINARY_DIR}/netCDFConfig.cmake"
  DESTINATION "${ConfigPackageLocation}"
  COMPONENT headers
  )

# Create export configuration
write_basic_package_version_file(
  "${CMAKE_CURRENT_BINARY_DIR}/netCDF/netCDFConfigVersion.cmake"
  VERSION ${netCDF_VERSION}
  COMPATIBILITY SameMajorVersion
  )

install(
  FILES
  "${CMAKE_CURRENT_BINARY_DIR}/netCDF/netCDFConfigVersion.cmake"
  DESTINATION ${ConfigPackageLocation}
  COMPONENT headers
  )

####
# End export files
####



# CPack inclusion must come last.
# INCLUDE(CPack)
INCLUDE(CMakeInstallation.cmake)<|MERGE_RESOLUTION|>--- conflicted
+++ resolved
@@ -653,10 +653,7 @@
     # Find out if HDF5 was built with parallel support.
     # Do that by checking for the targets H5Pget_fapl_mpiposx and
     # H5Pget_fapl_mpio in ${HDF5_LIB}.
-<<<<<<< HEAD
-=======
-
->>>>>>> 08aef9af
+
     CHECK_LIBRARY_EXISTS(${HDF5_C_LIBRARY_hdf5} H5Pget_fapl_mpiposix "" HDF5_IS_PARALLEL_MPIPOSIX)
     CHECK_LIBRARY_EXISTS(${HDF5_C_LIBRARY_hdf5} H5Pget_fapl_mpio "" HDF5_IS_PARALLEL_MPIO)
     IF(HDF5_IS_PARALLEL_MPIPOSIX OR HDF5_IS_PARALLEL_MPIO)
