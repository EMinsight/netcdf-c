--- conflicted
+++ resolved
@@ -24,11 +24,7 @@
 #include "nccomps.h"
 #include "ncfilter.h"
 
-<<<<<<< HEAD
-#define DEBUGFILTER
-=======
 #undef DEBUGFILTER
->>>>>>> 22ebecab
 
 #ifdef _MSC_VER
 #include "XGetopt.h"
@@ -237,6 +233,7 @@
 static int
 parsefilterspec(const char* optarg0, struct FilterSpec* spec)
 {
+    int stat = NC_NOERR;
     char* optarg = NULL;
     unsigned int* params = NULL;
     size_t nparams;
@@ -267,14 +264,14 @@
     }
 
     /* Collect the id+parameters */
-    if(!NC_parsefilterspec(remainder,&id,&nparams,&params))
-	return 0;
-    if(spec != NULL) {
-        spec->filterid = id;
-        spec->nparams = nparams;
-        spec->params = params;
-    }
-    return 1;
+    if((stat = NC_parsefilterspec(remainder,&id,&nparams,&params)) == NC_NOERR) {
+        if(spec != NULL) {
+            spec->filterid = id;
+            spec->nparams = nparams;
+            spec->params = params;
+	}
+    }
+    return stat;
 }
 
 
@@ -2001,10 +1998,7 @@
 	error("output would overwrite input");
     }
 
-<<<<<<< HEAD
-=======
-#ifdef USE_NETCDF4
->>>>>>> 22ebecab
+#ifdef USE_NETCDF4
 #ifdef DEBUGFILTER
     { int i,j;
         for(i=0;i<nfilterspecs;i++) {
@@ -2019,13 +2013,8 @@
 	    fflush(stderr);
 	}
     }
-<<<<<<< HEAD
-#endif
-=======
 #endif /*DEBUGFILTER*/
 #endif /*USE_NETCDF4*/
-
->>>>>>> 22ebecab
 
     if(copy(inputfile, outputfile) != NC_NOERR)
         exit(EXIT_FAILURE);
