## This is a automake file, part of Unidata's netCDF package.
# Copyright 2018, see the COPYRIGHT file for more information.
# This file builds and runs the ncdump program.

# Ed Hartnett, Dennis Heimbigner, Ward Fisher

#SH_LOG_DRIVER = $(SHELL) $(top_srcdir)/test-driver-verbose
#sh_LOG_DRIVER = $(SHELL) $(top_srcdir)/test-driver-verbose
#LOG_DRIVER = $(SHELL) $(top_srcdir)/test-driver-verbose
#TESTS_ENVIRONMENT += export SETX=1;

# Put together AM_CPPFLAGS and AM_LDFLAGS.
include $(top_srcdir)/lib_flags.am
LDADD = ${top_builddir}/liblib/libnetcdf.la
noinst_PROGRAMS=
# Note which tests depend on other tests. Necessary for make -j check.
TEST_EXTENSIONS = .sh
XFAIL_TESTS=""

if ! ENABLE_UNFIXED_MEMORY_LEAKS
AM_TESTS_ENVIRONMENT += export NC_VLEN_NOTEST=1;
endif

# This is the program we're building, and it's sources.
bin_PROGRAMS = ncdump
ncdump_SOURCES = ncdump.c vardata.c dumplib.c indent.c nctime0.c        \
ncdump.h vardata.h dumplib.h indent.h nctime0.h cdl.h utils.h   \
utils.c nciter.h nciter.c nccomps.h

# Another utility program that copies any netCDF file using only the
# netCDF API
bin_PROGRAMS += nccopy
nccopy_SOURCES = nccopy.c nciter.c nciter.h chunkspec.h chunkspec.c     \
utils.h utils.c dimmap.h dimmap.c list.c list.h

# Wei-keng Liao's (wkliao@eecs.northwestern.edu)
# netcdf-3 validator program
# (https://github.com/Parallel-NetCDF/PnetCDF/blob/master/src/utils/ncvalidator/ncvalidator.c)
# that prints out the structure of a netcdf-3 file.
# This program is built but not installed.
noinst_PROGRAMS += ncvalidator
ncvalidator_SOURCES = ncvalidator.c

# A simple netcdf-4 metadata -> xml printer. Do not install.
if USE_HDF5
bin_PROGRAMS += nc4print
noinst_PROGRAMS += nc4print
nc4print_SOURCES = nc4print.c nc4printer.c
endif

# Given a netcdf4|NCZarr file, dump the actual chunk contents.
# Used to validate nczarr chunking code.
if ENABLE_NCZARR
AM_CPPFLAGS += -I$(top_srcdir)/libnczarr
noinst_PROGRAMS += ncdumpchunks
else
if USE_HDF5
noinst_PROGRAMS += ncdumpchunks
endif
endif
ncdumpchunks_SOURCES = ncdumpchunks.c

# Conditionally build the ocprint program, but do not install
if ENABLE_DAP
bin_PROGRAMS += ocprint
noinst_PROGRAMS += ocprint
ocprint_SOURCES = ocprint.c
endif

# This is the man page.
man_MANS = ncdump.1 nccopy.1

if BUILD_TESTSETS
# C programs needed by shell scripts for classic tests.
check_PROGRAMS = rewrite-scalar ref_ctest ref_ctest64 ncdump tst_utf8   \
bom tst_dimsizes nctrunc

# Tests for classic and 64-bit offset files.
TESTS = tst_inttags.sh run_tests.sh tst_64bit.sh ref_ctest	\
ref_ctest64 tst_output.sh tst_lengths.sh tst_calendars.sh	\
run_utf8_tests.sh test_unicode_directory.sh tst_nccopy3.sh tst_nccopy3_subset.sh		\
tst_charfill.sh tst_iter.sh tst_formatx3.sh tst_bom.sh		\
tst_dimsizes.sh run_ncgen_tests.sh tst_ncgen4_classic.sh test_radix.sh

# The tst_nccopy3.sh test uses output from a bunch of other
# tests. This records the dependency so parallel builds work.
tst_nccopy3.log: tst_calendars.log run_utf8_tests.log tst_output.log	\
tst_64bit.log run_tests.log tst_lengths.log

TESTS += tst_null_byte_padding.sh
if USE_STRICT_NULL_BYTE_HEADER_PADDING
XFAIL_TESTS += tst_null_byte_padding.sh
endif

if LARGE_FILE_TESTS
TESTS += tst_iter.sh
endif

if USE_HDF5
# HDF5 has some extra C programs to build. These will be run by
# the shell script tests.
check_PROGRAMS += tst_fileinfo tst_create_files tst_h_rdc0	\
tst_group_data tst_enum_data tst_opaque_data tst_string_data	\
tst_vlen_data tst_comp tst_comp2 tst_nans tst_special_atts	\
tst_unicode tst_fillbug tst_compress tst_chunking tst_h_scalar

check_PROGRAMS += tst_vlen_demo

# Tests for netCDF-4 behavior.
TESTS += tst_fileinfo.sh tst_hdf5_offset.sh tst_inttags4.sh		\
tst_netcdf4.sh tst_fillbug.sh tst_netcdf4_4.sh tst_nccopy4.sh		\
tst_nccopy5.sh tst_grp_spec.sh tst_mud.sh tst_h_scalar.sh tst_formatx4.sh		\
run_utf8_nc4_tests.sh run_back_comp_tests.sh run_ncgen_nc4_tests.sh	\
tst_ncgen4.sh

# Record interscript dependencies so parallel builds work.
tst_nccopy4.log: run_ncgen_tests.log tst_output.log tst_ncgen4.log	\
tst_fillbug.log tst_netcdf4_4.log tst_h_scalar.log
tst_nccopy5.log: tst_nccopy4.log
endif #!USE_HDF5

TESTS += tst_inmemory_nc3.sh tst_nccopy_w3.sh
if USE_HDF5
TESTS += tst_inmemory_nc4.sh tst_nccopy_w4.sh
endif

if USE_HDF5
# Re-activate the ncgen -lc tests
TESTS += tst_ctests.sh
endif

if ENABLE_CDF5
# Test for keywords as identifiers
TESTS += test_keywords.sh
endif

endif BUILD_TESTSETS

# These files all have to be included with the distribution.
EXTRA_DIST = run_tests.sh tst_64bit.sh tst_output.sh test0.cdl		\
ref_ctest1_nc4.cdl ref_ctest1_nc4c.cdl ref_tst_solar_1.cdl		\
ref_tst_solar_2.cdl tst_netcdf4.sh tst_netcdf4_4.sh ref_tst_small.cdl	\
tst_lengths.sh tst_ncml.cdl ref1.ncml ref_tst_group_data.cdl		\
ref_tst_enum_data.cdl ref_tst_opaque_data.cdl ref_tst_string_data.cdl	\
ref_tst_vlen_data.cdl ref_tst_comp.cdl ref_tst_unicode.cdl		\
ref_tst_nans.cdl small.cdl small2.cdl $(man_MANS) run_utf8_tests.sh	\
ref_tst_utf8.cdl ref_tst_fillbug.cdl tst_fillbug.sh tst_calendars.cdl	\
tst_calendars.sh ref_times.cdl ref_tst_special_atts.cdl			\
ref_tst_noncoord.cdl ref_tst_compounds2.nc ref_tst_compounds2.cdl	\
ref_tst_compounds3.nc ref_tst_compounds3.cdl ref_tst_compounds4.nc	\
ref_tst_compounds4.cdl ref_tst_group_data_v23.cdl tst_mslp.cdl		\
tst_bug321.cdl ref_tst_format_att.cdl ref_tst_format_att_64.cdl		\
tst_nccopy3.sh tst_nccopy4.sh tst_nccopy5.sh				\
ref_nc_test_netcdf4_4_0.nc run_back_comp_tests.sh			\
ref_nc_test_netcdf4.cdl ref_tst_special_atts3.cdl tst_brecs.cdl		\
ref_tst_grp_spec0.cdl ref_tst_grp_spec.cdl tst_grp_spec.sh		\
ref_tst_charfill.cdl tst_charfill.cdl tst_charfill.sh tst_iter.sh	\
tst_mud.sh ref_tst_mud4.cdl ref_tst_mud4-bc.cdl				\
ref_tst_mud4_chars.cdl inttags.cdl inttags4.cdl ref_inttags.cdl		\
ref_inttags4.cdl ref_tst_ncf213.cdl tst_h_scalar.sh			\
run_utf8_nc4_tests.sh tst_formatx3.sh tst_formatx4.sh			\
ref_tst_utf8_4.cdl ref_tst_nc4_utf8_4.cdl tst_inttags.sh		\
tst_inttags4.sh CMakeLists.txt tst_bom.sh tst_inmemory_nc3.sh		\
tst_dimsizes.sh tst_inmemory_nc4.sh tst_fileinfo.sh			\
run_ncgen_tests.sh ref_test_360_day_1900.nc ref_test_365_day_1900.nc	\
ref_test_366_day_1900.nc ref_test_360_day_1900.cdl			\
ref_test_365_day_1900.cdl ref_test_366_day_1900.cdl			\
tst_hdf5_offset.sh run_ncgen_nc4_tests.sh tst_nccopy3_subset.sh		\
ref_nccopy3_subset.nc ref_test_corrupt_magic.nc tst_ncgen_shared.sh	\
tst_ncgen4.sh tst_ncgen4_classic.sh tst_ncgen4_diff.sh			\
tst_ncgen4_cycle.sh tst_null_byte_padding.sh				\
<<<<<<< HEAD
ref_null_byte_padding_test.nc ref_tst_irish_rover.nc			\
ref_provenance_v1.nc ref_tst_radix.cdl tst_radix.cdl test_radix.sh	\
ref_nccopy_w.cdl tst_nccopy_w3.sh tst_nccopy_w4.sh			\
ref_no_ncproperty.nc test_unicode_directory.sh				\
ref_roman_szip_simple.cdl ref_roman_szip_unlim.cdl ref_tst_perdimspecs.cdl
=======
ref_null_byte_padding_test.nc ref_tst_irish_rover.nc ref_provenance_v1.nc \
ref_tst_radix.cdl tst_radix.cdl test_radix.sh                           \
ref_nccopy_w.cdl tst_nccopy_w3.sh tst_nccopy_w4.sh ref_no_ncproperty.nc \
test_unicode_directory.sh                                               \
test_keywords.sh ref_keyword1.cdl ref_keyword2.cdl
>>>>>>> 90b912b7

# The L512.bin file is file containing exactly 512 bytes each of value 0.
# It is used for creating hdf5 files with varying offsets for testing.
EXTRA_DIST += L512.bin

EXTRA_DIST += tst_ctests.sh ref_ctest_small_3.c ref_ctest_small_4.c \
	ref_ctest_special_atts_4.c

# CDL files and Expected results
SUBDIRS = cdl expected

CLEANFILES = tst_*.nc tmp*.nc test*.nc iter.* tmp*.cdl			\
tst_output_*.cdl tst_output_*.c tst_utf8_*.cdl *.tmp tst_tst8.cdl	\
tst_netcdf4_*.cdl test1_ncdump.cdl test2_ncdump.cdl test1.cdl		\
ctest1.cdl test1_cdf5.cdl test2_cdf5.cdl test1_offset.cdl		\
test2_offset.cdl ctest0.nc ctest0_64.nc c1.cdl c1_4.cdl ctest1_64.cdl	\
c0.nc c0_4.nc small.nc small2.nc c0tmp.nc c1.ncml utf8.cdl		\
utf8_64.cdl utf8.nc utf8_64.nc nc4_utf8.cdl nc4_utf8.nc			\
tst_unicode.cdl tst_group_data.cdl tst_compounds2.cdl tst_comp.cdl	\
tst_enum_data.cdl tst_small.cdl tst_times.cdl tst_solar_2.cdl		\
tst_string_data.cdl tst_fillbug.cdl tst_opaque_data.cdl			\
tst_compounds4.cdl tst_utf8.cdl tst_compounds3.cdl			\
tst_special_atts.cdl tst_nans.cdl tst_format_att_64.cdl			\
tst_vlen_data.cdl tst_solar_1.cdl tst_format_att.cdl			\
tst_nc_test_netcdf4_4_0.cdl tst_mud4.cdl tst_mud4-bc.cdl		\
tst_ncf213.cdl tst_h_scalar.cdl tst_mud4_chars.cdl inttags.nc		\
inttags4.nc tst_inttags.cdl tst_inttags4.cdl nc4_fileinfo.nc		\
hdf5_fileinfo.hdf nccopy3_subset_out.nc c5.nc				\
compound_datasize_test.nc compound_datasize_test2.nc ncf199.nc		\
tst_c0.cdl tst_c0_4.cdl tst_c0_4c.cdl tst_c0_64.cdl			\
tst_compound_datasize_test.cdl tst_compound_datasize_test2.cdl		\
tst_ncf199.cdl tst_tst_gattenum.cdl tst_tst_usuffix.cdl ctest.c		\
<<<<<<< HEAD
ctest64.c nccopy3_subset_out.nc camrun.c tst_ncf213.cdl tst_ncf213.nc	\
tst_radix.nc tmp_radix.cdl ctest_small_3.c ctest_small_4.c		\
ctest_special_atts_4.c tst_roman_szip_simple.cdl			\
tst_roman_szip_unlim.cdl tst_perdimpspecs.nc tmppds.*
=======
ctest64.c nccopy3_subset_out.nc camrun.c tst_ncf213.cdl tst_ncf213.nc   \
tst_radix.nc tmp_radix.cdl ctest_small_3.c ctest_small_4.c              \
ctest_special_atts_4.c                                                  \
keyword1.nc keyword2.nc tmp_keyword1.cdl tmp_keyword2.cdl
>>>>>>> 90b912b7
<|MERGE_RESOLUTION|>--- conflicted
+++ resolved
@@ -169,19 +169,13 @@
 ref_nccopy3_subset.nc ref_test_corrupt_magic.nc tst_ncgen_shared.sh	\
 tst_ncgen4.sh tst_ncgen4_classic.sh tst_ncgen4_diff.sh			\
 tst_ncgen4_cycle.sh tst_null_byte_padding.sh				\
-<<<<<<< HEAD
 ref_null_byte_padding_test.nc ref_tst_irish_rover.nc			\
 ref_provenance_v1.nc ref_tst_radix.cdl tst_radix.cdl test_radix.sh	\
 ref_nccopy_w.cdl tst_nccopy_w3.sh tst_nccopy_w4.sh			\
 ref_no_ncproperty.nc test_unicode_directory.sh				\
-ref_roman_szip_simple.cdl ref_roman_szip_unlim.cdl ref_tst_perdimspecs.cdl
-=======
-ref_null_byte_padding_test.nc ref_tst_irish_rover.nc ref_provenance_v1.nc \
-ref_tst_radix.cdl tst_radix.cdl test_radix.sh                           \
-ref_nccopy_w.cdl tst_nccopy_w3.sh tst_nccopy_w4.sh ref_no_ncproperty.nc \
-test_unicode_directory.sh                                               \
+ref_roman_szip_simple.cdl ref_roman_szip_unlim.cdl ref_tst_perdimspecs.cdl \
 test_keywords.sh ref_keyword1.cdl ref_keyword2.cdl
->>>>>>> 90b912b7
+
 
 # The L512.bin file is file containing exactly 512 bytes each of value 0.
 # It is used for creating hdf5 files with varying offsets for testing.
@@ -214,14 +208,8 @@
 tst_c0.cdl tst_c0_4.cdl tst_c0_4c.cdl tst_c0_64.cdl			\
 tst_compound_datasize_test.cdl tst_compound_datasize_test2.cdl		\
 tst_ncf199.cdl tst_tst_gattenum.cdl tst_tst_usuffix.cdl ctest.c		\
-<<<<<<< HEAD
 ctest64.c nccopy3_subset_out.nc camrun.c tst_ncf213.cdl tst_ncf213.nc	\
 tst_radix.nc tmp_radix.cdl ctest_small_3.c ctest_small_4.c		\
 ctest_special_atts_4.c tst_roman_szip_simple.cdl			\
-tst_roman_szip_unlim.cdl tst_perdimpspecs.nc tmppds.*
-=======
-ctest64.c nccopy3_subset_out.nc camrun.c tst_ncf213.cdl tst_ncf213.nc   \
-tst_radix.nc tmp_radix.cdl ctest_small_3.c ctest_small_4.c              \
-ctest_special_atts_4.c                                                  \
-keyword1.nc keyword2.nc tmp_keyword1.cdl tmp_keyword2.cdl
->>>>>>> 90b912b7
+tst_roman_szip_unlim.cdl tst_perdimpspecs.nc tmppds.* \
+keyword1.nc keyword2.nc tmp_keyword1.cdl tmp_keyword2.cdl