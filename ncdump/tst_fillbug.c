--- conflicted
+++ resolved
@@ -94,11 +94,7 @@
 	int format, ndims, nvars, ngatts, xdimid, ndims_grp, dimids_grp[3],
 	    unlimids[1], d_grp, nunlim, nvars_grp, varids_grp[3], v_grp,
 	    varid, varndims, vardims[3], varnatts, vartype, dimids[3], is_recvar,
-<<<<<<< HEAD
-	    id, ntypes, numgrps;
-=======
             id, ntypes, numgrps;
->>>>>>> 07ddccc2
 	size_t dimsize, len;
 	char dimname[20], varname[20];
 	if ( nc_inq_format(ncid, &format)) ERR;
