/* config.h.in.  Generated from configure.ac by autoheader.  */

/* Define if building universal (internal helper macro) */
#cmakedefine AC_APPLE_UNIVERSAL_BUILD 1

/* If true, will attempt to download and build netcdf-fortran. */
#cmakedefine BUILD_FORTRAN 1

/* default file chunk cache nelems. */
#cmakedefine CHUNK_CACHE_NELEMS ${CHUNK_CACHE_NELEMS}

/* default file chunk cache preemption policy. */
#cmakedefine CHUNK_CACHE_PREEMPTION ${CHUNK_CACHE_PREEMPTION}

/* default file chunk cache size in bytes. */
#cmakedefine CHUNK_CACHE_SIZE ${CHUNK_CACHE_SIZE}

/* Define to one of `_getb67', `GETB67', `getb67' for Cray-2 and Cray-YMP
   systems. This function is required for `alloca.c' support on those systems.
   */
#cmakedefine CRAY_STACKSEG_END

/* Define to 1 if using `alloca.c'. */
#cmakedefine C_ALLOCA 1

/* num chunks in default per-var chunk cache. */
#cmakedefine DEFAULT_CHUNKS_IN_CACHE ${DEFAULT_CHUNKS_IN_CACHE}

/* default chunk size in bytes */
#cmakedefine DEFAULT_CHUNK_SIZE ${DEFAULT_CHUNK_SIZE}

/* set this only when building a DLL under MinGW */
#cmakedefine DLL_EXPORT 1

/* set this only when building a DLL under MinGW */
#cmakedefine DLL_NETCDF 1

/* if true, build DAP Client */
#cmakedefine ENABLE_DAP 1

/* if true, enable DAP group names */
#cmakedefine ENABLE_DAP_GROUPS 1

/* if true, do remote tests */
#cmakedefine ENABLE_DAP_REMOTE_TESTS 1

/* if true, run extra tests which may not work yet */
#cmakedefine EXTRA_TESTS 1

/* use HDF5 1.6 API */
#cmakedefine H5_USE_16_API 1

/* Define to 1 if you have `alloca', as a function or macro. */
#cmakedefine HAVE_ALLOCA 1

<<<<<<< HEAD
/* Define to 1 if you have <alloca.h> and it should be used (not on Ultrix).
   */
#cmakedefine HAVE_ALLOCA_H 1

/* Define to 1 if you have the <ctype.h> header file. */
#cmakedefine HAVE_CTYPE_H 1

/* Is CURLINFO_RESPONSE_CODE defined */
=======
/* Various other options. */
#cmakedefine BUILD_V2 1
#cmakedefine NO_NETCDF_2 1
#cmakedefine USE_FSYNC 1
#cmakedefine JNA 1
#cmakedefine ENABLE_DOXYGEN 1
#cmakedefine ENABLE_INTERNAL_DOCS 1
#cmakedefine VALGRIND_TESTS 1
#cmakedefine ENABLE_CDMREMOTE 1
#cmakedefine USE_DAP 1
#cmakedefine ENABLE_DAP 1
#cmakedefine ENABLE_DAP_GROUPS 1
#cmakedefine ENABLE_DAP_REMOTE_TESTS 1
#cmakedefine EXTRA_TESTS
#cmakedefine USE_NETCDF4 1
#cmakedefine USE_LIBDL 1
#cmakedefine USE_HDF4 1
#cmakedefine USE_HDF5 1
#cmakedefine USE_FFIO 1
#cmakedefine USE_PARALLEL_POSIX 1
#cmakedefine USE_PARALLEL_MPIO 1
#cmakedefine HDF5_HAS_H5FREE 1
#cmakedefine HDF5_HAS_LIBVER_BOUNDS 1
#cmakedefine HDF5_HAS_COLL_METADATA_OPS 1
#cmakedefine HDF5_PARALLEL 1
#cmakedefine USE_PARALLEL 1
#cmakedefine USE_PARALLEL4 1
#cmakedefine USE_PNETCDF 1
#cmakedefine USE_MMAP 1
#cmakedefine ENABLE_FILEINFO 1
#cmakedefine TEST_PARALLEL ${TEST_PARALLEL}
#cmakedefine BUILD_RPC 1
#cmakedefine USE_DISKLESS 1
#cmakedefine USE_SZIP 1
#cmakedefine USE_ZLIB 1
#cmakedefine USE_X_GETOPT 1
#cmakedefine ENABLE_EXTREME_NUMBERS
#cmakedefine LARGE_FILE_TESTS 1
#cmakedefine HAVE_DECL_ISFINITE 1
#cmakedefine HAVE_DECL_ISNAN 1
#cmakedefine HAVE_CURLOPT_USERNAME 1
#cmakedefine HAVE_CURLOPT_PASSWORD 1
#cmakedefine HAVE_CURLOPT_KEYPASSWD 1
>>>>>>> 9491ea2c
#cmakedefine HAVE_CURLINFO_RESPONSE_CODE 1

/* Is CURLOPT_CHUNK_BGN_FUNCTION defined */
#cmakedefine HAVE_CURLOPT_CHUNK_BGN_FUNCTION 1

/* Is CURLOPT_KEYPASSWD defined */
#cmakedefine HAVE_CURLOPT_KEYPASSWD 1

/* Is CURLOPT_PASSWORD defined */
#cmakedefine HAVE_CURLOPT_PASSWORD 1

/* Is CURLOPT_USERNAME defined */
#cmakedefine HAVE_CURLOPT_USERNAME 1

/* Define to 1 if you have the declaration of `isfinite', and to 0 if you
   don't. */
#cmakedefine HAVE_DECL_ISFINITE 1

/* Define to 1 if you have the declaration of `isinf', and to 0 if you don't.
   */
#cmakedefine HAVE_DECL_ISINF 1

/* Define to 1 if you have the declaration of `isnan', and to 0 if you don't.
   */
#cmakedefine HAVE_DECL_ISNAN 1

/* Define to 1 if you have the declaration of `signbit', and to 0 if you
   don't. */
#cmakedefine HAVE_DECL_SIGNBIT 1

/* Define to 1 if you have the <dirent.h> header file, and it defines `DIR'.
   */
#cmakedefine HAVE_DIRENT_H 1

/* Define to 1 if you have the <dlfcn.h> header file. */
#cmakedefine HAVE_DLFCN_H 1

/* Define to 1 if you don't have `vprintf' but do have `_doprnt.' */
#cmakedefine HAVE_DOPRNT 1

/* Define to 1 if you have the <errno.h> header file. */
#cmakedefine HAVE_ERRNO_H 1

/* Define to 1 if you have the <fcntl.h> header file. */
#cmakedefine HAVE_FCNTL_H 1

/* Define to 1 if you have the `fsync' function. */
#cmakedefine HAVE_FSYNC 1

/* Define to 1 if you have the <getopt.h> header file. */
#cmakedefine HAVE_GETOPT_H 1

/* Define to 1 if you have the `getpagesize' function. */
#cmakedefine HAVE_GETPAGESIZE 1

/* Define to 1 if you have the `getrlimit' function. */
#cmakedefine HAVE_GETRLIMIT 1

/* Define to 1 if you have the `gettimeofday' function. */
#cmakedefine HAVE_GETTIMEOFDAY 1

/* Define to 1 if you have the `H5free_memory' function. */
#cmakedefine HAVE_H5FREE_MEMORY 1

/* Define to 1 if you have the `H5Pget_fapl_mpio' function. */
#cmakedefine HAVE_H5PGET_FAPL_MPIO 1

/* Define to 1 if you have the `H5Pget_fapl_mpiposix' function. */
#cmakedefine HAVE_H5PGET_FAPL_MPIPOSIX 1

/* Define to 1 if you have the `H5Pset_deflate' function. */
#cmakedefine HAVE_H5PSET_DEFLATE 1

/* if true, netcdf4 file properties will be set using H5Pset_libver_bounds */
#cmakedefine HDF5_HAS_LIBVER_BOUNDS 1

/* Define to 1 if you have the `H5Z_SZIP' function. */
#cmakedefine HAVE_H5Z_SZIP 1

/* Define to 1 if you have the <hdf5.h> header file. */
#cmakedefine HAVE_HDF5_H 1

/* Define to 1 if the system has the type `int64'. */
#cmakedefine HAVE_INT64 1

/* Define to 1 if you have the <inttypes.h> header file. */
#cmakedefine HAVE_INTTYPES_H 1

/* Define to 1 if you have the `df' library (-ldf). */
#cmakedefine HAVE_LIBDF 1

/* Define to 1 if you have the `dl' library (-ldl). */
#cmakedefine HAVE_LIBDL 1

/* Define to 1 if you have the `jpeg' library (-ljpeg). */
#cmakedefine HAVE_LIBJPEG 1

/* Define to 1 if you have the `m' library (-lm). */
#cmakedefine HAVE_LIBM 1

/* Define to 1 if you have the `mfhdf' library (-lmfhdf). */
#cmakedefine HAVE_LIBMFHDF 1

/* Define to 1 if you have the `pnetcdf' library (-lpnetcdf). */
#cmakedefine HAVE_LIBPNETCDF 1

/* Define to 1 if you have the <locale.h> header file. */
#cmakedefine HAVE_LOCALE_H 1

/* Define to 1 if the system has the type `longlong'. */
#cmakedefine HAVE_LONGLONG 1

/* Define to 1 if the system has the type 'long long int'. */
#cmakedefine HAVE_LONG_LONG_INT 1

/* Define to 1 if you have the <malloc.h> header file. */
#cmakedefine HAVE_MALLOC_H 1

/* Define to 1 if you have the `memcmp' function. */
#cmakedefine HAVE_MEMCMP 1

/* Define to 1 if you have the `memmove' function. */
#cmakedefine HAVE_MEMMOVE 1

/* Define to 1 if you have the <memory.h> header file. */
#cmakedefine HAVE_MEMORY_H 1

/* Define to 1 if you have the <mfhdf.h> header file. */
#cmakedefine HAVE_MFHDF_H 1

/* Define to 1 if you have the `mkstemp' function. */
#cmakedefine HAVE_MKSTEMP 1

/* Define to 1 if you have a working `mmap' system call. */
#cmakedefine HAVE_MMAP 1

/* Define to 1 if you have the `MPI_Comm_f2c' function. */
#cmakedefine HAVE_MPI_COMM_F2C 1

/* Define to 1 if you have the `mremap' function. */
#cmakedefine HAVE_MREMAP 1

/* Define to 1 if you have the <ndir.h> header file, and it defines `DIR'. */
#cmakedefine HAVE_NDIR_H 1

/* Define to 1 if the system has the type `ptrdiff_t'. */
#cmakedefine HAVE_PTRDIFF_T 1

/* Define to 1 if you have the `rand' function. */
#cmakedefine HAVE_RAND 1

/* Define to 1 if you have the `random' function. */
#cmakedefine HAVE_RANDOM 1

/* Define to 1 if the system has the type `size_t'. */
#cmakedefine HAVE_SIZE_T 1

/* Define to 1 if you have the `snprintf' function. */
#cmakedefine HAVE_SNPRINTF 1

/* Define to 1 if the system has the type `ssize_t'. */
#cmakedefine HAVE_SSIZE_T 1

/* Define to 1 if you have the <stdarg.h> header file. */
#cmakedefine HAVE_STDARG_H 1

/* Define to 1 if stdbool.h conforms to C99. */
#cmakedefine HAVE_STDBOOL_H 1

/* Define to 1 if you have the <stdint.h> header file. */
#cmakedefine HAVE_STDINT_H 1

/* Define to 1 if you have the <stdio.h> header file. */
#cmakedefine HAVE_STDIO_H 1

/* Define to 1 if you have the <stdlib.h> header file. */
#cmakedefine HAVE_STDLIB_H 1

/* Define to 1 if you have the `strcasecmp' function. */
#cmakedefine HAVE_STRCASECMP 1

/* Define to 1 if you have the `strcat' function. */
#cmakedefine HAVE_STRCAT 1

/* Define to 1 if you have the `strchr' function. */
#cmakedefine HAVE_STRCHR 1

/* Define to 1 if you have the `strcpy' function. */
#cmakedefine HAVE_STRCPY 1

/* Define to 1 if you have the `strdup' function. */
#cmakedefine HAVE_STRDUP 1

/* Define to 1 if you have the `strerror' function. */
#cmakedefine HAVE_STRERROR 1

/* Define to 1 if you have the <strings.h> header file. */
#cmakedefine HAVE_STRINGS_H 1

/* Define to 1 if you have the <string.h> header file. */
#cmakedefine HAVE_STRING_H 1

/* Define to 1 if you have the `strlcat' function. */
#cmakedefine HAVE_STRLCAT 1

/* Define to 1 if you have the `strrchr' function. */
#cmakedefine HAVE_STRRCHR 1

/* Define to 1 if you have the `strstr' function. */
#cmakedefine HAVE_STRSTR 1

/* Define to 1 if you have the `strtod' function. */
#cmakedefine HAVE_STRTOD 1

/* Define to 1 if you have the `strtoll' function. */
#cmakedefine HAVE_STRTOLL 1

/* Define to 1 if you have the `strtoull' function. */
#cmakedefine HAVE_STRTOULL 1

/* Define to 1 if `st_blksize' is a member of `struct stat'. */
#cmakedefine HAVE_STRUCT_STAT_ST_BLKSIZE 1

/* Define to 1 if your `struct stat' has `st_blksize'. Deprecated, use
   `HAVE_STRUCT_STAT_ST_BLKSIZE' instead. */
#cmakedefine HAVE_ST_BLKSIZE 1

/* Define to 1 if you have the `sysconf' function. */
#cmakedefine HAVE_SYSCONF 1

/* Define to 1 if you have the <sys/dir.h> header file, and it defines `DIR'.
   */
#cmakedefine HAVE_SYS_DIR_H 1

/* Define to 1 if you have the <sys/ndir.h> header file, and it defines `DIR'.
   */
#cmakedefine HAVE_SYS_NDIR_H 1

/* Define to 1 if you have the <sys/param.h> header file. */
#cmakedefine HAVE_SYS_PARAM_H 1

/* Define to 1 if you have the <sys/resource.h> header file. */
#cmakedefine HAVE_SYS_RESOURCE_H 1

/* Define to 1 if you have the <sys/stat.h> header file. */
#cmakedefine HAVE_SYS_STAT_H 1

/* Define to 1 if you have the <sys/time.h> header file. */
#cmakedefine HAVE_SYS_TIME_H 1

/* Define to 1 if you have the <sys/types.h> header file. */
#cmakedefine HAVE_SYS_TYPES_H 1

/* Define to 1 if you have <sys/wait.h> that is POSIX.1 compatible. */
#cmakedefine HAVE_SYS_WAIT_H 1

/* Define to 1 if the system has the type `uchar'. */
#cmakedefine HAVE_UCHAR 1

/* Define to 1 if the system has the type `uint'. */
#cmakedefine HAVE_UINT 1

/* Define to 1 if the system has the type `uint64'. */
#cmakedefine HAVE_UINT64 1

/* Define to 1 if you have the <unistd.h> header file. */
#cmakedefine HAVE_UNISTD_H 1

/* Define to 1 if the system has the type 'unsigned long long int'. */
#cmakedefine HAVE_UNSIGNED_LONG_LONG_INT 1

/* Define to 1 if the system has the type `ushort'. */
#cmakedefine HAVE_USHORT 1

/* Define to 1 if you have the `vprintf' function. */
#cmakedefine HAVE_VPRINTF 1

/* Define to 1 if the system has the type `_Bool'. */
#cmakedefine HAVE__BOOL 1

/* if true, H5free_memory() will be used to free hdf5-allocated memory in
   nc4file. */
#cmakedefine HDF5_HAS_H5FREE 1

/* if true, hdf5 has parallelism enabled */
#cmakedefine HDF5_PARALLEL 1

/* if true, include JNA bug fix */
#cmakedefine JNA 1

/* do large file tests */
#cmakedefine LARGE_FILE_TESTS 1

/* If true, turn on logging. */
#cmakedefine LOGGING 1

/* max size of the default per-var chunk cache. */
#cmakedefine MAX_DEFAULT_CACHE_SIZE ${MAX_DEFAULT_CACHE_SIZE}

/* min blocksize for posixio. */
#cmakedefine NCIO_MINBLOCKSIZE ${NCIO_MINBLOCKSIZE}

/* no IEEE float on this platform */
#cmakedefine NO_IEEE_FLOAT 1

/* do not build the netCDF version 2 API */
#cmakedefine NO_NETCDF_2 1

/* no stdlib.h */
#cmakedefine NO_STDLIB_H 1

/* no sys_types.h */
#cmakedefine NO_SYS_TYPES_H 1

/* Name of package */
#define PACKAGE "netcdf"

/* Define to the address where bug reports for this package should be sent. */
#define PACKAGE_BUGREPORT "support-netcdf@unidata.ucar.edu"

/* Define to the full name of this package. */
#define PACKAGE_NAME "netCDF"

/* Define to the full name and version of this package. */
#define PACKAGE_STRING "netCDF ${netCDF_VERSION}"

/* Define to the one symbol short name of this package. */
#define PACKAGE_TARNAME "netcdf"

/* Define to the home page for this package. */
#define PACKAGE_URL ""

/* Define to the version of this package. */
#cmakedefine PACKAGE_VERSION "${netCDF_VERSION}"

/* The size of `double', as computed by sizeof. */
#cmakedefine SIZEOF_DOUBLE ${SIZEOF_DOUBLE}

/* The size of `float', as computed by sizeof. */
#cmakedefine SIZEOF_FLOAT ${SIZEOF_FLOAT}

/* The size of `int', as computed by sizeof. */
#cmakedefine SIZEOF_INT ${SIZEOF_INT}

/* The size of `long', as computed by sizeof. */
#cmakedefine SIZEOF_LONG ${SIZEOF_LONG}

/* The size of `long long', as computed by sizeof. */
#cmakedefine SIZEOF_LONG_LONG ${SIZEOF_LONG_LONG}

/* The size of `off_t', as computed by sizeof. */
#cmakedefine SIZEOF_OFF_T ${SIZEOF_OFF_T}

/* The size of `ptrdiff_t', as computed by sizeof. */
#cmakedefine SIZEOF_PTRDIFF_T ${SIZEOF_PTRDIFF_T}

/* The size of `short', as computed by sizeof. */
#cmakedefine SIZEOF_SHORT ${SIZEOF_SHORT}

/* The size of `size_t', as computed by sizeof. */
#cmakedefine SIZEOF_SIZE_T ${SIZEOF_SIZE_T}

/* The size of `uint', as computed by sizeof. */
#cmakedefine SIZEOF_UINT ${SIZEOF_UINT}

/* The size of `unsigned int', as computed by sizeof. */
#cmakedefine SIZEOF_UNSIGNED_INT ${SIZEOF_UNSIGNED_INT}

/* The size of `unsigned long long', as computed by sizeof. */
#cmakedefine SIZEOF_UNSIGNED_LONG_LONG ${SIZEOF_UNSIGNED_LONG_LONG}

/* The size of `unsigned short int', as computed by sizeof. */
#cmakedefine SIZEOF_UNSIGNED_SHORT_INT ${SIZEOF_UNSIGNED_SHORT_INT}

/* The size of `ushort', as computed by sizeof. */
#cmakedefine SIZEOF_USHORT ${SIZEOF_USHORT}

/* If using the C implementation of alloca, define if you know the
   direction of stack growth for your system; otherwise it will be
   automatically deduced at runtime.
	STACK_DIRECTION > 0 => grows toward higher addresses
	STACK_DIRECTION < 0 => grows toward lower addresses
	STACK_DIRECTION = 0 => direction of growth unknown */
#cmakedefine STACK_DIRECTION ${STACK_DIRECTION}

/* Define to 1 if you have the ANSI C header files. */
#cmakedefine STDC_HEADERS 1

/* Place to put very large netCDF test files. */
#cmakedefine TEMP_LARGE "${TEMP_LARGE}"

/* Define to 1 if you can safely include both <sys/time.h> and <time.h>. */
#cmakedefine TIME_WITH_SYS_TIME 1

/* if true, build DAP Client */
#cmakedefine USE_DAP 1

/* if true, include NC_DISKLESS code */
#cmakedefine USE_DISKLESS 1

/* set this to use extreme numbers in tests */
#cmakedefine USE_EXTREME_NUMBERS 1

/* if true, use ffio instead of posixio */
#cmakedefine USE_FFIO 1

/* if true, include experimental fsync code */
#cmakedefine USE_FSYNC 1

/* if true, use HDF4 too */
#cmakedefine USE_HDF4 1

/* If true, use use wget to fetch some sample HDF4 data, and then test against
   it. */
#cmakedefine USE_HDF4_FILE_TESTS 1

/* if true, enable dynamic loading support */
#cmakedefine USE_LIBDL 1

/* if true, use mmap for in-memory files */
#cmakedefine USE_MMAP 1

/* if true, build netCDF-4 */
#cmakedefine USE_NETCDF4 1

/* build the netCDF version 2 API */
#cmakedefine USE_NETCDF_2 1

/* if true, pnetcdf or parallel netcdf-4 is in use */
#cmakedefine USE_PARALLEL 1

/* if true, parallel netcdf-4 is in use */
#cmakedefine USE_PARALLEL4 1

/* if true, compile in parallel netCDF-4 based on MPI/IO */
#cmakedefine USE_PARALLEL_MPIO 1

/* if true, compile in parallel netCDF-4 based on MPI/POSIX */
#cmakedefine USE_PARALLEL_POSIX 1

/* if true, parallel netCDF is used */
#cmakedefine USE_PNETCDF 1

/* if true, use stdio instead of posixio */
#cmakedefine USE_STDIO 1

/* if true, compile in szip compression in netCDF-4 variables */
#cmakedefine USE_SZIP 1

/* if true, compile in zlib compression in netCDF-4 variables */
#cmakedefine USE_ZLIB 1

/* Version number of package */
#cmakedefine VERSION "${netCDF_VERSION}"

/* Define WORDS_BIGENDIAN to 1 if your processor stores words with the most
   significant byte first (like Motorola and SPARC, unlike Intel). */
#if defined AC_APPLE_UNIVERSAL_BUILD
# if defined __BIG_ENDIAN__
#  define WORDS_BIGENDIAN 1
# endif
#else
# ifndef WORDS_BIGENDIAN
#cmakedefine WORDS_BIGENDIAN
# endif
#endif

/* Enable large inode numbers on Mac OS X 10.5.  */
#ifndef _DARWIN_USE_64_BIT_INODE
# define _DARWIN_USE_64_BIT_INODE 1
#endif

/* Number of bits in a file offset, on hosts where this is settable. */
#cmakedefine _FILE_OFFSET_BITS ${_FILE_OFFSET_BITS}

/* Define for large files, on AIX-style hosts. */
#cmakedefine _LARGE_FILES ${_LARGE_FILES}

/* Define to 1 if type `char' is unsigned and you are not using gcc.  */
#ifndef __CHAR_UNSIGNED__
#cmakedefine  __CHAR_UNSIGNED__
#endif

/* Define to empty if `const' does not conform to ANSI C. */
#cmakedefine const

/* Define to `long int' if <sys/types.h> does not define. */
#cmakedefine off_t long int

/* Define to `unsigned int' if <sys/types.h> does not define. */
#cmakedefine size_t unsigned int

/* Define strcasecmp, snprintf on Win32 systems. */
#ifdef _WIN32
	#define strcasecmp _stricmp
	#define snprintf _snprintf
#endif

#include "ncconfigure.h"<|MERGE_RESOLUTION|>--- conflicted
+++ resolved
@@ -53,7 +53,6 @@
 /* Define to 1 if you have `alloca', as a function or macro. */
 #cmakedefine HAVE_ALLOCA 1
 
-<<<<<<< HEAD
 /* Define to 1 if you have <alloca.h> and it should be used (not on Ultrix).
    */
 #cmakedefine HAVE_ALLOCA_H 1
@@ -61,52 +60,10 @@
 /* Define to 1 if you have the <ctype.h> header file. */
 #cmakedefine HAVE_CTYPE_H 1
 
+/* Define to 1 if you have hdf5_coll_metadata_ops */
+#cmakedefine HDF5_HAS_COLL_METADATA_OPS 1
+
 /* Is CURLINFO_RESPONSE_CODE defined */
-=======
-/* Various other options. */
-#cmakedefine BUILD_V2 1
-#cmakedefine NO_NETCDF_2 1
-#cmakedefine USE_FSYNC 1
-#cmakedefine JNA 1
-#cmakedefine ENABLE_DOXYGEN 1
-#cmakedefine ENABLE_INTERNAL_DOCS 1
-#cmakedefine VALGRIND_TESTS 1
-#cmakedefine ENABLE_CDMREMOTE 1
-#cmakedefine USE_DAP 1
-#cmakedefine ENABLE_DAP 1
-#cmakedefine ENABLE_DAP_GROUPS 1
-#cmakedefine ENABLE_DAP_REMOTE_TESTS 1
-#cmakedefine EXTRA_TESTS
-#cmakedefine USE_NETCDF4 1
-#cmakedefine USE_LIBDL 1
-#cmakedefine USE_HDF4 1
-#cmakedefine USE_HDF5 1
-#cmakedefine USE_FFIO 1
-#cmakedefine USE_PARALLEL_POSIX 1
-#cmakedefine USE_PARALLEL_MPIO 1
-#cmakedefine HDF5_HAS_H5FREE 1
-#cmakedefine HDF5_HAS_LIBVER_BOUNDS 1
-#cmakedefine HDF5_HAS_COLL_METADATA_OPS 1
-#cmakedefine HDF5_PARALLEL 1
-#cmakedefine USE_PARALLEL 1
-#cmakedefine USE_PARALLEL4 1
-#cmakedefine USE_PNETCDF 1
-#cmakedefine USE_MMAP 1
-#cmakedefine ENABLE_FILEINFO 1
-#cmakedefine TEST_PARALLEL ${TEST_PARALLEL}
-#cmakedefine BUILD_RPC 1
-#cmakedefine USE_DISKLESS 1
-#cmakedefine USE_SZIP 1
-#cmakedefine USE_ZLIB 1
-#cmakedefine USE_X_GETOPT 1
-#cmakedefine ENABLE_EXTREME_NUMBERS
-#cmakedefine LARGE_FILE_TESTS 1
-#cmakedefine HAVE_DECL_ISFINITE 1
-#cmakedefine HAVE_DECL_ISNAN 1
-#cmakedefine HAVE_CURLOPT_USERNAME 1
-#cmakedefine HAVE_CURLOPT_PASSWORD 1
-#cmakedefine HAVE_CURLOPT_KEYPASSWD 1
->>>>>>> 9491ea2c
 #cmakedefine HAVE_CURLINFO_RESPONSE_CODE 1
 
 /* Is CURLOPT_CHUNK_BGN_FUNCTION defined */
