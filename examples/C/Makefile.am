# This is a automake file, part of Unidata's netCDF package.
# Copyright 2006, see the COPYRIGHT file for more information.

# This file builds the C examples.

# Ed Hartnett

# Un comment to use a more verbose test driver
<<<<<<< HEAD
SH_LOG_DRIVER = $(SHELL) $(top_srcdir)/test-driver-verbose
LOG_DRIVER = $(SHELL) $(top_srcdir)/test-driver-verbose
=======
#SH_LOG_DRIVER = $(SHELL) $(top_srcdir)/test-driver-verbose
#LOG_DRIVER = $(SHELL) $(top_srcdir)/test-driver-verbose
>>>>>>> e723d7df

LDADD = -lm
AM_CPPFLAGS = -I$(top_srcdir)/include
AM_LDFLAGS =

# These are the netCDF-3 examples. 
check_PROGRAMS = simple_xy_wr simple_xy_rd sfc_pres_temp_wr	\
sfc_pres_temp_rd pres_temp_4D_wr pres_temp_4D_rd

TESTS = run_examples.sh

# To build netcdf-4, or not to build netcdf-4, that is the question...
if USE_NETCDF4
# These are the extra netCDF-4 examples. 
check_PROGRAMS += simple_nc4_wr simple_nc4_rd simple_xy_nc4_wr	\
simple_xy_nc4_rd 

if ENABLE_FILTER_TESTING
# filter_example.c should be same as nc_test4/test_filter.c
check_PROGRAMS += filter_example
endif

endif #USE_NETCDF4

if USE_PNETCDF
# These are the extra netCDF-4 examples. 
check_PROGRAMS += parallel_vara
TESTS += parallel_vara
endif #USE_PNETCDF

AM_CPPFLAGS += -I$(top_builddir)/liblib
AM_LDFLAGS += ${top_builddir}/liblib/libnetcdf.la

if USE_NETCDF4
TESTS += run_examples4.sh
endif #USE_NETCDF4

# This will run a bunch of the test programs with valgrind, the memory
# checking tool. (Valgrind must be present for this to work.)
if USE_VALGRIND_TESTS
TESTS += run_valgrind_tests.sh
endif # USE_VALGRIND_TESTS
if USE_NETCDF4
if USE_VALGRIND_TESTS
TESTS += run_nc4_valgrind_tests.sh
endif # USE_VALGRIND_TESTS
endif # USE_NETCDF4

# These files are created by the tests.
CLEANFILES = *.nc 

EXTRA_DIST = run_valgrind_tests.sh run_nc4_valgrind_tests.sh	\
CMakeLists.txt run_examples.sh run_examples4.sh

# This subdir should be same as nc_test4/hdf5plugins
SUBDIRS = hdf5plugins

if ENABLE_FILTER_TESTING # => shared and netcdf-4
BUILT_SOURCES = findplugin.sh
findplugin.sh:
	cp ${top_builddir}/nc_test4/findplugin.sh ${builddir}
endif

DISTCLEANFILES = findplugin.sh<|MERGE_RESOLUTION|>--- conflicted
+++ resolved
@@ -6,13 +6,8 @@
 # Ed Hartnett
 
 # Un comment to use a more verbose test driver
-<<<<<<< HEAD
-SH_LOG_DRIVER = $(SHELL) $(top_srcdir)/test-driver-verbose
-LOG_DRIVER = $(SHELL) $(top_srcdir)/test-driver-verbose
-=======
 #SH_LOG_DRIVER = $(SHELL) $(top_srcdir)/test-driver-verbose
 #LOG_DRIVER = $(SHELL) $(top_srcdir)/test-driver-verbose
->>>>>>> e723d7df
 
 LDADD = -lm
 AM_CPPFLAGS = -I$(top_srcdir)/include
