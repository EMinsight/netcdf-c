--- conflicted
+++ resolved
@@ -13,16 +13,11 @@
     FILE(COPY ${COPY_FILES} DESTINATION ${CMAKE_CURRENT_BINARY_DIR}/)
     # Copy the image files used by markdown documentation 
     # manually.
-<<<<<<< HEAD
-    FILE(GLOB IMG_FILES ${CMAKE_CURRENT_BINARY_DIR}/images/*.jpg)
-=======
     FILE(GLOB IMG_FILES ${CMAKE_CURRENT_BINARY_DIR}/images/*.jpg ${CMAKE_CURRENT_BINARY_DIR}/images/*.png)
->>>>>>> d8aef4c9
     
     # Set abs_top_srcdir to work with the autotools
     # doxyfile template.
     SET(abs_top_srcdir ${CMAKE_SOURCE_DIR})
-<<<<<<< HEAD
 
     # Create general and guide doxyfiles.
     CONFIGURE_FILE(${CMAKE_CURRENT_SOURCE_DIR}/Doxyfile.in
@@ -66,15 +61,6 @@
       COMMENT "Generating Tutorial Tags" VERBATIM
       )
 
-=======
-    CONFIGURE_FILE(${CMAKE_CURRENT_SOURCE_DIR}/Doxyfile.in
-      ${CMAKE_CURRENT_BINARY_DIR}/Doxyfile @ONLY)
-    ADD_CUSTOM_TARGET(doc_all ALL
-      ${DOXYGEN_EXECUTABLE} ${CMAKE_CURRENT_BINARY_DIR}/Doxyfile
-      WORKING_DIRECTORY ${CMAKE_CURRENT_BINARY_DIR}
-      COMMENT "Generating API Documentation with Doxygen" VERBATIM
-      )
->>>>>>> d8aef4c9
     FILE(COPY ${IMG_FILES} DESTINATION ${CMAKE_CURRENT_BINARY_DIR}/html)		
   ENDIF()
 ENDIF()
