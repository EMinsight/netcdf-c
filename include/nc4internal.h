/* Copyright 2018-2018 University Corporation for Atmospheric
   Research/Unidata. */
/**
 * @file
 * @internal This header file contains macros, types and prototypes
 * used to build and manipulate the netCDF metadata model.
 *
 * @author Ed Hartnett, Dennis Heimbigner, Ward Fisher
 */

#ifndef _NC4INTERNAL_
#define _NC4INTERNAL_

#include "config.h"
#include <stdio.h>
#include <stdlib.h>
#include <ctype.h>
#include <stdarg.h>
#include <string.h>

#include "ncdimscale.h"
#include "nc_logging.h"
#include "ncindex.h"
#include "nc_provenance.h"

#ifdef USE_PARALLEL
#include "netcdf_par.h"
#endif /* USE_PARALLEL */
#include "netcdf.h"
#include "netcdf_f.h"
#include "netcdf_mem.h"

/* Always needed */
#include "nc.h"

#define FILE_ID_MASK (0xffff0000)
#define GRP_ID_MASK (0x0000ffff)
#define ID_SHIFT (16)

typedef enum {GET, PUT} NC_PG_T;
typedef enum {NCNAT, NCVAR, NCDIM, NCATT, NCTYP, NCFLD, NCGRP} NC_SORT;

#define NC_V2_ERR (-1)

/* The name of the root group. */
#define NC_GROUP_NAME "/"

#define MEGABYTE 1048576

/*
 * limits of the external representation
 */
#define X_SCHAR_MIN     (-128)
#define X_SCHAR_MAX     127
#define X_UCHAR_MAX     255U
#define X_SHORT_MIN     (-32768)
#define X_SHRT_MIN      X_SHORT_MIN     /* alias compatible with limits.h */
#define X_SHORT_MAX     32767
#define X_SHRT_MAX      X_SHORT_MAX     /* alias compatible with limits.h */
#define X_USHORT_MAX    65535U
#define X_USHRT_MAX     X_USHORT_MAX    /* alias compatible with limits.h */
#define X_INT_MIN       (-2147483647-1)
#define X_INT_MAX       2147483647
#define X_LONG_MIN      X_INT_MIN
#define X_LONG_MAX      X_INT_MAX
#define X_UINT_MAX      4294967295U
#define X_INT64_MIN     (-9223372036854775807LL-1LL)
#define X_INT64_MAX     9223372036854775807LL
#define X_UINT64_MAX    18446744073709551615ULL
#ifdef WIN32 /* Windows, of course, has to be a *little* different. */
#define X_FLOAT_MAX     3.402823466e+38f
#else
#define X_FLOAT_MAX     3.40282347e+38f
#endif /* WIN32 */
#define X_FLOAT_MIN     (-X_FLOAT_MAX)
#define X_DOUBLE_MAX    1.7976931348623157e+308
#define X_DOUBLE_MIN    (-X_DOUBLE_MAX)

/** This is the number of netCDF atomic types. */
#define NUM_ATOMIC_TYPES (NC_MAX_ATOMIC_TYPE + 1)

/** Number of parameters needed for ZLIB filter. */
#define CD_NELEMS_ZLIB 1

/* Boolean type, to make the code easier to read */
typedef enum {NC_FALSE = 0, NC_TRUE = 1} nc_bool_t;

/*Forward*/
struct NCPROVENANCE;
struct NC_GRP_INFO;
struct NC_TYPE_INFO;

/*
  Indexed Access to Meta-data objects:

  See the document docs/indexing.dox for detailed information.

  Basically provide a common header and use NCindex instances
  instead of linked lists.

  WARNING: ALL OBJECTS THAT CAN BE INSERTED INTO AN NCindex
  MUST HAVE AN INSTANCE of NC_OBJ AS THE FIRST FIELD.
*/

typedef struct NC_OBJ {
    NC_SORT sort;
    char* name; /* assumed to be null terminated */
    size_t id;
    unsigned int hashkey; /* crc32(name) */
} NC_OBJ;

/* This is a struct to handle the dim metadata. */
typedef struct NC_DIM_INFO
{
    NC_OBJ hdr;
    struct NC_GRP_INFO *container;  /* containing group */
    size_t len;
    nc_bool_t unlimited;         /* True if the dimension is unlimited */
    nc_bool_t extended;          /* True if the dimension needs to be extended */
    nc_bool_t too_long;          /* True if len is too big to fit in local size_t. */
    void *format_dim_info;       /* Pointer to format-specific dim info. */
    struct NC_VAR_INFO *coord_var; /* The coord var, if it exists. */
} NC_DIM_INFO_T;

typedef struct NC_ATT_INFO
{
    NC_OBJ hdr;
    struct NC_OBJ *container;    /* containing group|var */
    int len;
    nc_bool_t dirty;             /* True if attribute modified */
    nc_bool_t created;           /* True if attribute already created */
    nc_type nc_typeid;           /* netCDF type of attribute's data */
    void *format_att_info;
    void *data;
    nc_vlen_t *vldata; /* only used for vlen */
    char **stdata; /* only for string type. */
} NC_ATT_INFO_T;

/* This is a struct to handle the var metadata. */
typedef struct NC_VAR_INFO
{
    NC_OBJ hdr;
    char *hdf5_name; /* used if different from name */
    struct NC_GRP_INFO *container; /* containing group */
    size_t ndims;
    int *dimids;
    NC_DIM_INFO_T **dim;
    nc_bool_t is_new_var;        /* True if variable is newly created */
    nc_bool_t was_coord_var;     /* True if variable was a coordinate var, but either the dim or var has been renamed */
    nc_bool_t became_coord_var;  /* True if variable _became_ a coordinate var, because either the dim or var has been renamed */
    nc_bool_t fill_val_changed;  /* True if variable's fill value changes after it has been created */
    nc_bool_t attr_dirty;        /* True if variable's attributes are dirty and should be rewritten */
    nc_bool_t created;           /* Variable has already been created (_not_ that it was just created) */
    nc_bool_t written_to;        /* True if variable has data written to it */
    struct NC_TYPE_INFO *type_info;
    int atts_read;               /* If true, the atts have been read. */
    nc_bool_t meta_read;         /* True if this vars metadata has been completely read. */
    nc_bool_t coords_read;       /* True if this var has hidden coordinates att, and it has been read. */
    NCindex *att;                /* NCindex<NC_ATT_INFO_T*> */
    nc_bool_t no_fill;           /* True if no fill value is defined for var */
    void *fill_value;
    size_t *chunksizes;
    nc_bool_t contiguous;        /* True if variable is stored contiguously in HDF5 file */
    int parallel_access;         /* Type of parallel access for I/O on variable (collective or independent) */
    nc_bool_t dimscale;          /* True if var is a dimscale */
    nc_bool_t *dimscale_attached;        /* Array of flags that are true if dimscale is attached for that dim index */
    nc_bool_t deflate;           /* True if var has deflate filter applied */
    int deflate_level;
    nc_bool_t shuffle;           /* True if var has shuffle filter applied */
    nc_bool_t fletcher32;        /* True if var has fletcher32 filter applied */
    size_t chunk_cache_size, chunk_cache_nelems;
    float chunk_cache_preemption;
    void *format_var_info;       /* Pointer to any binary format info. */
    /* Stuff for arbitrary filters */
    unsigned int filterid;
    size_t nparams;
    unsigned int *params;
} NC_VAR_INFO_T;

typedef struct NC_FIELD_INFO
{
    NC_OBJ hdr;
    nc_type nc_typeid;
    size_t offset;
    int ndims;
    int *dim_size;
    void *format_field_info;  /* Pointer to any binary format info for field. */
} NC_FIELD_INFO_T;

typedef struct NC_ENUM_MEMBER_INFO
{
    char *name;
    void *value;
} NC_ENUM_MEMBER_INFO_T;

typedef struct NC_TYPE_INFO
{
    NC_OBJ hdr;                  /* NetCDF type ID. */
    struct NC_GRP_INFO *container; /* Containing group */
    unsigned rc;                 /* Ref. count of objects using this type */
    int endianness;              /* What endianness for the type? */
    size_t size;                 /* Size of the type in memory, in bytes */
    nc_bool_t committed;         /* True when datatype is committed in the file */
    nc_type nc_type_class;       /* NC_VLEN, NC_COMPOUND, NC_OPAQUE,
                                  * NC_ENUM, NC_INT, NC_FLOAT, or
                                  * NC_STRING. */
    void *format_type_info;      /* HDF5-specific type info. */

    /* Information for each type or class */
    union {
        struct {
            NClist* enum_member; /* <! NClist<NC_ENUM_MEMBER_INFO_T*> */
            nc_type base_nc_typeid;
        } e;                      /* Enum */
        struct Fields {
            NClist* field; /* <! NClist<NC_FIELD_INFO_T*> */
        } c;                      /* Compound */
        struct {
            nc_type base_nc_typeid;
        } v;                      /* Variable-length */
    } u;                         /* Union of structs, for each type/class */
} NC_TYPE_INFO_T;

/* This holds information for one group. Groups reproduce with
 * parthenogenesis. */
typedef struct NC_GRP_INFO
{
    NC_OBJ hdr;
    void *format_grp_info;
    struct NC_FILE_INFO *nc4_info;
    struct NC_GRP_INFO *parent;
    int atts_read;               /* True if atts have been read for this group. */
    NCindex* children;           /* NCindex<struct NC_GRP_INFO*> */
    NCindex* dim;                /* NCindex<NC_DIM_INFO_T> * */
    NCindex* att;                /* NCindex<NC_ATT_INFO_T> * */
    NCindex* type;               /* NCindex<NC_TYPE_INFO_T> * */
    /* Note that this is the list of vars with position == varid */
    NCindex* vars;               /* NCindex<NC_VAR_INFO_T> * */
} NC_GRP_INFO_T;

/* These constants apply to the cmode parameter in the
 * HDF5_FILE_INFO_T defined below. */
#define NC_CREAT 2      /* in create phase, cleared by ncendef */
#define NC_INDEF 8      /* in define mode, cleared by ncendef */
#define NC_NSYNC 0x10   /* synchronise numrecs on change */
#define NC_HSYNC 0x20   /* synchronise whole header on change */
#define NC_NDIRTY 0x40  /* numrecs has changed */
#define NC_HDIRTY 0x80  /* header info has changed */

/* This is the metadata we need to keep track of for each
   netcdf-4/HDF5 file. */
typedef struct  NC_FILE_INFO
{
    NC* controller;
#ifdef USE_PARALLEL4
    MPI_Comm comm;    /* Copy of MPI Communicator used to open the file */
    MPI_Info info;    /* Copy of MPI Information Object used to open the file */
#endif
<<<<<<< HEAD
   int flags;
   int cmode;
   nc_bool_t parallel;          /* True if file is open for parallel access */
   nc_bool_t redef;             /* True if redefining an existing file */
   int fill_mode;               /* Fill mode for vars - Unused internally currently */
   nc_bool_t no_write;          /* true if nc_open has mode NC_NOWRITE. */
   NC_GRP_INFO_T *root_grp;
   /* Track indices to assign to grps, types, and dims */
   short next_nc_grpid;
   int next_typeid;
   int next_dimid;
   /* Provide convenience vectors indexed by the object id.
      This allows for direct conversion of e.g. an nc_type to
      the corresponding NC_TYPE_INFO_T object.
   */
   NClist* alldims;
   NClist* alltypes;
   NClist* allgroups; /* including root group */
   void *format_file_info;
   struct NCPROVENANCE* provenance;
   /* This should be in NC_HDF5_FILE_INFO_T */ 
   struct NC4_Memio {
	NC_memio memio; /* What we sent to image_init and what comes back*/
	int locked; /* do not copy and do not free  */
	int persist; /* Should file be persisted out on close? */
	int inmemory; /* NC_INMEMORY flag was set */
	int diskless; /* NC_DISKLESS flag was set => inmemory */
	int created; /* 1 => create, 0 => open */
	unsigned int imageflags; /* for H5LTopen_file_image */
	size_t initialsize;
	void* udata; /* extra memory allocated in NC4_image_init */
   } mem;
=======
    int flags;
    int cmode;
    nc_bool_t parallel;          /* True if file is open for parallel access */
    nc_bool_t redef;             /* True if redefining an existing file */
    int fill_mode;               /* Fill mode for vars - Unused internally currently */
    nc_bool_t no_write;          /* true if nc_open has mode NC_NOWRITE. */
    NC_GRP_INFO_T *root_grp;
    /* Track indices to assign to grps, types, and dims */
    short next_nc_grpid;
    int next_typeid;
    int next_dimid;
    /* Provide convenience vectors indexed by the object id.
       This allows for direct conversion of e.g. an nc_type to
       the corresponding NC_TYPE_INFO_T object.
    */
    NClist* alldims;
    NClist* alltypes;
    NClist* allgroups; /* including root group */
    void *format_file_info;
    struct NCPROVENANCE* provenance;
    struct NC4_Memio {
        NC_memio memio; /* What we sent to image_init and what comes back*/
        int locked; /* do not copy and do not free  */
        int persist; /* Should file be persisted out on close? */
        int inmemory; /* NC_INMEMORY flag was set */
        int diskless; /* NC_DISKLESS flag was set => inmemory */
        int created; /* 1 => create, 0 => open */
        unsigned int imageflags; /* for H5LTopen_file_image */
        size_t initialsize;
        void* udata; /* extra memory allocated in NC4_image_init */
    } mem;
>>>>>>> 3ea1ea7b
} NC_FILE_INFO_T;

/* Variable Length Datatype struct in memory. Must be identical to
 * HDF5 hvl_t. (This is only used for VL sequences, not VL strings,
 * which are stored in char *'s) */
typedef struct {
    size_t len; /* Length of VL data (in base type units) */
    void *p;    /* Pointer to VL data */
} nc_hvl_t;

extern char* nc4_atomic_name[NC_MAX_ATOMIC_TYPE+1];

/* These functions convert between netcdf and HDF5 types. */
int nc4_get_typelen_mem(NC_FILE_INFO_T *h5, nc_type xtype, size_t *len);
int nc4_convert_type(const void *src, void *dest, const nc_type src_type,
                     const nc_type dest_type, const size_t len, int *range_error,
                     const void *fill_value, int strict_nc3);

/* These functions do HDF5 things. */
int nc4_reopen_dataset(NC_GRP_INFO_T *grp, NC_VAR_INFO_T *var);
int nc4_read_atts(NC_GRP_INFO_T *grp, NC_VAR_INFO_T *var);

/* Find items in the in-memory lists of metadata. */
int nc4_find_nc_grp_h5(int ncid, NC **nc, NC_GRP_INFO_T **grp,
                       NC_FILE_INFO_T **h5);
int nc4_find_grp_h5(int ncid, NC_GRP_INFO_T **grp, NC_FILE_INFO_T **h5);
int nc4_find_nc4_grp(int ncid, NC_GRP_INFO_T **grp);
int nc4_find_dim(NC_GRP_INFO_T *grp, int dimid, NC_DIM_INFO_T **dim,
                 NC_GRP_INFO_T **dim_grp);
int nc4_find_var(NC_GRP_INFO_T *grp, const char *name, NC_VAR_INFO_T **var);
int nc4_find_dim_len(NC_GRP_INFO_T *grp, int dimid, size_t **len);
int nc4_find_type(const NC_FILE_INFO_T *h5, int typeid1, NC_TYPE_INFO_T **type);
NC_TYPE_INFO_T *nc4_rec_find_named_type(NC_GRP_INFO_T *start_grp, char *name);
NC_TYPE_INFO_T *nc4_rec_find_equal_type(NC_GRP_INFO_T *start_grp, int ncid1,
                                        NC_TYPE_INFO_T *type);
int nc4_find_nc_att(int ncid, int varid, const char *name, int attnum,
                    NC_ATT_INFO_T **att);
int nc4_find_grp_h5_var(int ncid, int varid, NC_FILE_INFO_T **h5,
                        NC_GRP_INFO_T **grp, NC_VAR_INFO_T **var);
int nc4_find_grp_att(NC_GRP_INFO_T *grp, int varid, const char *name,
                     int attnum, NC_ATT_INFO_T **att);
int nc4_get_typeclass(const NC_FILE_INFO_T *h5, nc_type xtype,
                      int *type_class);

/* Free various types */
int nc4_type_free(NC_TYPE_INFO_T *type);

/* These list functions add and delete vars, atts. */
int nc4_nc4f_list_add(NC *nc, const char *path, int mode);
void nc4_file_list_del(NC *nc);
int nc4_var_list_add(NC_GRP_INFO_T* grp, const char* name, int ndims,
                     NC_VAR_INFO_T **var);
int nc4_var_list_add2(NC_GRP_INFO_T* grp, const char* name,
                      NC_VAR_INFO_T **var);
int nc4_var_set_ndims(NC_VAR_INFO_T *var, int ndims);
int nc4_var_list_del(NC_GRP_INFO_T *grp, NC_VAR_INFO_T *var);
int nc4_dim_list_add(NC_GRP_INFO_T *grp, const char *name, size_t len,
                     int assignedid, NC_DIM_INFO_T **dim);
int nc4_dim_list_del(NC_GRP_INFO_T *grp, NC_DIM_INFO_T *dim);
int nc4_type_new(size_t size, const char *name, int assignedid,
                 NC_TYPE_INFO_T **type);
int nc4_type_list_add(NC_GRP_INFO_T *grp, size_t size, const char *name,
                      NC_TYPE_INFO_T **type);
int nc4_type_list_del(NC_GRP_INFO_T *grp, NC_TYPE_INFO_T *type);
int nc4_type_free(NC_TYPE_INFO_T *type);
int nc4_field_list_add(NC_TYPE_INFO_T* parent, const char *name,
                       size_t offset, nc_type xtype, int ndims,
                       const int *dim_sizesp);
int nc4_att_list_add(NCindex *list, const char *name, NC_ATT_INFO_T **att);
int nc4_att_list_del(NCindex *list, NC_ATT_INFO_T *att);
int nc4_grp_list_add(NC_FILE_INFO_T *h5, NC_GRP_INFO_T *parent, char *name,
                     NC_GRP_INFO_T **grp);
int nc4_build_root_grp(NC_FILE_INFO_T *h5);
int nc4_rec_grp_del(NC_GRP_INFO_T *grp);
int nc4_enum_member_add(NC_TYPE_INFO_T *type, size_t size, const char *name,
                        const void *value);

/* Check and normalize names. */
int NC_check_name(const char *name);
int nc4_check_name(const char *name, char *norm_name);
int nc4_normalize_name(const char *name, char *norm_name);
int nc4_check_dup_name(NC_GRP_INFO_T *grp, char *norm_name);

/* Find default fill value. */
int nc4_get_default_fill_value(const NC_TYPE_INFO_T *type_info, void *fill_value);

/* Get an att given pointers to file, group, and perhaps ver info. */
int nc4_get_att_ptrs(NC_FILE_INFO_T *h5, NC_GRP_INFO_T *grp, NC_VAR_INFO_T *var,
                     const char *name, nc_type *xtype, nc_type mem_type,
                     size_t *lenp, int *attnum, void *data);

/* Close the file. */
int nc4_close_netcdf4_file(NC_FILE_INFO_T *h5, int abort, NC_memio *memio);

/* HDF5 initialization/finalization */
extern int nc4_hdf5_initialized;
extern void nc4_hdf5_initialize(void);
extern void nc4_hdf5_finalize(void);

/* This is only included if --enable-logging is used for configure; it
   prints info about the metadata to stderr. */
#ifdef LOGGING
int log_metadata_nc(NC_FILE_INFO_T *h5);
#endif

/* Define accessors for the dispatchdata */
#define NC4_DATA(nc) ((NC_FILE_INFO_T*)(nc)->dispatchdata)
#define NC4_DATA_SET(nc,data) ((nc)->dispatchdata = (void*)(data))

/* Reserved Attributes Info */
typedef struct NC_reservedatt {
    const char* name;
    int flags;
} NC_reservedatt;

/* Reserved attribute flags: must be powers of 2*/
/* Hidden dimscale-related, per-variable attributes; immutable and unreadable thru API */
#define DIMSCALEFLAG 1
/* Readonly global attributes; readable, but immutable thru the API */
#define READONLYFLAG 2
/* Subset of readonly flags; readable by name only thru the API */
#define NAMEONLYFLAG 4
/* Subset of readonly flags; Value is actually in file */
#define MATERIALIZEDFLAG 8

/* Binary searcher for reserved attributes */
extern const NC_reservedatt* NC_findreserved(const char* name);

/* Generic reserved Attributes */
#define NC_ATT_REFERENCE_LIST "REFERENCE_LIST"
#define NC_ATT_CLASS "CLASS"
#define NC_ATT_DIMENSION_LIST "DIMENSION_LIST"
#define NC_ATT_NAME "NAME"
#define NC_ATT_COORDINATES COORDINATES /*defined above*/
#define NC_ATT_FORMAT "_Format"

/**************************************************/
/**
   For netcdf4 files, capture state information about the following:
   1. Global: netcdf library version
   2. Global: hdf5 library version
   3. Per file: superblock version
   4. Per File: was it created by netcdf-4?
   5. Per file: _NCProperties attribute
*/

/* Most of this needs to be moved to hdf5internal.h */

#define NCPROPS "_NCProperties"
#define NCPVERSION "version" /* Of the properties format */
#define NCPHDF5LIB1 "hdf5libversion"
#define NCPNCLIB1 "netcdflibversion"
#define NCPHDF5LIB2 "hdf5"
#define NCPNCLIB2 "netcdf"
#define NCPROPS_VERSION (2)
/* Version 2 changes this because '|' was causing bash problems */
#define NCPROPSSEP1  '|'
#define NCPROPSSEP2  ','

/* Other hidden attributes */
#define ISNETCDF4ATT "_IsNetcdf4"
#define SUPERBLOCKATT "_SuperblockVersion"


struct NCPROVENANCE {
    int superblockversion;
    struct NCPROPINFO {
        int version; /* 0 => not defined */
        /* Following is filled from NCPROPS attribute or from global version */
        /* Version 1 format is:
           "netcdflibversion=<version|hdf5libversion=<version>"
           Version 2 format is:
           "<mainbuildlib>=<version|<supportlib1>=<version>...|<other>=..."
        */
        /* The _NCProperties values are stored as an arbitrary
           set of (key,value) pairs */
        /* It is assumed that the first entry is the primary library
           used to build the file, and it is followed by other libraries
           used in the build, and finally an arbitrary list of other
           (key,value) pairs. */
        NClist* properties;
    } propattr;
};

/* Provenance Initialization */
extern struct NCPROPINFO globalpropinfo;

#endif /* _NC4INTERNAL_ */<|MERGE_RESOLUTION|>--- conflicted
+++ resolved
@@ -256,40 +256,6 @@
     MPI_Comm comm;    /* Copy of MPI Communicator used to open the file */
     MPI_Info info;    /* Copy of MPI Information Object used to open the file */
 #endif
-<<<<<<< HEAD
-   int flags;
-   int cmode;
-   nc_bool_t parallel;          /* True if file is open for parallel access */
-   nc_bool_t redef;             /* True if redefining an existing file */
-   int fill_mode;               /* Fill mode for vars - Unused internally currently */
-   nc_bool_t no_write;          /* true if nc_open has mode NC_NOWRITE. */
-   NC_GRP_INFO_T *root_grp;
-   /* Track indices to assign to grps, types, and dims */
-   short next_nc_grpid;
-   int next_typeid;
-   int next_dimid;
-   /* Provide convenience vectors indexed by the object id.
-      This allows for direct conversion of e.g. an nc_type to
-      the corresponding NC_TYPE_INFO_T object.
-   */
-   NClist* alldims;
-   NClist* alltypes;
-   NClist* allgroups; /* including root group */
-   void *format_file_info;
-   struct NCPROVENANCE* provenance;
-   /* This should be in NC_HDF5_FILE_INFO_T */ 
-   struct NC4_Memio {
-	NC_memio memio; /* What we sent to image_init and what comes back*/
-	int locked; /* do not copy and do not free  */
-	int persist; /* Should file be persisted out on close? */
-	int inmemory; /* NC_INMEMORY flag was set */
-	int diskless; /* NC_DISKLESS flag was set => inmemory */
-	int created; /* 1 => create, 0 => open */
-	unsigned int imageflags; /* for H5LTopen_file_image */
-	size_t initialsize;
-	void* udata; /* extra memory allocated in NC4_image_init */
-   } mem;
-=======
     int flags;
     int cmode;
     nc_bool_t parallel;          /* True if file is open for parallel access */
@@ -321,7 +287,6 @@
         size_t initialsize;
         void* udata; /* extra memory allocated in NC4_image_init */
     } mem;
->>>>>>> 3ea1ea7b
 } NC_FILE_INFO_T;
 
 /* Variable Length Datatype struct in memory. Must be identical to
