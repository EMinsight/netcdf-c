--- conflicted
+++ resolved
@@ -299,12 +299,8 @@
     nc_bool_t parallel;   /**< True if file is open for parallel access */
     nc_bool_t redef;      /**< True if redefining an existing file */
     nc_bool_t no_attr_create_order; /**< True if the creation order tracking of attributes is disabled (netcdf-4 only) */
-<<<<<<< HEAD
     nc_bool_t no_dimscale_attach; /**< True if attaching dimscales to variables is disabled (netcdf-4 only) */
     int fill_mode;        /**< Fill mode for vars - Unused internally currently */
-=======
-    int fill_mode;        /**< Fill mode for vars */
->>>>>>> 53fdee67
     nc_bool_t no_write;   /**< true if nc_open has mode NC_NOWRITE. */
     NC_GRP_INFO_T *root_grp; /**< Pointer to root group. */
     short next_nc_grpid;  /**< Next available group ID. */
