--- conflicted
+++ resolved
@@ -181,10 +181,6 @@
 #define NC_FORMAT_NETCDF4         (3)
 #define NC_FORMAT_NETCDF4_CLASSIC (4)
 #define NC_FORMAT_64BIT_DATA      (5)
-<<<<<<< HEAD
-=======
-#define NC_FORMAT_64BIT           NC_FORMAT_64BIT_OFFSET
->>>>>>> b96e1432
 
 /* Alias */
 #define NC_FORMAT_CDF5    NC_FORMAT_64BIT_DATA
