--- conflicted
+++ resolved
@@ -1969,11 +1969,6 @@
 
 /* Find out compression settings of a var. */
 EXTERNL int
-<<<<<<< HEAD
-nc_inq_var_compress(int ncid, int varid, int *useshufflep, 
-		    char**algorithmp, int* nparamsp, unsigned int* paramsp);
-
-=======
 nc_inq_var_compress(int ncid, int varid,
 		    char**algorithmp, int* nparamsp, unsigned int* paramsp);
 
@@ -1985,7 +1980,6 @@
 EXTERNL int
 nc_inq_var_shuffle(int ncid, int varid, int *shufflep);
 
->>>>>>> 3c6571e0
 #define NC_HAVE_META_H
 
 
