/*
 * Copyright 2018 University Corporation for Atmospheric
 * Research/Unidata. See COPYRIGHT file for more info.
 *
 * This header file is for the parallel I/O functions of netCDF.
 *
 */
/* "$Id: netcdf_par.h,v 1.1 2010/06/01 15:46:49 ed Exp $" */

#ifndef NCCONFIGURE_H
#define NCCONFIGURE_H 1

#ifdef HAVE_STDLIB_H
#include <stdlib.h>
#endif

/*
This is included in bottom
of config.h. It is where,
typically, alternatives to
missing functions should be
defined and missing types defined.
*/

#ifndef HAVE_STRDUP
extern char* strdup(const char*);
#endif

/* handle null arguments */
#ifndef nulldup
#ifdef HAVE_STRDUP
#define nulldup(s) ((s)==NULL?NULL:strdup(s))
#else
char *nulldup(const char* s);
#endif
#endif

#ifdef _MSC_VER
#ifndef HAVE_SSIZE_T
#include <basetsd.h>
typedef SSIZE_T ssize_t;
#define HAVE_SSIZE_T 1
#endif
#endif

/*Warning: Cygwin with -ansi does not define these functions
  in its headers.*/
#ifndef _WIN32
#if __STDC__ == 1 /*supposed to be same as -ansi flag */
extern char* strdup(const char*);

#ifndef strlcat
extern size_t strlcat(char*,const char*,size_t);
#endif

#ifndef snprintf
extern int snprintf(char*, size_t, const char*, ...);
#endif

extern int strcasecmp(const char*, const char*);
extern long long int strtoll(const char*, char**, int);
extern unsigned long long int strtoull(const char*, char**, int);
#endif
#endif

#ifdef _WIN32
#define strlcat(d,s,n) strcat_s((d),(n),(s))
#endif

/* handle null arguments */
#ifndef nulldup
#define nulldup(s) ((s)==NULL?NULL:strdup(s))
#endif
#ifndef nulllen
#define nulllen(s) ((s)==NULL?0:strlen(s))
#endif
#ifndef nullfree
#define nullfree(s) {if((s)!=NULL) {free(s);} else {}}
#endif

#ifndef HAVE_UCHAR
typedef unsigned char uchar;
#endif

#ifndef HAVE_LONGLONG
typedef long long longlong;
typedef unsigned long long ulonglong;
#endif

#ifndef HAVE_USHORT
typedef unsigned short ushort;
#endif

#ifndef HAVE_UINT
typedef unsigned int uint;
#endif

<<<<<<< HEAD
/* Provide a fixed size alternative to off_t or off64_t */
typedef long long fileoffset_t;
=======
#ifndef NC_UNUSED
#define NC_UNUSED(var) (void)var
#endif
>>>>>>> a260bbbf

#endif /* NCCONFIGURE_H */<|MERGE_RESOLUTION|>--- conflicted
+++ resolved
@@ -95,13 +95,13 @@
 typedef unsigned int uint;
 #endif
 
-<<<<<<< HEAD
+
 /* Provide a fixed size alternative to off_t or off64_t */
 typedef long long fileoffset_t;
-=======
+
 #ifndef NC_UNUSED
 #define NC_UNUSED(var) (void)var
 #endif
->>>>>>> a260bbbf
+
 
 #endif /* NCCONFIGURE_H */