--- conflicted
+++ resolved
@@ -71,7 +71,7 @@
 #ifndef HAVE_STRLCAT
 #define strlcat(d,s,n) strcat_s((d),(n),(s))
 #endif
-<<<<<<< HEAD
+
 
 #ifndef __MINGW32__
 #ifndef strcasecmp
@@ -79,11 +79,7 @@
 #endif
 #ifndef strncasecmp
 #define strncasecmp _strnicmp
-=======
-#ifndef HAVE_STRCASECMP
-#define strcasecmp _stricmp
-#endif
->>>>>>> 437060b6
+
 #endif
 #ifndef snprintf
 #if _MSC_VER<1900
