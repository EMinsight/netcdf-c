--- conflicted
+++ resolved
@@ -26,11 +26,7 @@
 #endif
 #endif
 
-<<<<<<< HEAD
 #define SETCURLOPT(state,flag,value) {if(set_curlopt(state,flag,(void*)value) != NC_NOERR) {goto done;}}
-=======
-#define CHECK(state,flag,value) {if(set_curlopt(state,flag,(void*)value) != NC_NOERR) {goto done;}}
->>>>>>> dc51d436
 
 /* forward */
 static int set_curlflag(NCD4INFO*, int flag);
@@ -216,7 +212,7 @@
     if(ret == NC_NOERR && state->curl->keepalive.active != 0)
         ret = set_curlflag(state, CURLOPT_TCP_KEEPALIVE);
 #endif
-	
+
 #if 0
     /* Set the CURL. options */
     if(ret == NC_NOERR) ret = set_curl_options(state);
@@ -307,7 +303,7 @@
     for(proto=curldata->protocols;*proto;proto++) {
         if(strcmp("http",*proto)==0) {state->auth.curlflags.proto_https=1;}
     }
-#ifdef D4DEBUG	
+#ifdef D4DEBUG
     nclog(NCLOGNOTE,"Curl https:// support = %d",state->auth.curlflags.proto_https);
 #endif
 }
@@ -324,7 +320,7 @@
     option = NC_rclookup(D4BUFFERSIZE,state->uri->uri);
     if(option != NULL && strlen(option) != 0) {
 	long bufsize;
-	if(strcasecmp(option,"max")==0) 
+	if(strcasecmp(option,"max")==0)
 	    bufsize = CURL_MAX_READ_SIZE;
 	else if(sscanf(option,"%ld",&bufsize) != 1 || bufsize <= 0)
 	    fprintf(stderr,"Illegal %s size\n",D4BUFFERSIZE);
