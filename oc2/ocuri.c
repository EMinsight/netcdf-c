--- conflicted
+++ resolved
@@ -235,26 +235,6 @@
 	if(*host == EOFCHAR)
 	    {THROW(13); goto fail;}
 
-<<<<<<< HEAD
-    /* extract host and port */
-    p = host;
-    if(strncmp(protocol,"file",4)) {
-      port = strchr(p,':'); 
-      if(port!=NULL)
-	*port++ = '\0';
-    }
-    /* Locate end of the file */
-    constraint = strchr(file,'?');
-    if(constraint!=NULL)
-        suffixparams = strchr(constraint,'#');    
-    else
-        suffixparams = strchr(file,'#');    
-
-    if(constraint != NULL) {
-	*constraint++ = '\0';
-	p = constraint;
-=======
->>>>>>> 0b20a726
     }
 
     assert(file != NULL);
