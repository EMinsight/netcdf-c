--- conflicted
+++ resolved
@@ -582,13 +582,9 @@
 	}
     }
     if(state->curlflags.useragent == NULL) {
-        size_t len = strlen(DFALTUSERAGENT) + strlen(NC_VERSION) + 1;
+        size_t len = strlen(DFALTUSERAGENT) + strlen(VERSION) + 1;
 	char* agent = (char*)malloc(len+1);
-<<<<<<< HEAD
-    if(occopycat(agent,len,2,DFALTUSERAGENT,NC_VERSION))
-=======
     if(occopycat(agent,len,2,DFALTUSERAGENT,VERSION))
->>>>>>> 7d8bee23
 	    state->curlflags.useragent = agent;
     }
     return;
