--- conflicted
+++ resolved
@@ -358,16 +358,9 @@
 int
 NC_findvar(const NC_vararray *ncap, const char *uname, NC_var **varpp)
 {
-<<<<<<< HEAD
-	uintptr_t hash_var_id;
-	uintptr_t data;
-	char *name;
-	int stat;
-=======
 	int hash_var_id = -1;
 	uintptr_t data;
 	char *name = NULL;
->>>>>>> 686304e8
 
 	assert(ncap != NULL);
 
@@ -375,18 +368,6 @@
 	    goto done;
 
 	/* normalized version of uname */
-<<<<<<< HEAD
-        stat = nc_utf8_normalize((const unsigned char *)uname,(unsigned char **)&name);
-        if(stat != NC_NOERR)
-	    return stat;
-
-	if(NC_hashmapget(ncap->hashmap, name, strlen(name), &data) == 0)
-	    return -1;
-	hash_var_id = data;
-	free(name);
-        if (varpp != NULL)
-	  *varpp = ncap->value[hash_var_id];
-=======
         if(nc_utf8_normalize((const unsigned char *)uname,(unsigned char **)&name))
 	    goto done;
 
@@ -398,7 +379,6 @@
 	  *varpp = ncap->value[hash_var_id];
 done:
 	if(name != NULL) free(name);
->>>>>>> 686304e8
 	return(hash_var_id); /* Normal return */
 }
 
@@ -793,34 +773,19 @@
 		NC_hashmapremove(ncp->vars.hashmap,old->cp,strlen(old->cp),NULL);
 		newStr = new_NC_string(strlen(newname),newname);
 		if(newStr == NULL)
-<<<<<<< HEAD
-		    return(-1);
-=======
 		    {status = NC_ENOMEM; goto done;}
->>>>>>> 686304e8
 		varp->name = newStr;
 		intdata = (uintptr_t)varid;
 		NC_hashmapadd(ncp->vars.hashmap, intdata, varp->name->cp, strlen(varp->name->cp));
 		free_NC_string(old);
-<<<<<<< HEAD
-		return NC_NOERR;
-=======
 		goto done;
->>>>>>> 686304e8
 	}
 
 	/* else, not in define mode */
 	/* If new name is longer than old, then complain,
            but otherwise, no change (test is same as set_NC_string)*/
-<<<<<<< HEAD
-	if(varp->name->nchars < strlen(newname)) {
-	    free(newname);
-	    return NC_ENOTINDEFINE;
-	}
-=======
 	if(varp->name->nchars < strlen(newname))
 	    {status = NC_ENOTINDEFINE; goto done;}
->>>>>>> 686304e8
 
 	/* WARNING: strlen(NC_string.cp) may be less than NC_string.nchars */
 	/* Remove old name from hashmap; add new... */
@@ -828,11 +793,6 @@
 
 	/* WARNING: strlen(NC_string.cp) may be less than NC_string.nchars */
 	status = set_NC_string(varp->name, newname);
-<<<<<<< HEAD
-	free(newname);
-
-=======
->>>>>>> 686304e8
 	if(status != NC_NOERR)
 		goto done;
 
