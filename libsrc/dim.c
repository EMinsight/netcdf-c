/*
 *	Copyright 1996, University Corporation for Atmospheric Research
 *      See netcdf/COPYRIGHT file for copying and redistribution conditions.
 */
/* $Id: dim.c,v 1.83 2010/05/25 17:54:15 dmh Exp $ */

#if HAVE_CONFIG_H
#include <config.h>
#endif

#include "nc3internal.h"
#include <stdlib.h>
#include <string.h>
#include <assert.h>
#include "ncx.h"
#include "fbits.h"
#include "ncutf8.h"

/*
 * Free dim
 * Formerly
NC_free_dim(dim)
 */
void
free_NC_dim(NC_dim *dimp)
{
	if(dimp == NULL)
		return;
	free_NC_string(dimp->name);
	free(dimp);
}


NC_dim *
new_x_NC_dim(NC_string *name)
{
	NC_dim *dimp;

	dimp = (NC_dim *) malloc(sizeof(NC_dim));
	if(dimp == NULL)
		return NULL;

	dimp->name = name;
	dimp->size = 0;

	return(dimp);
}


/*
 * Formerly
NC_new_dim(const char *uname, long size)
 */
static NC_dim *
new_NC_dim(const char *uname, size_t size)
{
	NC_string *strp;
	NC_dim *dimp = NULL;
	int stat = NC_NOERR;
	char* name = NULL;

	stat = nc_utf8_normalize((const unsigned char *)uname,(unsigned char **)&name);
	if(stat != NC_NOERR)
	    goto done;
	strp = new_NC_string(strlen(name), name);
	if(strp == NULL)
		{stat = NC_ENOMEM; goto done;}

	dimp = new_x_NC_dim(strp);
	if(dimp == NULL)
	{
		free_NC_string(strp);
		goto done;
	}

	dimp->size = size;

done:
	if(name) free(name);
	return (dimp);
}


static NC_dim *
dup_NC_dim(const NC_dim *dimp)
{
	return new_NC_dim(dimp->name->cp, dimp->size);
}

/*
 * Step thru NC_DIMENSION array, seeking the UNLIMITED dimension.
 * Return dimid or -1 on not found.
 * *dimpp is set to the appropriate NC_dim.
 * The loop structure is odd. In order to parallelize,
 * we moved a clearer 'break' inside the loop body to the loop test.
 */
int
find_NC_Udim(const NC_dimarray *ncap, NC_dim **dimpp)
{
	assert(ncap != NULL);

	if(ncap->nelems == 0)
		return -1;

	{
	int dimid = 0;
	NC_dim **loc = ncap->value;

	for(; (size_t) dimid < ncap->nelems
			 && (*loc)->size != NC_UNLIMITED; dimid++, loc++)
	{
		/*EMPTY*/
	}
	if(dimid >= ncap->nelems)
		return(-1); /* not found */
	/* else, normal return */
	if(dimpp != NULL)
		*dimpp = *loc;
	return dimid;
	}
}

/*
 * Step thru NC_DIMENSION array, seeking match on uname.
 * Return dimid or -1 on not found.
 * *dimpp is set to the appropriate NC_dim.
 * The loop structure is odd. In order to parallelize,
 * we moved a clearer 'break' inside the loop body to the loop test.
 */
static int
NC_finddim(const NC_dimarray *ncap, const char *uname, NC_dim **dimpp)
{
   int dimid = -1;
   char *name = NULL;
   uintptr_t data;

   assert(ncap != NULL);
   if(ncap->nelems == 0)
	goto done;
   /* normalized version of uname */
  if(nc_utf8_normalize((const unsigned char *)uname,(unsigned char **)&name))
	goto done;	 
  if(NC_hashmapget(ncap->hashmap, name, strlen(name), &data) == 0)
	goto done;
  dimid = (int)data;
  if(dimpp) *dimpp = ncap->value[dimid];

done:
   if(name) free(name);
   return dimid;
}


/* dimarray */


/*
 * Free the stuff "in" (referred to by) an NC_dimarray.
 * Leaves the array itself allocated.
 */
void
free_NC_dimarrayV0(NC_dimarray *ncap)
{
	assert(ncap != NULL);

	if(ncap->nelems == 0)
		return;

	assert(ncap->value != NULL);

	{
		NC_dim **dpp = ncap->value;
		NC_dim *const *const end = &dpp[ncap->nelems];
		for( /*NADA*/; dpp < end; dpp++)
		{
			free_NC_dim(*dpp);
			*dpp = NULL;
		}
	}
	ncap->nelems = 0;
}


/*
 * Free NC_dimarray values.
 * formerly
NC_free_array()
 */
void
free_NC_dimarrayV(NC_dimarray *ncap)
{
	assert(ncap != NULL);

	if(ncap->nalloc == 0)
		return;

	NC_hashmapfree(ncap->hashmap);
	ncap->hashmap = NULL;

	assert(ncap->value != NULL);

	free_NC_dimarrayV0(ncap);

	free(ncap->value);
	ncap->value = NULL;
	ncap->nalloc = 0;
}


int
dup_NC_dimarrayV(NC_dimarray *ncap, const NC_dimarray *ref)
{
	int status = NC_NOERR;

	assert(ref != NULL);
	assert(ncap != NULL);

	if(ref->nelems != 0)
	{
		const size_t sz = ref->nelems * sizeof(NC_dim *);
		ncap->value = (NC_dim **) malloc(sz);
		if(ncap->value == NULL)
			return NC_ENOMEM;
		(void) memset(ncap->value, 0, sz);
		ncap->nalloc = ref->nelems;
	}

	ncap->nelems = 0;
	{
		NC_dim **dpp = ncap->value;
		const NC_dim **drpp = (const NC_dim **)ref->value;
		NC_dim *const *const end = &dpp[ref->nelems];
		for( /*NADA*/; dpp < end; drpp++, dpp++, ncap->nelems++)
		{
			*dpp = dup_NC_dim(*drpp);
			if(*dpp == NULL)
			{
				status = NC_ENOMEM;
				break;
			}
		}
	}

	if(status != NC_NOERR)
	{
		free_NC_dimarrayV(ncap);
		return status;
	}

	assert(ncap->nelems == ref->nelems);

	return NC_NOERR;
}


/*
 * Add a new handle on the end of an array of handles
 * Formerly
NC_incr_array(array, tail)
 */
static int
incr_NC_dimarray(NC_dimarray *ncap, NC_dim *newelemp)
{
	NC_dim **vp;

	assert(ncap != NULL);

	if(ncap->nalloc == 0)
	{
		assert(ncap->nelems == 0);
		vp = (NC_dim **) malloc(NC_ARRAY_GROWBY * sizeof(NC_dim *));
		if(vp == NULL)
			return NC_ENOMEM;
		ncap->value = vp;
		ncap->nalloc = NC_ARRAY_GROWBY;
		ncap->hashmap = NC_hashmapnew(0);
	}
	else if(ncap->nelems +1 > ncap->nalloc)
	{
		vp = (NC_dim **) realloc(ncap->value,
			(ncap->nalloc + NC_ARRAY_GROWBY) * sizeof(NC_dim *));
		if(vp == NULL)
			return NC_ENOMEM;
		ncap->value = vp;
		ncap->nalloc += NC_ARRAY_GROWBY;
	}

	if(newelemp != NULL)
	{
           uintptr_t intdata = ncap->nelems;
	   NC_hashmapadd(ncap->hashmap, intdata, newelemp->name->cp, strlen(newelemp->name->cp));
	   ncap->value[ncap->nelems] = newelemp;
	   ncap->nelems++;
	}
	return NC_NOERR;
}


NC_dim *
elem_NC_dimarray(const NC_dimarray *ncap, size_t elem)
{
	assert(ncap != NULL);
		/* cast needed for braindead systems with signed size_t */
	if(ncap->nelems == 0 || (unsigned long) elem >= ncap->nelems)
		return NULL;

	assert(ncap->value != NULL);

	return ncap->value[elem];
}


/* Public */

int
NC3_def_dim(int ncid, const char *name, size_t size, int *dimidp)
{
	int status;
	NC *nc;
	NC3_INFO* ncp;
	int dimid;
	NC_dim *dimp;

	status = NC_check_id(ncid, &nc);
	if(status != NC_NOERR)
		return status;
	ncp = NC3_DATA(nc);

	if(!NC_indef(ncp))
		return NC_ENOTINDEFINE;

	status = NC_check_name(name);
	if(status != NC_NOERR)
		return status;

	if(ncp->flags & NC_64BIT_DATA) {/*CDF-5*/
	    if((sizeof(size_t) > 4) && (size > X_UINT64_MAX - 3)) /* "- 3" handles rounded-up size */
		return NC_EDIMSIZE;
	} else if(ncp->flags & NC_64BIT_OFFSET) {/* CDF2 format and LFS */
	    if((sizeof(size_t) > 4) && (size > X_UINT_MAX - 3)) /* "- 3" handles rounded-up size */
		return NC_EDIMSIZE;
	} else {/*CDF-1*/
	    if(size > X_INT_MAX - 3)
		return NC_EDIMSIZE;
	}

	if(size == NC_UNLIMITED)
	{
		dimid = find_NC_Udim(&ncp->dims, &dimp);
		if(dimid != -1)
		{
			assert(dimid != -1);
			return NC_EUNLIMIT;
		}
	}

	dimid = NC_finddim(&ncp->dims, name, &dimp);
	if(dimid != -1)
		return NC_ENAMEINUSE;

	dimp = new_NC_dim(name, size);
	if(dimp == NULL)
		return NC_ENOMEM;
	status = incr_NC_dimarray(&ncp->dims, dimp);
	if(status != NC_NOERR)
	{
		free_NC_dim(dimp);
		return status;
	}

	if(dimidp != NULL)
		*dimidp = (int)ncp->dims.nelems -1;
	return NC_NOERR;
}


int
NC3_inq_dimid(int ncid, const char *name, int *dimid_ptr)
{
	int status;
	NC *nc;
	NC3_INFO* ncp;
	int dimid;

	status = NC_check_id(ncid, &nc);
	if(status != NC_NOERR)
		return status;
	ncp = NC3_DATA(nc);

	dimid = NC_finddim(&ncp->dims, name, NULL);

	if(dimid == -1)
		return NC_EBADDIM;

	if (dimid_ptr)
	   *dimid_ptr = dimid;
	return NC_NOERR;
}

int
NC3_inq_dim(int ncid, int dimid, char *name, size_t *sizep)
{
	int status;
	NC *nc;
	NC3_INFO* ncp;
	NC_dim *dimp;

	status = NC_check_id(ncid, &nc);
	if(status != NC_NOERR)
		return status;
	ncp = NC3_DATA(nc);

	dimp = elem_NC_dimarray(&ncp->dims, (size_t)dimid);
	if(dimp == NULL)
		return NC_EBADDIM;

	if(name != NULL)
	{
		(void)strncpy(name, dimp->name->cp,
			dimp->name->nchars);
		name[dimp->name->nchars] = 0;
	}
	if(sizep != NULL)
	{
		if(dimp->size == NC_UNLIMITED)
			*sizep = NC_get_numrecs(ncp);
		else
			*sizep = dimp->size;
	}
	return NC_NOERR;
}

int
NC3_rename_dim( int ncid, int dimid, const char *unewname)
{
	int status = NC_NOERR;
	NC *nc;
	NC3_INFO* ncp;
	int existid;
	NC_dim *dimp;
	char *newname = NULL; /* normalized */
	NC_string *old = NULL;
 	uintptr_t intdata;


	status = NC_check_id(ncid, &nc);
	if(status != NC_NOERR)
		goto done;
	ncp = NC3_DATA(nc);

	if(NC_readonly(ncp))
		{status = NC_EPERM; goto done;}

	status = NC_check_name(unewname);
	if(status != NC_NOERR)
		goto done;

	existid = NC_finddim(&ncp->dims, unewname, &dimp);
	if(existid != -1)
		{status = NC_ENAMEINUSE; goto done;}

	dimp = elem_NC_dimarray(&ncp->dims, (size_t)dimid);
	if(dimp == NULL)
		{status = NC_EBADDIM; goto done;}

    old = dimp->name;
    status = nc_utf8_normalize((const unsigned char *)unewname,(unsigned char **)&newname);
    if(status != NC_NOERR)
	goto done;
    if(NC_indef(ncp))
	{
		NC_string *newStr = new_NC_string(strlen(newname), newname);
		if(newStr == NULL)
			{status = NC_ENOMEM; goto done;}

		/* Remove old name from hashmap; add new... */
	        NC_hashmapremove(ncp->dims.hashmap, old->cp, strlen(old->cp), NULL);
		dimp->name = newStr;

		intdata = dimid;
		NC_hashmapadd(ncp->dims.hashmap, intdata, newStr->cp, strlen(newStr->cp));
		free_NC_string(old);
		goto done;
	}

	/* else, not in define mode */

	/* If new name is longer than old, then complain,
           but otherwise, no change (test is same as set_NC_string)*/
	if(dimp->name->nchars < strlen(newname)) {
<<<<<<< HEAD
	    free(newname);
	    return NC_ENOTINDEFINE;
=======
	    {status = NC_ENOTINDEFINE; goto done;}
>>>>>>> 686304e8
	}

	/* Remove old name from hashmap; add new... */
	/* WARNING: strlen(NC_string.cp) may be less than NC_string.nchars */
	NC_hashmapremove(ncp->dims.hashmap, old->cp, strlen(old->cp), NULL);

	/* WARNING: strlen(NC_string.cp) may be less than NC_string.nchars */
	status = set_NC_string(dimp->name, newname);
	if(status != NC_NOERR)
		goto done;

        intdata = (uintptr_t)dimid;
	NC_hashmapadd(ncp->dims.hashmap, intdata, dimp->name->cp, strlen(dimp->name->cp));

	set_NC_hdirty(ncp);

	if(NC_doHsync(ncp))
	{
		status = NC_sync(ncp);
		if(status != NC_NOERR)
			goto done;
	}

done:
	if(newname) free(newname);
	return status;
}<|MERGE_RESOLUTION|>--- conflicted
+++ resolved
@@ -488,12 +488,7 @@
 	/* If new name is longer than old, then complain,
            but otherwise, no change (test is same as set_NC_string)*/
 	if(dimp->name->nchars < strlen(newname)) {
-<<<<<<< HEAD
-	    free(newname);
-	    return NC_ENOTINDEFINE;
-=======
 	    {status = NC_ENOTINDEFINE; goto done;}
->>>>>>> 686304e8
 	}
 
 	/* Remove old name from hashmap; add new... */
