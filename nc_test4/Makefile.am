--- conflicted
+++ resolved
@@ -110,13 +110,9 @@
 ref_ncgenF.cdl ref_nccopyF.cdl                                          \
 ref_filter_repeat.txt ref_fillonly.cdl test_fillonly.sh                 \
 ref_filter_order_create.txt ref_filter_order_read.txt			\
-<<<<<<< HEAD
 ref_any.cdl tst_specific_filters.sh tst_unknown.sh                      \
 tst_virtual_datasets.c noop1.cdl unknown.cdl
-=======
-ref_any.cdl tst_specific_filters.sh                                     \
-tst_virtual_datasets.c noop1.cdl
->>>>>>> be0cbfdb
+
 
 # The tst_filterinstall test can only be run after an install
 # occurred with --with-plugin-dir enabled. So there is no point
@@ -135,11 +131,8 @@
 testfilter_reg.nc filterrepeat.txt tmp_fillonly.nc                      \
 testfilter_order.nc crfilterorder.txt rdfilterorder.txt 1               \
 tmp_*.txt tmp_*.nc tmp*.dump tmp*.cdl tmp*.txt tmp*.tmp                 \
-<<<<<<< HEAD
 tmp_bzip2.c bzip2.nc noop.nc tmp_*.dmp
-=======
-tmp_bzip2.c bzip2.nc noop.nc
->>>>>>> be0cbfdb
+
 
 DISTCLEANFILES = findplugin.sh run_par_test.sh
 
