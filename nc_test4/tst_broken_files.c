--- conflicted
+++ resolved
@@ -31,15 +31,11 @@
         if(fwrite(TRUNCATED_FILE_CONTENT, sizeof(char), sizeof(TRUNCATED_FILE_CONTENT), fp) != sizeof(TRUNCATED_FILE_CONTENT)) ERR;
         fclose(fp);
 
-<<<<<<< HEAD
-        int  ncid;
-        int stat=nc_open(FILE_NAME, 0, &ncid);
-        if (stat != NC_EHDFERR && stat != NC_ENOTNC) ERR;
-=======
+
         int  ncid, stat;
         stat = nc_open(FILE_NAME, 0, &ncid);
         if (stat != NC_EHDFERR && stat != NC_ENOFILTER && stat != NC_ENOTNC) ERR;
->>>>>>> 1e19d4d6
+
     }
 
     {
