# Copyright 1993, 1994, 1995, 1996, 1997, 1998, 1999, 2000, 2001, 2002,
# 2003, 2004, 2005, 2006, 2007, 2008, 2009, 2010, 2011, 2012, 2013, 2014,
# 2015, 2016, 2017, 2018, 2019
# University Corporation for Atmospheric Research/Unidata.

# See netcdf-c/COPYRIGHT file for more info.

# This is the cmake build file for the nc_test4 directory.
# Ward Fisher, Ed Hartnett

SET(srcdir ${CMAKE_CURRENT_SOURCE_DIR})

# Some extra tests
SET(NC4_TESTS tst_dims tst_dims2 tst_dims3 tst_files tst_files4
  tst_vars tst_varms tst_unlim_vars tst_converts tst_converts2
  tst_grps tst_grps2 tst_compounds tst_compounds2 tst_compounds3
  tst_opaques tst_strings tst_strings2 tst_interops tst_interops4
  tst_interops6 tst_interops_dims tst_enums tst_coords tst_coords2 tst_coords3 tst_vars3
  tst_vars4 tst_chunks tst_chunks2 tst_utf8 tst_fills tst_fills2
  tst_fillbug tst_xplatform2 tst_endian_fill tst_atts t_type
  cdm_sea_soundings tst_vl tst_atts1 tst_atts2 tst_vars2 tst_files5
  tst_files6 tst_sync tst_h_strbug tst_h_refs tst_h_scalar tst_rename
  tst_rename2 tst_rename3 tst_h5_endians tst_atts_string_rewrite tst_put_vars_two_unlim_dim
  tst_hdf5_file_compat tst_fill_attr_vanish tst_rehash tst_types tst_bug324
<<<<<<< HEAD
  tst_atts3 tst_put_vars tst_elatefill tst_udf tst_bug1442 tst_broken_files)
=======
  tst_atts3 tst_put_vars tst_elatefill tst_udf tst_bug1442 tst_quantize)

IF(HAS_PAR_FILTERS)
SET(NC4_tests $NC4_TESTS tst_alignment)
ENDIF()
>>>>>>> f121e0b3

# Note, renamegroup needs to be compiled before run_grp_rename

IF(BUILD_UTILITIES)
  SET(NC4_TESTS ${NC4_TESTS} tst_xplatform)
  build_bin_test(renamegroup)
  add_sh_test(nc_test4 run_grp_rename)
  build_bin_test(tst_charvlenbug)
  build_bin_test(tst_vlenstr)
  ADD_SH_TEST(nc_test4 tst_misc)
  build_bin_test(tst_fillonly)
  ADD_SH_TEST(nc_test4 test_fillonly)
IF(ENABLE_FILTER_TESTING)
  build_bin_test(tst_filterparser)
  build_bin_test(test_filter)
  build_bin_test(test_filter_misc)
  build_bin_test(tst_multifilter)
  build_bin_test(test_filter_order)
  build_bin_test(test_filter_repeat)
  build_bin_test(test_filter_vlen)
  ADD_SH_TEST(nc_test4 tst_filter)
IF(ENABLE_BLOSC)
  ADD_SH_TEST(nc_test4 tst_specific_filters)
ENDIF()
IF(ENABLE_CLIENTSIDE_FILTERS)
  add_bin_test(nc_test4 test_filter_reg)
ENDIF(ENABLE_CLIENTSIDE_FILTERS)
ENDIF(ENABLE_FILTER_TESTING)

ENDIF(BUILD_UTILITIES)

IF(${HDF5_VERSION} VERSION_GREATER "1.10.0")
  SET(NC4_TESTS ${NC4_TESTS} tst_virtual_datasets)
ENDIF(${HDF5_VERSION} VERSION_GREATER "1.10.0")

##
# The shell script, run_empty_vlen_test.sh,
# depends on the 'tst_empty_vlen_unlim' binary.
##
BUILD_BIN_TEST(tst_empty_vlen_unlim)
ADD_SH_TEST(nc_test4 run_empty_vlen_test)

IF(NOT MSVC)
  SET(NC4_TESTS ${NC4_TESTS} tst_interops5 tst_camrun)
ENDIF()

# If the v2 API was built, add the test program.
IF(ENABLE_V2_API)
  build_bin_test(tst_v2)
ENDIF()

IF(LARGE_FILE_TESTS)
  SET(NC4_TESTS ${NC4_TESTS} tst_large tst_large2)
ENDIF()


IF(USE_SZIP)
  BUILD_BIN_TEST(test_szip)
  BUILD_BIN_TEST(h5testszip)
  IF(BUILD_UTILITIES)
    add_sh_test(nc_test4 tst_szip)
  ENDIF()
ENDIF()


# Copy some test files from current source dir to out-of-tree build dir.
FILE(GLOB COPY_FILES ${CMAKE_CURRENT_SOURCE_DIR}/*.nc ${CMAKE_CURRENT_SOURCE_DIR}/ref_bzip2.c ${CMAKE_CURRENT_SOURCE_DIR}/*.sh ${CMAKE_CURRENT_SOURCE_DIR}/*.h5 ${CMAKE_CURRENT_SOURCE_DIR}/*.cdl)
FILE(COPY ${COPY_FILES} DESTINATION ${CMAKE_CURRENT_BINARY_DIR}/)
IF(MSVC)
  FILE(COPY ${COPY_FILES} DESTINATION ${RUNTIME_OUTPUT_DIRECTORY}/)
ENDIF()

FOREACH(CTEST ${NC4_TESTS})
  add_bin_test(nc_test4 ${CTEST})
  SET_TESTS_PROPERTIES(nc_test4_${CTEST} PROPERTIES ENVIRONMENT srcdir=${CMAKE_CURRENT_SOURCE_DIR})
ENDFOREACH()

IF(TEST_PARALLEL4)
  build_bin_test(tst_mpi_parallel)
  build_bin_test(tst_parallel)
  build_bin_test(tst_parallel3)
  build_bin_test(tst_parallel4)
  build_bin_test(tst_parallel5)
  build_bin_test(tst_parallel_zlib)
  build_bin_test(tst_parallel_compress)
  build_bin_test(tst_nc4perf)
  build_bin_test(tst_mode)
  build_bin_test(tst_simplerw_coll_r)
  build_bin_test(tst_quantize_par)
  add_sh_test(nc_test4 run_par_test)
ENDIF()<|MERGE_RESOLUTION|>--- conflicted
+++ resolved
@@ -22,15 +22,12 @@
   tst_files6 tst_sync tst_h_strbug tst_h_refs tst_h_scalar tst_rename
   tst_rename2 tst_rename3 tst_h5_endians tst_atts_string_rewrite tst_put_vars_two_unlim_dim
   tst_hdf5_file_compat tst_fill_attr_vanish tst_rehash tst_types tst_bug324
-<<<<<<< HEAD
-  tst_atts3 tst_put_vars tst_elatefill tst_udf tst_bug1442 tst_broken_files)
-=======
-  tst_atts3 tst_put_vars tst_elatefill tst_udf tst_bug1442 tst_quantize)
+  tst_atts3 tst_put_vars tst_elatefill tst_udf tst_bug1442 tst_broken_files
+  tst_quantize)
 
 IF(HAS_PAR_FILTERS)
 SET(NC4_tests $NC4_TESTS tst_alignment)
 ENDIF()
->>>>>>> f121e0b3
 
 # Note, renamegroup needs to be compiled before run_grp_rename
 
