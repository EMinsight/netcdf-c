
/* Copyright 2003-2019, University Corporation for Atmospheric
 * Research. See COPYRIGHT file for copying and redistribution
 * conditions.*/
/**
 * @file
 * @internal This file handles the HDF5 variable functions.
 *
 * @author Ed Hartnett
 */

#include "config.h"
#ifdef USE_HDF5
#include <hdf5internal.h>
#endif
#include <math.h> /* For pow() used below. */

/** @internal Default size for unlimited dim chunksize. */
#define DEFAULT_1D_UNLIM_SIZE (4096)

/** @internal Temp name used when renaming vars to preserve varid
 * order. */
#define NC_TEMP_NAME "_netcdf4_temporary_variable_name_for_rename"

/** Number of bytes in 64 KB. */
#define SIXTY_FOUR_KB (65536)

#ifdef LOGGING
/**
 * Report the chunksizes selected for a variable.
 *
 * @param title A text title for the report.
 * @param var Pointer to the var of interest.
 *
 * @author Dennis Heimbigner
 */
static void
reportchunking(const char *title, NC_VAR_INFO_T *var)
{
    int i;
    char buf[8192];

    buf[0] = '\0'; /* for strlcat */
    strlcat(buf,title,sizeof(buf));
    strlcat(buf,"chunksizes for var ",sizeof(buf));
    strlcat(buf,var->hdr.name,sizeof(buf));
    strlcat(buf,"sizes=",sizeof(buf));
    for(i=0;i<var->ndims;i++) {
        char digits[64];
        if(i > 0) strlcat(buf,",",sizeof(buf));
        snprintf(digits,sizeof(digits),"%ld",(unsigned long)var->chunksizes[i]);
	strlcat(buf,digits,sizeof(buf));
    }
    LOG((3,"%s",buf));
}
#endif

/**
 * @internal If the HDF5 dataset for this variable is open, then close
 * it and reopen it, with the perhaps new settings for chunk caching.
 *
 * @param grp Pointer to the group info.
 * @param var Pointer to the var info.
 *
 * @returns ::NC_NOERR No error.
 * @returns ::NC_EHDFERR HDF5 error.
 * @author Ed Hartnett
 */
int
nc4_reopen_dataset(NC_GRP_INFO_T *grp, NC_VAR_INFO_T *var)
{
    NC_HDF5_VAR_INFO_T *hdf5_var;
    hid_t access_pid;
    hid_t grpid;

    assert(var && var->format_var_info && grp && grp->format_grp_info);

    /* Get the HDF5-specific var info. */
    hdf5_var = (NC_HDF5_VAR_INFO_T *)var->format_var_info;

    if (hdf5_var->hdf_datasetid)
    {
        /* Get the HDF5 group id. */
        grpid = ((NC_HDF5_GRP_INFO_T *)(grp->format_grp_info))->hdf_grpid;


        if ((access_pid = H5Pcreate(H5P_DATASET_ACCESS)) < 0)
            return NC_EHDFERR;
        if (H5Pset_chunk_cache(access_pid, var->chunk_cache_nelems,
                               var->chunk_cache_size,
                               var->chunk_cache_preemption) < 0)
            return NC_EHDFERR;
        if (H5Dclose(hdf5_var->hdf_datasetid) < 0)
            return NC_EHDFERR;
        if ((hdf5_var->hdf_datasetid = H5Dopen2(grpid, var->hdr.name, access_pid)) < 0)
            return NC_EHDFERR;
        if (H5Pclose(access_pid) < 0)
            return NC_EHDFERR;
    }

    return NC_NOERR;
}

/**
 * @internal Check a set of chunksizes to see if they specify a chunk
 * that is too big.
 *
 * @param grp Pointer to the group info.
 * @param var Pointer to the var info.
 * @param chunksizes Array of chunksizes to check.
 *
 * @returns ::NC_NOERR No error.
 * @returns ::NC_EBADID Bad ncid.
 * @returns ::NC_ENOTVAR Invalid variable ID.
 * @returns ::NC_EBADCHUNK Bad chunksize.
 */
static int
check_chunksizes(NC_GRP_INFO_T *grp, NC_VAR_INFO_T *var, const size_t *chunksizes)
{
    double dprod;
    size_t type_len;
    int d;
    int retval;

    if ((retval = nc4_get_typelen_mem(grp->nc4_info, var->type_info->hdr.id, &type_len)))
        return retval;
    if (var->type_info->nc_type_class == NC_VLEN)
        dprod = (double)sizeof(hvl_t);
    else
        dprod = (double)type_len;
    for (d = 0; d < var->ndims; d++)
        dprod *= (double)chunksizes[d];

    if (dprod > (double) NC_MAX_UINT)
        return NC_EBADCHUNK;

    return NC_NOERR;
}

/**
 * @internal Determine some default chunksizes for a variable.
 *
 * @param grp Pointer to the group info.
 * @param var Pointer to the var info.
 *
 * @returns ::NC_NOERR for success
 * @returns ::NC_EBADID Bad ncid.
 * @returns ::NC_ENOTVAR Invalid variable ID.
 * @author Ed Hartnett, Dennis Heimbigner
 */
static int
nc4_find_default_chunksizes2(NC_GRP_INFO_T *grp, NC_VAR_INFO_T *var)
{
    int d;
    size_t type_size;
    float num_values = 1, num_unlim = 0;
    int retval;
    size_t suggested_size;
#ifdef LOGGING
    double total_chunk_size;
#endif

    if (var->type_info->nc_type_class == NC_STRING)
        type_size = sizeof(char *);
    else
        type_size = var->type_info->size;

#ifdef LOGGING
    /* Later this will become the total number of bytes in the default
     * chunk. */
    total_chunk_size = (double) type_size;
#endif

    /* How many values in the variable (or one record, if there are
     * unlimited dimensions). */
    for (d = 0; d < var->ndims; d++)
    {
        assert(var->dim[d]);
        if (! var->dim[d]->unlimited)
            num_values *= (float)var->dim[d]->len;
        else {
            num_unlim++;
            var->chunksizes[d] = 1; /* overwritten below, if all dims are unlimited */
        }
    }
    /* Special case to avoid 1D vars with unlim dim taking huge amount
       of space (DEFAULT_CHUNK_SIZE bytes). Instead we limit to about
       4KB */
    if (var->ndims == 1 && num_unlim == 1) {
        if (DEFAULT_CHUNK_SIZE / type_size <= 0)
            suggested_size = 1;
        else if (DEFAULT_CHUNK_SIZE / type_size > DEFAULT_1D_UNLIM_SIZE)
            suggested_size = DEFAULT_1D_UNLIM_SIZE;
        else
            suggested_size = DEFAULT_CHUNK_SIZE / type_size;
        var->chunksizes[0] = suggested_size / type_size;
        LOG((4, "%s: name %s dim %d DEFAULT_CHUNK_SIZE %d num_values %f type_size %d "
             "chunksize %ld", __func__, var->hdr.name, d, DEFAULT_CHUNK_SIZE, num_values, type_size, var->chunksizes[0]));
    }
    if (var->ndims > 1 && var->ndims == num_unlim) { /* all dims unlimited */
        suggested_size = pow((double)DEFAULT_CHUNK_SIZE/type_size, 1.0/(double)(var->ndims));
        for (d = 0; d < var->ndims; d++)
        {
            var->chunksizes[d] = suggested_size ? suggested_size : 1;
            LOG((4, "%s: name %s dim %d DEFAULT_CHUNK_SIZE %d num_values %f type_size %d "
                 "chunksize %ld", __func__, var->hdr.name, d, DEFAULT_CHUNK_SIZE, num_values, type_size, var->chunksizes[d]));
        }
    }

    /* Pick a chunk length for each dimension, if one has not already
     * been picked above. */
    for (d = 0; d < var->ndims; d++)
        if (!var->chunksizes[d])
        {
            suggested_size = (pow((double)DEFAULT_CHUNK_SIZE/(num_values * type_size),
                                  1.0/(double)(var->ndims - num_unlim)) * var->dim[d]->len - .5);
            if (suggested_size > var->dim[d]->len)
                suggested_size = var->dim[d]->len;
            var->chunksizes[d] = suggested_size ? suggested_size : 1;
            LOG((4, "%s: name %s dim %d DEFAULT_CHUNK_SIZE %d num_values %f type_size %d "
                 "chunksize %ld", __func__, var->hdr.name, d, DEFAULT_CHUNK_SIZE, num_values, type_size, var->chunksizes[d]));
        }

#ifdef LOGGING
    /* Find total chunk size. */
    for (d = 0; d < var->ndims; d++)
        total_chunk_size *= (double) var->chunksizes[d];
    LOG((4, "total_chunk_size %f", total_chunk_size));
#endif

    /* But did this result in a chunk that is too big? */
    retval = check_chunksizes(grp, var, var->chunksizes);
    if (retval)
    {
        /* Other error? */
        if (retval != NC_EBADCHUNK)
            return retval;

        /* Chunk is too big! Reduce each dimension by half and try again. */
        for ( ; retval == NC_EBADCHUNK; retval = check_chunksizes(grp, var, var->chunksizes))
            for (d = 0; d < var->ndims; d++)
                var->chunksizes[d] = var->chunksizes[d]/2 ? var->chunksizes[d]/2 : 1;
    }

    /* Do we have any big data overhangs? They can be dangerous to
     * babies, the elderly, or confused campers who have had too much
     * beer. */
    for (d = 0; d < var->ndims; d++)
    {
        size_t num_chunks;
        size_t overhang;
        assert(var->chunksizes[d] > 0);
        num_chunks = (var->dim[d]->len + var->chunksizes[d] - 1) / var->chunksizes[d];
        if(num_chunks > 0) {
            overhang = (num_chunks * var->chunksizes[d]) - var->dim[d]->len;
            var->chunksizes[d] -= overhang / num_chunks;
        }
    }

#ifdef LOGGING
    reportchunking("find_default: ",var);
#endif
    return NC_NOERR;
}

/**
 * @internal Give a var a secret HDF5 name. This is needed when a var
 * is defined with the same name as a dim, but it is not a coord var
 * of that dim. In that case, the var uses a secret name inside the
 * HDF5 file.
 *
 * @param var Pointer to var info.
 * @param name Name to use for base of secret name.
 *
 * @returns ::NC_NOERR No error.
 * @returns ::NC_EMAXNAME Name too long to fit secret prefix.
 * @returns ::NC_ENOMEM Out of memory.
 * @author Ed Hartnett
 */
static int
give_var_secret_name(NC_VAR_INFO_T *var, const char *name)
{
    /* Set a different hdf5 name for this variable to avoid name
     * clash. */
    if (strlen(name) + strlen(NON_COORD_PREPEND) > NC_MAX_NAME)
        return NC_EMAXNAME;
    if (!(var->hdf5_name = malloc((strlen(NON_COORD_PREPEND) +
                                   strlen(name) + 1) * sizeof(char))))
        return NC_ENOMEM;

    sprintf(var->hdf5_name, "%s%s", NON_COORD_PREPEND, name);

    return NC_NOERR;
}

/**
 * @internal This is called when a new netCDF-4 variable is defined
 * with nc_def_var().
 *
 * @param ncid File ID.
 * @param name Name.
 * @param xtype Type.
 * @param ndims Number of dims. HDF5 has maximum of 32.
 * @param dimidsp Array of dim IDs.
 * @param varidp Gets the var ID.
 *
 * @returns ::NC_NOERR No error.
 * @returns ::NC_EBADID Bad ncid.
 * @returns ::NC_ENOTVAR Invalid variable ID.
 * @returns ::NC_ENOTNC4 Attempting netcdf-4 operation on file that is
 * not netCDF-4/HDF5.
 * @returns ::NC_ESTRICTNC3 Attempting netcdf-4 operation on strict nc3
 * netcdf-4 file.
 * @returns ::NC_ELATEDEF Too late to change settings for this variable.
 * @returns ::NC_ENOTINDEFINE Not in define mode.
 * @returns ::NC_EPERM File is read only.
 * @returns ::NC_EMAXDIMS Classic model file exceeds ::NC_MAX_VAR_DIMS.
 * @returns ::NC_ESTRICTNC3 Attempting to create netCDF-4 type var in
 * classic model file
 * @returns ::NC_EBADNAME Bad name.
 * @returns ::NC_EBADTYPE Bad type.
 * @returns ::NC_ENOMEM Out of memory.
 * @returns ::NC_EHDFERR Error returned by HDF5 layer.
 * @returns ::NC_EINVAL Invalid input
 * @author Ed Hartnett, Dennis Heimbigner
 */
int
NC4_def_var(int ncid, const char *name, nc_type xtype, int ndims,
            const int *dimidsp, int *varidp)
{
    NC_GRP_INFO_T *grp;
    NC_VAR_INFO_T *var;
    NC_DIM_INFO_T *dim;
    NC_FILE_INFO_T *h5;
    NC_TYPE_INFO_T *type = NULL;
    NC_HDF5_TYPE_INFO_T *hdf5_type;
    NC_HDF5_GRP_INFO_T *hdf5_grp;
    char norm_name[NC_MAX_NAME + 1];
    int d;
    int retval;

    /* Find info for this file and group, and set pointer to each. */
    if ((retval = nc4_find_grp_h5(ncid, &grp, &h5)))
        BAIL(retval);
    assert(grp && grp->format_grp_info && h5);

    /* Get HDF5-specific group info. */
    hdf5_grp = (NC_HDF5_GRP_INFO_T *)grp->format_grp_info;

    /* HDF5 allows maximum of 32 dimensions. */
    if (ndims > H5S_MAX_RANK)
        BAIL(NC_EMAXDIMS);

    /* If it's not in define mode, strict nc3 files error out,
     * otherwise switch to define mode. This will also check that the
     * file is writable. */
    if (!(h5->flags & NC_INDEF))
    {
        if (h5->cmode & NC_CLASSIC_MODEL)
            BAIL(NC_ENOTINDEFINE);
        if ((retval = NC4_redef(ncid)))
            BAIL(retval);
    }
    assert(!h5->no_write);

    /* Check and normalize the name. */
    if ((retval = nc4_check_name(name, norm_name)))
        BAIL(retval);

    /* Not a Type is, well, not a type.*/
    if (xtype == NC_NAT)
        BAIL(NC_EBADTYPE);

    /* For classic files, only classic types are allowed. */
    if (h5->cmode & NC_CLASSIC_MODEL && xtype > NC_DOUBLE)
        BAIL(NC_ESTRICTNC3);

    /* For classic files limit number of dims. */
    if (h5->cmode & NC_CLASSIC_MODEL && ndims > NC_MAX_VAR_DIMS)
        BAIL(NC_EMAXDIMS);

    /* cast needed for braindead systems with signed size_t */
    if ((unsigned long) ndims > X_INT_MAX) /* Backward compat */
        BAIL(NC_EINVAL);

    /* Check that this name is not in use as a var, grp, or type. */
    if ((retval = nc4_check_dup_name(grp, norm_name)))
        BAIL(retval);

    /* For non-scalar vars, dim IDs must be provided. */
    if (ndims && !dimidsp)
        BAIL(NC_EINVAL);

    /* Check all the dimids to make sure they exist. */
    for (d = 0; d < ndims; d++)
        if ((retval = nc4_find_dim(grp, dimidsp[d], &dim, NULL)))
            BAIL(retval);

    /* These degrubbing messages sure are handy! */
    LOG((2, "%s: name %s type %d ndims %d", __func__, norm_name, xtype, ndims));
#ifdef LOGGING
    {
        int dd;
        for (dd = 0; dd < ndims; dd++)
            LOG((4, "dimid[%d] %d", dd, dimidsp[dd]));
    }
#endif

    /* If this is a user-defined type, there is a type struct with
     * all the type information. For atomic types, fake up a type
     * struct. */
    if (xtype <= NC_STRING)
    {
        size_t len;

        /* Get type length. */
        if ((retval = nc4_get_typelen_mem(h5, xtype, &len)))
            BAIL(retval);

        /* Create new NC_TYPE_INFO_T struct for this atomic type. */
        if ((retval = nc4_type_new(len, nc4_atomic_name[xtype], xtype, &type)))
            BAIL(retval);
        type->endianness = NC_ENDIAN_NATIVE;
        type->size = len;

        /* Allocate storage for HDF5-specific type info. */
        if (!(hdf5_type = calloc(1, sizeof(NC_HDF5_TYPE_INFO_T))))
            BAIL(NC_ENOMEM);
        type->format_type_info = hdf5_type;

        /* Get HDF5 typeids. */
        if ((retval = nc4_get_hdf_typeid(h5, xtype, &hdf5_type->hdf_typeid,
                                         type->endianness)))
            BAIL(retval);

        /* Get the native HDF5 typeid. */
        if ((hdf5_type->native_hdf_typeid = H5Tget_native_type(hdf5_type->hdf_typeid,
                                                               H5T_DIR_DEFAULT)) < 0)
            BAIL(NC_EHDFERR);

        /* Set the "class" of the type */
        if (xtype == NC_CHAR)
            type->nc_type_class = NC_CHAR;
        else
        {
            H5T_class_t class;

            if ((class = H5Tget_class(hdf5_type->hdf_typeid)) < 0)
                BAIL(NC_EHDFERR);
            switch(class)
            {
            case H5T_STRING:
                type->nc_type_class = NC_STRING;
                break;

            case H5T_INTEGER:
                type->nc_type_class = NC_INT;
                break;

            case H5T_FLOAT:
                type->nc_type_class = NC_FLOAT;
                break;

            default:
                BAIL(NC_EBADTYPID);
            }
        }
    }
    else
    {
        /* If this is a user defined type, find it. */
        if (nc4_find_type(grp->nc4_info, xtype, &type))
            BAIL(NC_EBADTYPE);
    }

    /* Create a new var and fill in some HDF5 cache setting values. */
    if ((retval = nc4_var_list_add(grp, norm_name, ndims, &var)))
        BAIL(retval);

    /* Add storage for HDF5-specific var info. */
    if (!(var->format_var_info = calloc(1, sizeof(NC_HDF5_VAR_INFO_T))))
        BAIL(NC_ENOMEM);

    /* Set these state flags for the var. */
    var->is_new_var = NC_TRUE;
    var->meta_read = NC_TRUE;
    var->atts_read = NC_TRUE;

    /* Point to the type, and increment its ref. count */
    var->type_info = type;
    var->type_info->rc++;
    type = NULL;

    /* Set variables no_fill to match the database default unless the
     * variable type is variable length (NC_STRING or NC_VLEN) or is
     * user-defined type. */
    if (var->type_info->nc_type_class < NC_STRING)
        var->no_fill = h5->fill_mode;

    /* Assign dimensions to the variable. At the same time, check to
     * see if this is a coordinate variable. If so, it will have the
     * same name as one of its dimensions. If it is a coordinate var,
     * is it a coordinate var in the same group as the dim? Also, check
     * whether we should use contiguous or chunked storage. */
    var->contiguous = NC_TRUE;
    for (d = 0; d < ndims; d++)
    {
        NC_GRP_INFO_T *dim_grp;
        NC_HDF5_DIM_INFO_T *hdf5_dim;

        /* Look up each dimension */
        if ((retval = nc4_find_dim(grp, dimidsp[d], &dim, &dim_grp)))
            BAIL(retval);
        assert(dim && dim->format_dim_info);
        hdf5_dim = (NC_HDF5_DIM_INFO_T *)dim->format_dim_info;

        /* Check for dim index 0 having the same name, in the same group */
        if (d == 0 && dim_grp == grp && strcmp(dim->hdr.name, norm_name) == 0)
        {
            var->dimscale = NC_TRUE;
            dim->coord_var = var;

            /* Use variable's dataset ID for the dimscale ID. So delete
             * the HDF5 DIM_WITHOUT_VARIABLE dataset that was created for
             * this dim. */
            if (hdf5_dim->hdf_dimscaleid)
            {
                /* Detach dimscale from any variables using it */
                if ((retval = rec_detach_scales(grp, dimidsp[d],
                                                hdf5_dim->hdf_dimscaleid)) < 0)
                    BAIL(retval);

                /* Close the HDF5 DIM_WITHOUT_VARIABLE dataset. */
                if (H5Dclose(hdf5_dim->hdf_dimscaleid) < 0)
                    BAIL(NC_EHDFERR);
                hdf5_dim->hdf_dimscaleid = 0;

                /* Now delete the DIM_WITHOUT_VARIABLE dataset (it will be
                 * recreated later, if necessary). */
                if (H5Gunlink(hdf5_grp->hdf_grpid, dim->hdr.name) < 0)
                    BAIL(NC_EDIMMETA);
            }
        }

        /* Check for unlimited dimension and turn off contiguous storage. */
        if (dim->unlimited)
            var->contiguous = NC_FALSE;

        /* Track dimensions for variable */
        var->dimids[d] = dimidsp[d];
        var->dim[d] = dim;
    }

    /* Determine default chunksizes for this variable. (Even for
     * variables which may be contiguous.) */
    LOG((4, "allocating array of %d size_t to hold chunksizes for var %s",
         var->ndims, var->hdr.name));
    if (var->ndims)
        if (!(var->chunksizes = calloc(var->ndims, sizeof(size_t))))
            BAIL(NC_ENOMEM);

    if ((retval = nc4_find_default_chunksizes2(grp, var)))
        BAIL(retval);

    /* Is this a variable with a chunksize greater than the current
     * cache size? */
    if ((retval = nc4_adjust_var_cache(grp, var)))
        BAIL(retval);

    /* If the user names this variable the same as a dimension, but
     * doesn't use that dimension first in its list of dimension ids,
     * is not a coordinate variable. I need to change its HDF5 name,
     * because the dimension will cause a HDF5 dataset to be created,
     * and this var has the same name. */
    dim = (NC_DIM_INFO_T*)ncindexlookup(grp->dim,norm_name);
    if (dim && (!var->ndims || dimidsp[0] != dim->hdr.id))
        if ((retval = give_var_secret_name(var, var->hdr.name)))
            BAIL(retval);

    /* If this is a coordinate var, it is marked as a HDF5 dimension
     * scale. (We found dim above.) Otherwise, allocate space to
     * remember whether dimension scales have been attached to each
     * dimension. */
    if (!var->dimscale && ndims)
        if (!(var->dimscale_attached = calloc(ndims, sizeof(nc_bool_t))))
            BAIL(NC_ENOMEM);

    /* Return the varid. */
    if (varidp)
        *varidp = var->hdr.id;
    LOG((4, "new varid %d", var->hdr.id));

exit:
    if (type)
        if ((retval = nc4_type_free(type)))
            BAIL2(retval);

    return retval;
}

/**
 * @internal This functions sets extra stuff about a netCDF-4 variable which
 * must be set before the enddef but after the def_var.
 *
 * @note All pointer parameters may be NULL, in which case they are ignored.
 * @param ncid File ID.
 * @param varid Variable ID.
 * @param shuffle Pointer to shuffle setting.
 * @param deflate Pointer to deflate setting.
 * @param deflate_level Pointer to deflate level.
 * @param fletcher32 Pointer to fletcher32 setting.
 * @param contiguous Pointer to contiguous setting.
 * @param chunksizes Array of chunksizes.
 * @param no_fill Pointer to no_fill setting.
 * @param fill_value Pointer to fill value.
 * @param endianness Pointer to endianness setting.
 *
 * @returns ::NC_NOERR for success
 * @returns ::NC_EBADID Bad ncid.
 * @returns ::NC_ENOTVAR Invalid variable ID.
 * @returns ::NC_ENOTNC4 Attempting netcdf-4 operation on file that is
 * not netCDF-4/HDF5.
 * @returns ::NC_ESTRICTNC3 Attempting netcdf-4 operation on strict nc3
 * netcdf-4 file.
 * @returns ::NC_ELATEDEF Too late to change settings for this variable.
 * @returns ::NC_ENOTINDEFINE Not in define mode.
 * @returns ::NC_EPERM File is read only.
 * @returns ::NC_EINVAL Invalid input
 * @returns ::NC_EBADCHUNK Bad chunksize.
 * @author Ed Hartnett
 */
static int
nc_def_var_extra(int ncid, int varid, int *shuffle, int *deflate,
                 int *deflate_level, int *fletcher32, int *contiguous,
                 const size_t *chunksizes, int *no_fill,
                 const void *fill_value, int *endianness)
{
    NC_GRP_INFO_T *grp;
    NC_FILE_INFO_T *h5;
    NC_VAR_INFO_T *var;
    int d;
    int retval;

    /* All or none of these will be provided. */
    assert((deflate && deflate_level && shuffle) ||
           (!deflate && !deflate_level && !shuffle));

    LOG((2, "%s: ncid 0x%x varid %d", __func__, ncid, varid));

    /* Find info for this file and group, and set pointer to each. */
    if ((retval = nc4_find_nc_grp_h5(ncid, NULL, &grp, &h5)))
        return retval;
    assert(grp && h5);

    /* Trying to write to a read-only file? No way, Jose! */
    if (h5->no_write)
        return NC_EPERM;

    /* Find the var. */
    if (!(var = (NC_VAR_INFO_T *)ncindexith(grp->vars, varid)))
        return NC_ENOTVAR;
    assert(var && var->hdr.id == varid);

    /* Can't turn on parallel and deflate/fletcher32/szip/shuffle
     * before HDF5 1.10.2. */
#ifndef HDF5_1_10_2
    if (h5->parallel == NC_TRUE)
        if (deflate || fletcher32 || shuffle)
            return NC_EINVAL;
#endif

    /* If the HDF5 dataset has already been created, then it is too
     * late to set all the extra stuff. */
    if (var->created)
        return NC_ELATEDEF;

    /* Check compression options. */
    if (deflate && !deflate_level)
        return NC_EINVAL;

    /* Valid deflate level? */
    if (deflate)
    {
        if (*deflate)
            if (*deflate_level < NC_MIN_DEFLATE_LEVEL ||
                *deflate_level > NC_MAX_DEFLATE_LEVEL)
                return NC_EINVAL;

        /* For scalars, just ignore attempt to deflate. */
        if (!var->ndims)
            return NC_NOERR;

        /* Set the deflate settings. */
        var->contiguous = NC_FALSE;
        var->deflate = *deflate;
        if (*deflate)
            var->deflate_level = *deflate_level;
        LOG((3, "%s: *deflate_level %d", __func__, *deflate_level));
    }

    /* Shuffle filter? */
    if (shuffle)
    {
        var->shuffle = *shuffle;
        var->contiguous = NC_FALSE;
    }

    /* Fletcher32 checksum error protection? */
    if (fletcher32)
    {
        var->fletcher32 = *fletcher32;
        var->contiguous = NC_FALSE;
    }

<<<<<<< HEAD
#ifdef USE_PARALLEL
        /* If deflate, shuffle, or fletcher32 was turned on with
         * parallel I/O writes, then switch to collective access. HDF5
         * requires collevtive access for filter use with parallel
         * I/O. */
    if (deflate || shuffle || fletcher32)
    {
        if (h5->parallel && (var->deflate || var->shuffle || var->fletcher32))
            var->parallel_access = NC_COLLECTIVE;
    }
#endif /* USE_PARALLEL */

    /* Does the user want a contiguous dataset? Not so fast! Make sure
     * that there are no unlimited dimensions, and no filters in use
     * for this data. */
    if (contiguous && *contiguous)
=======
    /* Handle storage settings. */
    if (contiguous)
>>>>>>> 6c75e977
    {
        /* Does the user want a contiguous or compact dataset? Not so
         * fast! Make sure that there are no unlimited dimensions, and
         * no filters in use for this data. */
        if (*contiguous)
        {
            if (var->deflate || var->fletcher32 || var->shuffle)
                return NC_EINVAL;

            for (d = 0; d < var->ndims; d++)
                if (var->dim[d]->unlimited)
                    return NC_EINVAL;
        }

        /* Handle chunked storage settings. */
        if (*contiguous == NC_CHUNKED)
        {
            var->contiguous = NC_FALSE;

            /* If the user provided chunksizes, check that they are not too
             * big, and that their total size of chunk is less than 4 GB. */
            if (chunksizes)
            {
                /* Check the chunksizes for validity. */
                if ((retval = check_chunksizes(grp, var, chunksizes)))
                    return retval;

                /* Ensure chunksize is smaller than dimension size */
                for (d = 0; d < var->ndims; d++)
                    if (!var->dim[d]->unlimited && var->dim[d]->len > 0 &&
                        chunksizes[d] > var->dim[d]->len)
                        return NC_EBADCHUNK;

                /* Set the chunksizes for this variable. */
                for (d = 0; d < var->ndims; d++)
                    var->chunksizes[d] = chunksizes[d];
            }
        }
        else if (*contiguous == NC_CONTIGUOUS)
        {
            var->contiguous = NC_TRUE;
        }
        else if (*contiguous == NC_COMPACT)
        {
            size_t ndata = 1;

            /* Find the number of elements in the data. */
            for (d = 0; d < var->ndims; d++)
                ndata *= var->dim[d]->len;

            /* Ensure var is small enough to fit in compact
             * storage. It must be <= 64 KB. */
            if (ndata * var->type_info->size > SIXTY_FOUR_KB)
                return NC_EVARSIZE;

            var->contiguous = NC_FALSE;
            var->compact = NC_TRUE;
        }
    }

    /* Is this a variable with a chunksize greater than the current
     * cache size? */
    if (!var->contiguous && (deflate || contiguous))
    {
        /* Determine default chunksizes for this variable (do nothing
         * for scalar vars). */
        if (var->chunksizes && !var->chunksizes[0])
            if ((retval = nc4_find_default_chunksizes2(grp, var)))
                return retval;

        /* Adjust the cache. */
        if ((retval = nc4_adjust_var_cache(grp, var)))
            return retval;
    }

#ifdef LOGGING
    {
        int dfalt = (chunksizes == NULL);
        reportchunking(dfalt ? "extra: default: " : "extra: user: ", var);
    }
#endif

    /* Are we setting a fill modes? */
    if (no_fill)
    {
        if (*no_fill)
        {
            /* NC_STRING types may not turn off fill mode. It's disallowed
             * by HDF5 and will cause a HDF5 error later. */
            if (*no_fill)
                if (var->type_info->hdr.id == NC_STRING)
                    return NC_EINVAL;

            /* Set the no-fill mode. */
            var->no_fill = NC_TRUE;
        }
        else
            var->no_fill = NC_FALSE;
    }

    /* Are we setting a fill value? */
    if (fill_value && !var->no_fill)
    {
        /* Copy the fill_value. */
        LOG((4, "Copying fill value into metadata for variable %s",
             var->hdr.name));

        /* If there's a _FillValue attribute, delete it. */
        retval = NC4_HDF5_del_att(ncid, varid, _FillValue);
        if (retval && retval != NC_ENOTATT)
            return retval;

        /* Create a _FillValue attribute. */
        if ((retval = nc_put_att(ncid, varid, _FillValue, var->type_info->hdr.id,
                                 1, fill_value)))
            return retval;
    }

    /* Is the user setting the endianness? */
    if (endianness)
    {
        /* Setting endianness is only premitted on atomic integer and
         * atomic float types. */
        switch (var->type_info->hdr.id)
        {
        case NC_BYTE:
        case NC_SHORT:
        case NC_INT:
        case NC_FLOAT:
        case NC_DOUBLE:
        case NC_UBYTE:
        case NC_USHORT:
        case NC_UINT:
        case NC_INT64:
        case NC_UINT64:
            break;
        default:
            return NC_EINVAL;
        }
        var->type_info->endianness = *endianness;
    }

    return NC_NOERR;
}

/**
 * @internal Set compression settings on a variable. This is called by
 * nc_def_var_deflate().
 *
 * @param ncid File ID.
 * @param varid Variable ID.
 * @param shuffle True to turn on the shuffle filter.
 * @param deflate True to turn on deflation.
 * @param deflate_level A number between 0 (no compression) and 9
 * (maximum compression).
 *
 * @returns ::NC_NOERR No error.
 * @returns ::NC_EBADID Bad ncid.
 * @returns ::NC_ENOTVAR Invalid variable ID.
 * @returns ::NC_ENOTNC4 Attempting netcdf-4 operation on file that is
 * not netCDF-4/HDF5.
 * @returns ::NC_ELATEDEF Too late to change settings for this variable.
 * @returns ::NC_ENOTINDEFINE Not in define mode.
 * @returns ::NC_EINVAL Invalid input
 * @author Ed Hartnett, Dennis Heimbigner
 */
int
NC4_def_var_deflate(int ncid, int varid, int shuffle, int deflate,
                    int deflate_level)
{
    return nc_def_var_extra(ncid, varid, &shuffle, &deflate,
                            &deflate_level, NULL, NULL, NULL, NULL, NULL, NULL);
}

/**
 * @internal Set checksum on a variable. This is called by
 * nc_def_var_fletcher32().
 *
 * @param ncid File ID.
 * @param varid Variable ID.
 * @param fletcher32 Pointer to fletcher32 setting.
 *
 * @returns ::NC_NOERR No error.
 * @returns ::NC_EBADID Bad ncid.
 * @returns ::NC_ENOTVAR Invalid variable ID.
 * @returns ::NC_ENOTNC4 Attempting netcdf-4 operation on file that is
 * not netCDF-4/HDF5.
 * @returns ::NC_ELATEDEF Too late to change settings for this variable.
 * @returns ::NC_ENOTINDEFINE Not in define mode.
 * @returns ::NC_EINVAL Invalid input
 * @author Ed Hartnett, Dennis Heimbigner
 */
int
NC4_def_var_fletcher32(int ncid, int varid, int fletcher32)
{
    return nc_def_var_extra(ncid, varid, NULL, NULL, NULL, &fletcher32,
                            NULL, NULL, NULL, NULL, NULL);
}

/**
 * @internal Define chunking stuff for a var. This is called by
 * nc_def_var_chunking(). Chunking is required in any dataset with one
 * or more unlimited dimensions in HDF5, or any dataset using a
 * filter.
 *
 * @param ncid File ID.
 * @param varid Variable ID.
 * @param contiguous Pointer to contiguous setting.
 * @param chunksizesp Array of chunksizes.
 *
 * @returns ::NC_NOERR No error.
 * @returns ::NC_EBADID Bad ncid.
 * @returns ::NC_ENOTVAR Invalid variable ID.
 * @returns ::NC_ENOTNC4 Attempting netcdf-4 operation on file that is
 * not netCDF-4/HDF5.
 * @returns ::NC_ELATEDEF Too late to change settings for this variable.
 * @returns ::NC_ENOTINDEFINE Not in define mode.
 * @returns ::NC_EINVAL Invalid input
 * @returns ::NC_EBADCHUNK Bad chunksize.
 * @author Ed Hartnett, Dennis Heimbigner
 */
int
NC4_def_var_chunking(int ncid, int varid, int contiguous, const size_t *chunksizesp)
{
    return nc_def_var_extra(ncid, varid, NULL, NULL, NULL, NULL,
                            &contiguous, chunksizesp, NULL, NULL, NULL);
}

/**
 * @internal Define chunking stuff for a var. This is called by
 * the fortran API.
 *
 * @param ncid File ID.
 * @param varid Variable ID.
 * @param contiguous Pointer to contiguous setting.
 * @param chunksizesp Array of chunksizes.
 *
 * @returns ::NC_NOERR No error.
 * @returns ::NC_EBADID Bad ncid.
 * @returns ::NC_ENOTVAR Invalid variable ID.
 * @returns ::NC_ENOTNC4 Attempting netcdf-4 operation on file that is
 * not netCDF-4/HDF5.
 * @returns ::NC_ELATEDEF Too late to change settings for this variable.
 * @returns ::NC_ENOTINDEFINE Not in define mode.
 * @returns ::NC_EINVAL Invalid input
 * @returns ::NC_EBADCHUNK Bad chunksize.
 * @author Ed Hartnett
 */
int
nc_def_var_chunking_ints(int ncid, int varid, int contiguous, int *chunksizesp)
{
    NC_VAR_INFO_T *var;
    size_t *cs;
    int i, retval;

    /* Get pointer to the var. */
    if ((retval = nc4_hdf5_find_grp_h5_var(ncid, varid, NULL, NULL, &var)))
        return retval;
    assert(var);

    /* Allocate space for the size_t copy of the chunksizes array. */
    if (var->ndims)
        if (!(cs = malloc(var->ndims * sizeof(size_t))))
            return NC_ENOMEM;

    /* Copy to size_t array. */
    for (i = 0; i < var->ndims; i++)
        cs[i] = chunksizesp[i];

    retval = nc_def_var_extra(ncid, varid, NULL, NULL, NULL, NULL,
                              &contiguous, cs, NULL, NULL, NULL);

    if (var->ndims)
        free(cs);
    return retval;
}

/**
 * @internal This functions sets fill value and no_fill mode for a
 * netCDF-4 variable. It is called by nc_def_var_fill().
 *
 * @note All pointer parameters may be NULL, in which case they are ignored.
 * @param ncid File ID.
 * @param varid Variable ID.
 * @param no_fill No_fill setting.
 * @param fill_value Pointer to fill value.
 *
 * @returns ::NC_NOERR for success
 * @returns ::NC_EBADID Bad ncid.
 * @returns ::NC_ENOTVAR Invalid variable ID.
 * @returns ::NC_ENOTNC4 Attempting netcdf-4 operation on file that is
 * not netCDF-4/HDF5.
 * @returns ::NC_ESTRICTNC3 Attempting netcdf-4 operation on strict nc3
 * netcdf-4 file.
 * @returns ::NC_ELATEDEF Too late to change settings for this variable.
 * @returns ::NC_ENOTINDEFINE Not in define mode.
 * @returns ::NC_EPERM File is read only.
 * @returns ::NC_EINVAL Invalid input
 * @author Ed Hartnett
 */
int
NC4_def_var_fill(int ncid, int varid, int no_fill, const void *fill_value)
{
    return nc_def_var_extra(ncid, varid, NULL, NULL, NULL, NULL, NULL,
                            NULL, &no_fill, fill_value, NULL);
}

/**
 * @internal This functions sets endianness for a netCDF-4
 * variable. Called by nc_def_var_endian().
 *
 * @note All pointer parameters may be NULL, in which case they are ignored.
 * @param ncid File ID.
 * @param varid Variable ID.
 * @param endianness Endianness setting.
 *
 * @returns ::NC_NOERR for success
 * @returns ::NC_EBADID Bad ncid.
 * @returns ::NC_ENOTVAR Invalid variable ID.
 * @returns ::NC_ENOTNC4 Attempting netcdf-4 operation on file that is
 * not netCDF-4/HDF5.
 * @returns ::NC_ESTRICTNC3 Attempting netcdf-4 operation on strict nc3
 * netcdf-4 file.
 * @returns ::NC_ELATEDEF Too late to change settings for this variable.
 * @returns ::NC_ENOTINDEFINE Not in define mode.
 * @returns ::NC_EPERM File is read only.
 * @returns ::NC_EINVAL Invalid input
 * @author Ed Hartnett
 */
int
NC4_def_var_endian(int ncid, int varid, int endianness)
{
    return nc_def_var_extra(ncid, varid, NULL, NULL, NULL, NULL, NULL,
                            NULL, NULL, NULL, &endianness);
}

/**
 * @internal Define filter settings. Called by nc_def_var_filter().
 *
 * @param ncid File ID.
 * @param varid Variable ID.
 * @param id Filter ID
 * @param nparams Number of parameters for filter.
 * @param parms Filter parameters.
 *
 * @returns ::NC_NOERR for success
 * @returns ::NC_EBADID Bad ncid.
 * @returns ::NC_ENOTVAR Invalid variable ID.
 * @returns ::NC_ENOTNC4 Attempting netcdf-4 operation on file that is
 * not netCDF-4/HDF5.
 * @returns ::NC_ELATEDEF Too late to change settings for this variable.
 * @returns ::NC_EFILTER Filter error.
 * @returns ::NC_EINVAL Invalid input
 * @author Dennis Heimbigner
 */
int
NC4_def_var_filter(int ncid, int varid, unsigned int id, size_t nparams,
                   const unsigned int* parms)
{
    int retval = NC_NOERR;
    NC *nc;
    NC_GRP_INFO_T *grp;
    NC_FILE_INFO_T *h5;
    NC_VAR_INFO_T *var;

    LOG((2, "%s: ncid 0x%x varid %d", __func__, ncid, varid));

    /* Find info for this file and group, and set pointer to each. */
    if ((retval = nc4_find_nc_grp_h5(ncid, &nc, &grp, &h5)))
        return retval;

    assert(nc && grp && h5);

    /* Find the var. */
    var = (NC_VAR_INFO_T*)ncindexith(grp->vars,varid);
    if(!var)
        return NC_ENOTVAR;
    assert(var->hdr.id == varid);

    /* If the HDF5 dataset has already been created, then it is too
     * late to set all the extra stuff. */
    if (var->created)
        return NC_ELATEDEF;

    /* Can't turn on parallel and filter (for now). */
    if (h5->parallel == NC_TRUE)
        return NC_EINVAL;

#ifdef HAVE_H5Z_SZIP
    if(id == H5Z_FILTER_SZIP) {
        if(nparams != 2)
            return NC_EFILTER; /* incorrect no. of parameters */
    }
#else /*!HAVE_H5Z_SZIP*/
    if(id == H5Z_FILTER_SZIP)
        return NC_EFILTER; /* Not allowed */
#endif

#if 0
    {
        unsigned int fcfg = 0;
        herr_t herr = H5Zget_filter_info(id,&fcfg);
        if(herr < 0)
            return NC_EFILTER;
        if((H5Z_FILTER_CONFIG_ENCODE_ENABLED & fcfg) == 0
           || (H5Z_FILTER_CONFIG_DECODE_ENABLED & fcfg) == 0)
            return NC_EFILTER;
    }
#endif /*0*/

    var->filterid = id;
    var->nparams = nparams;
    var->params = NULL;
    if(parms != NULL) {
        var->params = (unsigned int*)calloc(nparams,sizeof(unsigned int));
        if(var->params == NULL) return NC_ENOMEM;
        memcpy(var->params,parms,sizeof(unsigned int)*var->nparams);
    }
    /* Filter => chunking */
    var->contiguous = NC_FALSE;
    /* Determine default chunksizes for this variable unless already specified */
    if(var->chunksizes && !var->chunksizes[0]) {
        if((retval = nc4_find_default_chunksizes2(grp, var)))
	    return retval;
        /* Adjust the cache. */
        if ((retval = nc4_adjust_var_cache(grp, var)))
            return retval;
    }

    return NC_NOERR;
}

/**
 * @internal Rename a var to "bubba," for example. This is called by
 * nc_rename_var() for netCDF-4 files. This results in complexities
 * when coordinate variables are involved.

 * Whenever a var has the same name as a dim, and also uses that dim
 * as its first dimension, then that var is aid to be a coordinate
 * variable for that dimensions. Coordinate variables are represented
 * in the HDF5 by making them dimscales. Dimensions without coordinate
 * vars are represented by datasets which are dimscales, but have a
 * special attribute marking them as dimscales without associated
 * coordinate variables.
 *
 * When a var is renamed, we must detect whether it has become a
 * coordinate var (by being renamed to the same name as a dim that is
 * also its first dimension), or whether it is no longer a coordinate
 * var. These cause flags to be set in NC_VAR_INFO_T which are used at
 * enddef time to make changes in the HDF5 file.
 *
 * @param ncid File ID.
 * @param varid Variable ID
 * @param name New name of the variable.
 *
 * @returns ::NC_NOERR No error.
 * @returns ::NC_EBADID Bad ncid.
 * @returns ::NC_ENOTVAR Invalid variable ID.
 * @returns ::NC_EBADNAME Bad name.
 * @returns ::NC_EMAXNAME Name is too long.
 * @returns ::NC_ENAMEINUSE Name in use.
 * @returns ::NC_ENOMEM Out of memory.
 * @author Ed Hartnett
 */
int
NC4_rename_var(int ncid, int varid, const char *name)
{
    NC_GRP_INFO_T *grp;
    NC_HDF5_GRP_INFO_T *hdf5_grp;
    NC_FILE_INFO_T *h5;
    NC_VAR_INFO_T *var;
    NC_DIM_INFO_T *other_dim;
    int use_secret_name = 0;
    int retval = NC_NOERR;

    if (!name)
        return NC_EINVAL;

    LOG((2, "%s: ncid 0x%x varid %d name %s", __func__, ncid, varid, name));

    /* Find info for this file and group, and set pointer to each. */
    if ((retval = nc4_find_grp_h5(ncid, &grp, &h5)))
        return retval;
    assert(h5 && grp && grp->format_grp_info);

    /* Get HDF5-specific group info. */
    hdf5_grp = (NC_HDF5_GRP_INFO_T *)grp->format_grp_info;

    /* Is the new name too long? */
    if (strlen(name) > NC_MAX_NAME)
        return NC_EMAXNAME;

    /* Trying to write to a read-only file? No way, Jose! */
    if (h5->no_write)
        return NC_EPERM;

    /* Check name validity, if strict nc3 rules are in effect for this
     * file. */
    if ((retval = NC_check_name(name)))
        return retval;

    /* Get the variable wrt varid */
    if (!(var = (NC_VAR_INFO_T *)ncindexith(grp->vars, varid)))
        return NC_ENOTVAR;

    /* Check if new name is in use; note that renaming to same name is
       still an error according to the nc_test/test_write.c
       code. Why?*/
    if (ncindexlookup(grp->vars, name))
        return NC_ENAMEINUSE;

    /* If we're not in define mode, new name must be of equal or
       less size, if strict nc3 rules are in effect for this . */
    if (!(h5->flags & NC_INDEF) && strlen(name) > strlen(var->hdr.name) &&
        (h5->cmode & NC_CLASSIC_MODEL))
        return NC_ENOTINDEFINE;

    /* Is there another dim with this name, for which this var will not
     * be a coord var? If so, we have to create a dim without a
     * variable for the old name. */
    if ((other_dim = (NC_DIM_INFO_T *)ncindexlookup(grp->dim, name)) &&
        strcmp(name, var->dim[0]->hdr.name))
    {
        /* Create a dim without var dataset for old dim. */
        if ((retval = nc4_create_dim_wo_var(other_dim)))
            return retval;

        /* Give this var a secret HDF5 name so it can co-exist in file
         * with dim wp var dataset. Base the secret name on the new var
         * name. */
        if ((retval = give_var_secret_name(var, name)))
            return retval;
        use_secret_name++;
    }

    /* Change the HDF5 file, if this var has already been created
       there. */
    if (var->created)
    {
        int v;
        char *hdf5_name; /* Dataset will be renamed to this. */
        hdf5_name = use_secret_name ? var->hdf5_name: (char *)name;

        /* Do we need to read var metadata? */
        if (!var->meta_read)
            if ((retval = nc4_get_var_meta(var)))
                return retval;

        if (var->ndims)
        {
            NC_HDF5_DIM_INFO_T *hdf5_d0;
            hdf5_d0 = (NC_HDF5_DIM_INFO_T *)var->dim[0]->format_dim_info;

            /* Is there an existing dimscale-only dataset of this name? If
             * so, it must be deleted. */
            if (hdf5_d0->hdf_dimscaleid)
            {
                if ((retval = delete_dimscale_dataset(grp, var->dim[0]->hdr.id,
                                                      var->dim[0])))
                    return retval;
            }
        }

        LOG((3, "Moving dataset %s to %s", var->hdr.name, name));
        if (H5Lmove(hdf5_grp->hdf_grpid, var->hdr.name, hdf5_grp->hdf_grpid,
                    hdf5_name, H5P_DEFAULT, H5P_DEFAULT) < 0)
            return NC_EHDFERR;

        /* Rename all the vars in this file with a varid greater than
         * this var. Varids are assigned based on dataset creation time,
         * and we have just changed that for this var. We must do the
         * same for all vars with a > varid, so that the creation order
         * will continue to be correct. */
        for (v = var->hdr.id + 1; v < ncindexsize(grp->vars); v++)
        {
            NC_VAR_INFO_T *my_var;
            my_var = (NC_VAR_INFO_T *)ncindexith(grp->vars, v);
            assert(my_var);

            LOG((3, "mandatory rename of %s to same name", my_var->hdr.name));

            /* Rename to temp name. */
            if (H5Lmove(hdf5_grp->hdf_grpid, my_var->hdr.name, hdf5_grp->hdf_grpid,
                        NC_TEMP_NAME, H5P_DEFAULT, H5P_DEFAULT) < 0)
                return NC_EHDFERR;

            /* Rename to real name. */
            if (H5Lmove(hdf5_grp->hdf_grpid, NC_TEMP_NAME, hdf5_grp->hdf_grpid,
                        my_var->hdr.name, H5P_DEFAULT, H5P_DEFAULT) < 0)
                return NC_EHDFERR;
        }
    }

    /* Now change the name in our metadata. */
    free(var->hdr.name);
    if (!(var->hdr.name = strdup(name)))
        return NC_ENOMEM;
    LOG((3, "var is now %s", var->hdr.name));

    /* Fix hash key and rebuild index. */
    var->hdr.hashkey = NC_hashmapkey(var->hdr.name, strlen(var->hdr.name));
    if (!ncindexrebuild(grp->vars))
        return NC_EINTERNAL;

    /* Check if this was a coordinate variable previously, but names
     * are different now */
    if (var->dimscale && strcmp(var->hdr.name, var->dim[0]->hdr.name))
    {
        /* Break up the coordinate variable */
        if ((retval = nc4_break_coord_var(grp, var, var->dim[0])))
            return retval;
    }

    /* Check if this should become a coordinate variable. */
    if (!var->dimscale)
    {
        /* Only variables with >0 dimensions can become coordinate
         * variables. */
        if (var->ndims)
        {
            NC_GRP_INFO_T *dim_grp;
            NC_DIM_INFO_T *dim;

            /* Check to see if this is became a coordinate variable.  If
             * so, it will have the same name as dimension index 0. If it
             * is a coordinate var, is it a coordinate var in the same
             * group as the dim? */
            if ((retval = nc4_find_dim(grp, var->dimids[0], &dim, &dim_grp)))
                return retval;
            if (!strcmp(dim->hdr.name, name) && dim_grp == grp)
            {
                /* Reform the coordinate variable. */
                if ((retval = nc4_reform_coord_var(grp, var, dim)))
                    return retval;
                var->became_coord_var = NC_TRUE;
            }
        }
    }

    return retval;
}

/**
 * @internal Write an array of data to a variable. This is called by
 * nc_put_vara() and other nc_put_vara_* functions, for netCDF-4
 * files.
 *
 * @param ncid File ID.
 * @param varid Variable ID.
 * @param startp Array of start indices.
 * @param countp Array of counts.
 * @param op pointer that gets the data.
 * @param memtype The type of these data in memory.
 *
 * @returns ::NC_NOERR for success
 * @author Ed Hartnett, Dennis Heimbigner
 */
int
NC4_put_vara(int ncid, int varid, const size_t *startp,
             const size_t *countp, const void *op, int memtype)
{
    return NC4_put_vars(ncid, varid, startp, countp, NULL, op, memtype);
}

/**
 * @internal Read an array of values. This is called by nc_get_vara()
 * for netCDF-4 files, as well as all the other nc_get_vara_*
 * functions.
 *
 * @param ncid File ID.
 * @param varid Variable ID.
 * @param startp Array of start indices.
 * @param countp Array of counts.
 * @param ip pointer that gets the data.
 * @param memtype The type of these data after it is read into memory.

 * @returns ::NC_NOERR for success
 * @author Ed Hartnett, Dennis Heimbigner
 */
int
NC4_get_vara(int ncid, int varid, const size_t *startp,
             const size_t *countp, void *ip, int memtype)
{
    return NC4_get_vars(ncid, varid, startp, countp, NULL, ip, memtype);
}

/**
 * @internal Do some common check for NC4_put_vars and
 * NC4_get_vars. These checks have to be done when both reading and
 * writing data.
 *
 * @param mem_nc_type Pointer to type of data in memory.
 * @param var Pointer to var info struct.
 * @param h5 Pointer to HDF5 file info struct.
 *
 * @return ::NC_NOERR No error.
 * @author Ed Hartnett
 */
static int
check_for_vara(nc_type *mem_nc_type, NC_VAR_INFO_T *var, NC_FILE_INFO_T *h5)
{
    int retval;

    /* If mem_nc_type is NC_NAT, it means we want to use the file type
     * as the mem type as well. */
    assert(mem_nc_type);
    if (*mem_nc_type == NC_NAT)
        *mem_nc_type = var->type_info->hdr.id;
    assert(*mem_nc_type);

    /* No NC_CHAR conversions, you pervert! */
    if (var->type_info->hdr.id != *mem_nc_type &&
        (var->type_info->hdr.id == NC_CHAR || *mem_nc_type == NC_CHAR))
        return NC_ECHAR;

    /* If we're in define mode, we can't read or write data. */
    if (h5->flags & NC_INDEF)
    {
        if (h5->cmode & NC_CLASSIC_MODEL)
            return NC_EINDEFINE;
        if ((retval = nc4_enddef_netcdf4_file(h5)))
            return retval;
    }

    return NC_NOERR;
}

#ifdef LOGGING
/**
 * @intarnal Print some debug info about dimensions to the log.
 */
static void
log_dim_info(NC_VAR_INFO_T *var, hsize_t *fdims, hsize_t *fmaxdims,
             hsize_t *start, hsize_t *count)
{
    int d2;

    /* Print some debugging info... */
    LOG((4, "%s: var name %s ndims %d", __func__, var->hdr.name, var->ndims));
    LOG((4, "File space, and requested:"));
    for (d2 = 0; d2 < var->ndims; d2++)
    {
        LOG((4, "fdims[%d]=%Ld fmaxdims[%d]=%Ld", d2, fdims[d2], d2,
             fmaxdims[d2]));
        LOG((4, "start[%d]=%Ld  count[%d]=%Ld", d2, start[d2], d2, count[d2]));
    }
}
#endif /* LOGGING */

#ifdef USE_PARALLEL4
/**
 * @internal Set the parallel access for a var (collective
 * vs. independent).
 *
 * @param h5 Pointer to HDF5 file info struct.
 * @param var Pointer to var info struct.
 * @param xfer_plistid H5FD_MPIO_COLLECTIVE or H5FD_MPIO_INDEPENDENT.
 *
 * @returns NC_NOERR No error.
 * @author Ed Hartnett
 */
static int
set_par_access(NC_FILE_INFO_T *h5, NC_VAR_INFO_T *var, hid_t xfer_plistid)
{
    /* If netcdf is built with parallel I/O, then parallel access can
     * be used, and, if this file was opened or created for parallel
     * access, we need to set the transfer mode. */
    if (h5->parallel)
    {
        H5FD_mpio_xfer_t hdf5_xfer_mode;

        /* Decide on collective or independent. */
        hdf5_xfer_mode = (var->parallel_access != NC_INDEPENDENT) ?
            H5FD_MPIO_COLLECTIVE : H5FD_MPIO_INDEPENDENT;

        /* Set the mode in the transfer property list. */
        if (H5Pset_dxpl_mpio(xfer_plistid, hdf5_xfer_mode) < 0)
            return NC_EPARINIT;

        LOG((4, "%s: %d H5FD_MPIO_COLLECTIVE: %d H5FD_MPIO_INDEPENDENT: %d",
             __func__, (int)hdf5_xfer_mode, H5FD_MPIO_COLLECTIVE,
             H5FD_MPIO_INDEPENDENT));
    }
    return NC_NOERR;
}
#endif /* USE_PARALLEL4 */

/**
 * @internal Write a strided array of data to a variable. This is
 * called by nc_put_vars() and other nc_put_vars_* functions, for
 * netCDF-4 files. Also the nc_put_vara() calls end up calling this
 * with a NULL stride parameter.
 *
 * @param ncid File ID.
 * @param varid Variable ID.
 * @param startp Array of start indices. Must always be provided by
 * caller for non-scalar vars.
 * @param countp Array of counts. Will default to counts of full
 * dimension size if NULL.
 * @param stridep Array of strides. Will default to strides of 1 if
 * NULL.
 * @param data The data to be written.
 * @param mem_nc_type The type of the data in memory.
 *
 * @returns ::NC_NOERR No error.
 * @returns ::NC_EBADID Bad ncid.
 * @returns ::NC_ENOTVAR Var not found.
 * @returns ::NC_EHDFERR HDF5 function returned error.
 * @returns ::NC_EINVALCOORDS Incorrect start.
 * @returns ::NC_EEDGE Incorrect start/count.
 * @returns ::NC_ENOMEM Out of memory.
 * @returns ::NC_EMPI MPI library error (parallel only)
 * @returns ::NC_ECANTEXTEND Can't extend dimension for write.
 * @returns ::NC_ERANGE Data conversion error.
 * @author Ed Hartnett, Dennis Heimbigner
 */
int
NC4_put_vars(int ncid, int varid, const size_t *startp, const size_t *countp,
             const ptrdiff_t *stridep, const void *data, nc_type mem_nc_type)
{
    NC_GRP_INFO_T *grp;
    NC_FILE_INFO_T *h5;
    NC_VAR_INFO_T *var;
    NC_DIM_INFO_T *dim;
    NC_HDF5_VAR_INFO_T *hdf5_var;
    hid_t file_spaceid = 0, mem_spaceid = 0, xfer_plistid = 0;
    long long unsigned xtend_size[NC_MAX_VAR_DIMS];
    hsize_t fdims[NC_MAX_VAR_DIMS], fmaxdims[NC_MAX_VAR_DIMS];
    hsize_t start[NC_MAX_VAR_DIMS], count[NC_MAX_VAR_DIMS];
    hsize_t stride[NC_MAX_VAR_DIMS];
    int need_to_extend = 0;
#ifdef USE_PARALLEL4
    int extend_possible = 0;
#endif
    int retval, range_error = 0, i, d2;
    void *bufr = NULL;
    int need_to_convert = 0;
    int zero_count = 0; /* true if a count is zero */
    size_t len = 1;

    /* Find info for this file, group, and var. */
    if ((retval = nc4_hdf5_find_grp_h5_var(ncid, varid, &h5, &grp, &var)))
        return retval;
    assert(h5 && grp && var && var->hdr.id == varid && var->format_var_info);

    /* Get the HDF5-specific var info. */
    hdf5_var = (NC_HDF5_VAR_INFO_T *)var->format_var_info;

    /* Cannot convert to user-defined types. */
    if (mem_nc_type >= NC_FIRSTUSERTYPEID)
        mem_nc_type = NC_NAT;

    LOG((3, "%s: var->hdr.name %s mem_nc_type %d", __func__,
         var->hdr.name, mem_nc_type));

    /* Check some stuff about the type and the file. If the file must
     * be switched from define mode, it happens here. */
    if ((retval = check_for_vara(&mem_nc_type, var, h5)))
        return retval;
    assert(hdf5_var->hdf_datasetid && (!var->ndims || (startp && countp)));

    /* Convert from size_t and ptrdiff_t to hssize_t, and hsize_t. */
    /* Also do sanity checks */
    for (i = 0; i < var->ndims; i++)
    {
        /* Check for non-positive stride. */
        if (stridep && stridep[i] <= 0)
            return NC_ESTRIDE;

        start[i] = startp[i];
        count[i] = countp ? countp[i] : var->dim[i]->len;
        stride[i] = stridep ? stridep[i] : 1;

        /* Check to see if any counts are zero. */
        if (!count[i])
            zero_count++;
    }

    /* Get file space of data. */
    if ((file_spaceid = H5Dget_space(hdf5_var->hdf_datasetid)) < 0)
        BAIL(NC_EHDFERR);

    /* Get the sizes of all the dims and put them in fdims. */
    if (H5Sget_simple_extent_dims(file_spaceid, fdims, fmaxdims) < 0)
        BAIL(NC_EHDFERR);

#ifdef LOGGING
    log_dim_info(var, fdims, fmaxdims, start, count);
#endif

    /* Check dimension bounds. Remember that unlimited dimensions can
     * put data beyond their current length. */
    for (d2 = 0; d2 < var->ndims; d2++)
    {
        hsize_t endindex = start[d2] + stride[d2] * (count[d2] - 1); /* last index written */
        dim = var->dim[d2];
        assert(dim && dim->hdr.id == var->dimids[d2]);
        if (count[d2] == 0)
            endindex = start[d2]; /* fixup for zero read count */
        if (!dim->unlimited)
        {
            /* Allow start to equal dim size if count is zero. */
            if (start[d2] > (hssize_t)fdims[d2] ||
                (start[d2] == (hssize_t)fdims[d2] && count[d2] > 0))
                BAIL_QUIET(NC_EINVALCOORDS);
            if (!zero_count && endindex >= fdims[d2])
                BAIL_QUIET(NC_EEDGE);
        }
    }

    /* Now you would think that no one would be crazy enough to write
       a scalar dataspace with one of the array function calls, but you
       would be wrong. So let's check to see if the dataset is
       scalar. If it is, we won't try to set up a hyperslab. */
    if (H5Sget_simple_extent_type(file_spaceid) == H5S_SCALAR)
    {
        if ((mem_spaceid = H5Screate(H5S_SCALAR)) < 0)
            BAIL(NC_EHDFERR);
    }
    else
    {
        if (H5Sselect_hyperslab(file_spaceid, H5S_SELECT_SET, start, stride,
                                count, NULL) < 0)
            BAIL(NC_EHDFERR);

        /* Create a space for the memory, just big enough to hold the slab
           we want. */
        if ((mem_spaceid = H5Screate_simple(var->ndims, count, NULL)) < 0)
            BAIL(NC_EHDFERR);
    }

    /* Are we going to convert any data? (No converting of compound or
     * opaque types.) */
    if (mem_nc_type != var->type_info->hdr.id &&
        mem_nc_type != NC_COMPOUND && mem_nc_type != NC_OPAQUE)
    {
        size_t file_type_size;

        /* We must convert - allocate a buffer. */
        need_to_convert++;
        if (var->ndims)
            for (d2=0; d2<var->ndims; d2++)
                len *= countp[d2];
        LOG((4, "converting data for var %s type=%d len=%d", var->hdr.name,
             var->type_info->hdr.id, len));

        /* Later on, we will need to know the size of this type in the
         * file. */
        assert(var->type_info->size);
        file_type_size = var->type_info->size;

        /* If we're reading, we need bufr to have enough memory to store
         * the data in the file. If we're writing, we need bufr to be
         * big enough to hold all the data in the file's type. */
        if (len > 0)
            if (!(bufr = malloc(len * file_type_size)))
                BAIL(NC_ENOMEM);
    }
    else
        bufr = (void *)data;

    /* Create the data transfer property list. */
    if ((xfer_plistid = H5Pcreate(H5P_DATASET_XFER)) < 0)
        BAIL(NC_EHDFERR);

#ifdef USE_PARALLEL4
    /* Set up parallel I/O, if needed. */
    if ((retval = set_par_access(h5, var, xfer_plistid)))
        BAIL(retval);
#endif

    /* Read this hyperslab from memory. Does the dataset have to be
       extended? If it's already extended to the required size, it will
       do no harm to reextend it to that size. */
    if (var->ndims)
    {
        for (d2 = 0; d2 < var->ndims; d2++)
        {
            hsize_t endindex = start[d2] + stride[d2] * (count[d2] - 1); /* last index written */
            if (count[d2] == 0)
                endindex = start[d2];
            dim = var->dim[d2];
            assert(dim && dim->hdr.id == var->dimids[d2]);
            if (dim->unlimited)
            {
#ifdef USE_PARALLEL4
                extend_possible = 1;
#endif
                if (!zero_count && endindex >= fdims[d2])
                {
                    xtend_size[d2] = (long long unsigned)(endindex + 1);
                    need_to_extend++;
                }
                else
                    xtend_size[d2] = (long long unsigned)fdims[d2];

                if (!zero_count && endindex >= dim->len)
                {
                    dim->len = endindex + 1;
                    dim->extended = NC_TRUE;
                }
            }
            else
            {
                xtend_size[d2] = (long long unsigned)dim->len;
            }
        }

#ifdef USE_PARALLEL4
        /* Check if anyone wants to extend. */
        if (extend_possible && h5->parallel &&
            NC_COLLECTIVE == var->parallel_access)
        {
            /* Form consensus opinion among all processes about whether
             * to perform collective I/O.  */
            if (MPI_SUCCESS != MPI_Allreduce(MPI_IN_PLACE, &need_to_extend, 1,
                                             MPI_INT, MPI_BOR, h5->comm))
                BAIL(NC_EMPI);
        }
#endif /* USE_PARALLEL4 */

        /* If we need to extend it, we also need a new file_spaceid
           to reflect the new size of the space. */
        if (need_to_extend)
        {
            LOG((4, "extending dataset"));
#ifdef USE_PARALLEL4
            if (h5->parallel)
            {
                if (NC_COLLECTIVE != var->parallel_access)
                    BAIL(NC_ECANTEXTEND);

                /* Reach consensus about dimension sizes to extend to */
                if (MPI_SUCCESS != MPI_Allreduce(MPI_IN_PLACE, xtend_size, var->ndims,
                                                 MPI_UNSIGNED_LONG_LONG, MPI_MAX,
                                                 h5->comm))
                    BAIL(NC_EMPI);
            }
#endif /* USE_PARALLEL4 */
            /* Convert xtend_size back to hsize_t for use with
             * H5Dset_extent. */
            for (d2 = 0; d2 < var->ndims; d2++)
                fdims[d2] = (hsize_t)xtend_size[d2];

            if (H5Dset_extent(hdf5_var->hdf_datasetid, fdims) < 0)
                BAIL(NC_EHDFERR);
            if (file_spaceid > 0 && H5Sclose(file_spaceid) < 0)
                BAIL2(NC_EHDFERR);
            if ((file_spaceid = H5Dget_space(hdf5_var->hdf_datasetid)) < 0)
                BAIL(NC_EHDFERR);
            if (H5Sselect_hyperslab(file_spaceid, H5S_SELECT_SET,
                                    start, stride, count, NULL) < 0)
                BAIL(NC_EHDFERR);
        }
    }

    /* Do we need to convert the data? */
    if (need_to_convert)
    {
        if ((retval = nc4_convert_type(data, bufr, mem_nc_type, var->type_info->hdr.id,
                                       len, &range_error, var->fill_value,
                                       (h5->cmode & NC_CLASSIC_MODEL))))
            BAIL(retval);
    }

    /* Write the data. At last! */
    LOG((4, "about to H5Dwrite datasetid 0x%x mem_spaceid 0x%x "
         "file_spaceid 0x%x", hdf5_var->hdf_datasetid, mem_spaceid, file_spaceid));
    if (H5Dwrite(hdf5_var->hdf_datasetid,
                 ((NC_HDF5_TYPE_INFO_T *)var->type_info->format_type_info)->hdf_typeid,
                 mem_spaceid, file_spaceid, xfer_plistid, bufr) < 0)
        BAIL(NC_EHDFERR);

    /* Remember that we have written to this var so that Fill Value
     * can't be set for it. */
    if (!var->written_to)
        var->written_to = NC_TRUE;

    /* For strict netcdf-3 rules, ignore erange errors between UBYTE
     * and BYTE types. */
    if ((h5->cmode & NC_CLASSIC_MODEL) &&
        (var->type_info->hdr.id == NC_UBYTE || var->type_info->hdr.id == NC_BYTE) &&
        (mem_nc_type == NC_UBYTE || mem_nc_type == NC_BYTE) &&
        range_error)
        range_error = 0;

exit:
    if (file_spaceid > 0 && H5Sclose(file_spaceid) < 0)
        BAIL2(NC_EHDFERR);
    if (mem_spaceid > 0 && H5Sclose(mem_spaceid) < 0)
        BAIL2(NC_EHDFERR);
    if (xfer_plistid && (H5Pclose(xfer_plistid) < 0))
        BAIL2(NC_EPARINIT);
    if (need_to_convert && bufr) free(bufr);

    /* If there was an error return it, otherwise return any potential
       range error value. If none, return NC_NOERR as usual.*/
    if (retval)
        return retval;
    if (range_error)
        return NC_ERANGE;
    return NC_NOERR;
}

/**
 * @internal Read a strided array of data from a variable. This is
 * called by nc_get_vars() for netCDF-4 files, as well as all the
 * other nc_get_vars_* functions.
 *
 * @param ncid File ID.
 * @param varid Variable ID.
 * @param startp Array of start indices. Must be provided for
 * non-scalar vars.
 * @param countp Array of counts. Will default to counts of extent of
 * dimension if NULL.
 * @param stridep Array of strides. Will default to strides of 1 if
 * NULL.
 * @param data The data to be written.
 * @param mem_nc_type The type of the data in memory. (Convert to this
 * type from file type.)
 *
 * @returns ::NC_NOERR No error.
 * @returns ::NC_EBADID Bad ncid.
 * @returns ::NC_ENOTVAR Var not found.
 * @returns ::NC_EHDFERR HDF5 function returned error.
 * @returns ::NC_EINVALCOORDS Incorrect start.
 * @returns ::NC_EEDGE Incorrect start/count.
 * @returns ::NC_ENOMEM Out of memory.
 * @returns ::NC_EMPI MPI library error (parallel only)
 * @returns ::NC_ECANTEXTEND Can't extend dimension for write.
 * @returns ::NC_ERANGE Data conversion error.
 * @author Ed Hartnett, Dennis Heimbigner
 */
int
NC4_get_vars(int ncid, int varid, const size_t *startp, const size_t *countp,
             const ptrdiff_t *stridep, void *data, nc_type mem_nc_type)
{
    NC_GRP_INFO_T *grp;
    NC_FILE_INFO_T *h5;
    NC_VAR_INFO_T *var;
    NC_HDF5_VAR_INFO_T *hdf5_var;
    NC_DIM_INFO_T *dim;
    NC_HDF5_TYPE_INFO_T *hdf5_type;
    hid_t file_spaceid = 0, mem_spaceid = 0;
    hid_t xfer_plistid = 0;
    size_t file_type_size;
    hsize_t count[NC_MAX_VAR_DIMS];
    hsize_t fdims[NC_MAX_VAR_DIMS], fmaxdims[NC_MAX_VAR_DIMS];
    hsize_t start[NC_MAX_VAR_DIMS];
    hsize_t stride[NC_MAX_VAR_DIMS];
    void *fillvalue = NULL;
    int no_read = 0, provide_fill = 0;
    int fill_value_size[NC_MAX_VAR_DIMS];
    int scalar = 0, retval, range_error = 0, i, d2;
    void *bufr = NULL;
    int need_to_convert = 0;
    size_t len = 1;

    /* Find info for this file, group, and var. */
    if ((retval = nc4_hdf5_find_grp_h5_var(ncid, varid, &h5, &grp, &var)))
        return retval;
    assert(h5 && grp && var && var->hdr.id == varid && var->format_var_info &&
           var->type_info && var->type_info->size &&
           var->type_info->format_type_info);

    /* Get the HDF5-specific var and type info. */
    hdf5_var = (NC_HDF5_VAR_INFO_T *)var->format_var_info;
    hdf5_type = (NC_HDF5_TYPE_INFO_T *)var->type_info->format_type_info;

    LOG((3, "%s: var->hdr.name %s mem_nc_type %d", __func__,
         var->hdr.name, mem_nc_type));

    /* Check some stuff about the type and the file. Also end define
     * mode, if needed. */
    if ((retval = check_for_vara(&mem_nc_type, var, h5)))
        return retval;
    assert(hdf5_var->hdf_datasetid && (!var->ndims || (startp && countp)));

    /* Convert from size_t and ptrdiff_t to hsize_t. Also do sanity
     * checks. */
    for (i = 0; i < var->ndims; i++)
    {
        /* If any of the stride values are non-positive, fail. */
        if (stridep && stridep[i] <= 0)
            return NC_ESTRIDE;

        start[i] = startp[i];
        count[i] = countp[i];
        stride[i] = stridep ? stridep[i] : 1;

        /* if any of the count values are zero don't actually read. */
        if (count[i] == 0)
            no_read++;
    }

    /* Get file space of data. */
    if ((file_spaceid = H5Dget_space(hdf5_var->hdf_datasetid)) < 0)
        BAIL(NC_EHDFERR);

    /* Check to ensure the user selection is
     * valid. H5Sget_simple_extent_dims gets the sizes of all the dims
     * and put them in fdims. */
    if (H5Sget_simple_extent_dims(file_spaceid, fdims, fmaxdims) < 0)
        BAIL(NC_EHDFERR);

#ifdef LOGGING
    log_dim_info(var, fdims, fmaxdims, start, count);
#endif

    /* Check dimension bounds. Remember that unlimited dimensions can
     * put data beyond their current length. */
    for (d2 = 0; d2 < var->ndims; d2++)
    {
        hsize_t endindex = start[d2] + stride[d2] * (count[d2] - 1); /* last index read */
        dim = var->dim[d2];
        assert(dim && dim->hdr.id == var->dimids[d2]);
        if (count[d2] == 0)
            endindex = start[d2]; /* fixup for zero read count */
        if (dim->unlimited)
        {
            size_t ulen;

            /* We can't go beyond the largest current extent of
               the unlimited dim. */
            if ((retval = NC4_inq_dim(ncid, dim->hdr.id, NULL, &ulen)))
                BAIL(retval);

            /* Check for out of bound requests. */
            /* Allow start to equal dim size if count is zero. */
            if (start[d2] > (hssize_t)ulen ||
                (start[d2] == (hssize_t)ulen && count[d2] > 0))
                BAIL_QUIET(NC_EINVALCOORDS);
            if (count[d2] && endindex >= ulen)
                BAIL_QUIET(NC_EEDGE);

            /* Things get a little tricky here. If we're getting
               a GET request beyond the end of this var's
               current length in an unlimited dimension, we'll
               later need to return the fill value for the
               variable. */
            if (start[d2] >= (hssize_t)fdims[d2])
                fill_value_size[d2] = count[d2];
            else if (endindex >= fdims[d2])
                fill_value_size[d2] = count[d2] - ((fdims[d2] - start[d2])/stride[d2]);
            else
                fill_value_size[d2] = 0;
            count[d2] -= fill_value_size[d2];
            if (fill_value_size[d2])
                provide_fill++;
        }
        else /* Dim is not unlimited. */
        {
            /* Check for out of bound requests. */
            /* Allow start to equal dim size if count is zero. */
            if (start[d2] > (hssize_t)fdims[d2] ||
                (start[d2] == (hssize_t)fdims[d2] && count[d2] > 0))
                BAIL_QUIET(NC_EINVALCOORDS);
            if (count[d2] && endindex >= fdims[d2])
                BAIL_QUIET(NC_EEDGE);

            /* Set the fill value boundary */
            fill_value_size[d2] = count[d2];
        }
    }

    /* Check the type_info fields. */
    assert(var->type_info && var->type_info->size &&
           var->type_info->format_type_info);

    /* Later on, we will need to know the size of this type in the
     * file. */
    file_type_size = var->type_info->size;

    if (!no_read)
    {
        /* Now you would think that no one would be crazy enough to write
           a scalar dataspace with one of the array function calls, but you
           would be wrong. So let's check to see if the dataset is
           scalar. If it is, we won't try to set up a hyperslab. */
        if (H5Sget_simple_extent_type(file_spaceid) == H5S_SCALAR)
        {
            if ((mem_spaceid = H5Screate(H5S_SCALAR)) < 0)
                BAIL(NC_EHDFERR);
            scalar++;
        }
        else
        {
            if (H5Sselect_hyperslab(file_spaceid, H5S_SELECT_SET,
                                    start, stride, count, NULL) < 0)
                BAIL(NC_EHDFERR);
            /* Create a space for the memory, just big enough to hold the slab
               we want. */
            if ((mem_spaceid = H5Screate_simple(var->ndims, count, NULL)) < 0)
                BAIL(NC_EHDFERR);
        }

        /* Fix bug when reading HDF5 files with variable of type
         * fixed-length string.  We need to make it look like a
         * variable-length string, because that's all netCDF-4 data
         * model supports, lacking anonymous dimensions.  So
         * variable-length strings are in allocated memory that user has
         * to free, which we allocate here. */
        if (var->type_info->nc_type_class == NC_STRING &&
            H5Tget_size(hdf5_type->hdf_typeid) > 1 &&
            !H5Tis_variable_str(hdf5_type->hdf_typeid))
        {
            hsize_t fstring_len;

            if ((fstring_len = H5Tget_size(hdf5_type->hdf_typeid)) == 0)
                BAIL(NC_EHDFERR);
            if (!(*(char **)data = malloc(1 + fstring_len)))
                BAIL(NC_ENOMEM);
            bufr = *(char **)data;
        }

        /* Are we going to convert any data? (No converting of compound or
         * opaque types.) */
        if (mem_nc_type != var->type_info->hdr.id &&
            mem_nc_type != NC_COMPOUND && mem_nc_type != NC_OPAQUE)
        {
            /* We must convert - allocate a buffer. */
            need_to_convert++;
            if (var->ndims)
                for (d2 = 0; d2 < var->ndims; d2++)
                    len *= countp[d2];
            LOG((4, "converting data for var %s type=%d len=%d", var->hdr.name,
                 var->type_info->hdr.id, len));

            /* If we're reading, we need bufr to have enough memory to store
             * the data in the file. If we're writing, we need bufr to be
             * big enough to hold all the data in the file's type. */
            if (len > 0)
                if (!(bufr = malloc(len * file_type_size)))
                    BAIL(NC_ENOMEM);
        }
        else
            if (!bufr)
                bufr = data;

        /* Create the data transfer property list. */
        if ((xfer_plistid = H5Pcreate(H5P_DATASET_XFER)) < 0)
            BAIL(NC_EHDFERR);

#ifdef USE_PARALLEL4
        /* Set up parallel I/O, if needed. */
        if ((retval = set_par_access(h5, var, xfer_plistid)))
            BAIL(retval);
#endif

        /* Read this hyperslab into memory. */
        LOG((5, "About to H5Dread some data..."));
        if (H5Dread(hdf5_var->hdf_datasetid,
                    ((NC_HDF5_TYPE_INFO_T *)var->type_info->format_type_info)->native_hdf_typeid,
                    mem_spaceid, file_spaceid, xfer_plistid, bufr) < 0)
            BAIL(NC_EHDFERR);

        /* Convert data type if needed. */
        if (need_to_convert)
        {
            if ((retval = nc4_convert_type(bufr, data, var->type_info->hdr.id, mem_nc_type,
                                           len, &range_error, var->fill_value,
                                           (h5->cmode & NC_CLASSIC_MODEL))))
                BAIL(retval);

            /* For strict netcdf-3 rules, ignore erange errors between UBYTE
             * and BYTE types. */
            if ((h5->cmode & NC_CLASSIC_MODEL) &&
                (var->type_info->hdr.id == NC_UBYTE || var->type_info->hdr.id == NC_BYTE) &&
                (mem_nc_type == NC_UBYTE || mem_nc_type == NC_BYTE) &&
                range_error)
                range_error = 0;
        }
    } /* endif ! no_read */
    else
    {
#ifdef USE_PARALLEL4 /* Start block contributed by HDF group. */
        /* For collective IO read, some processes may not have any element for reading.
           Collective requires all processes to participate, so we use H5Sselect_none
           for these processes. */
        if (var->parallel_access == NC_COLLECTIVE)
        {
            /* Create the data transfer property list. */
            if ((xfer_plistid = H5Pcreate(H5P_DATASET_XFER)) < 0)
                BAIL(NC_EHDFERR);

            if ((retval = set_par_access(h5, var, xfer_plistid)))
                BAIL(retval);

            if (H5Sselect_none(file_spaceid) < 0)
                BAIL(NC_EHDFERR);

            /* Since no element will be selected, we just get the memory
             * space the same as the file space. */
            if ((mem_spaceid = H5Dget_space(hdf5_var->hdf_datasetid)) < 0)
                BAIL(NC_EHDFERR);
            if (H5Sselect_none(mem_spaceid) < 0)
                BAIL(NC_EHDFERR);

            /* Read this hyperslab into memory. */
            LOG((5, "About to H5Dread some data..."));
            if (H5Dread(hdf5_var->hdf_datasetid,
                        ((NC_HDF5_TYPE_INFO_T *)var->type_info->format_type_info)->native_hdf_typeid,
                        mem_spaceid, file_spaceid, xfer_plistid, bufr) < 0)
                BAIL(NC_EHDFERR);
        }
#endif /* USE_PARALLEL4 */
    }
    /* Now we need to fake up any further data that was asked for,
       using the fill values instead. First skip past the data we
       just read, if any. */
    if (!scalar && provide_fill)
    {
        void *filldata;
        size_t real_data_size = 0;
        size_t fill_len;

        /* Skip past the real data we've already read. */
        if (!no_read)
            for (real_data_size = file_type_size, d2 = 0; d2 < var->ndims; d2++)
                real_data_size *= count[d2];

        /* Get the fill value from the HDF5 variable. Memory will be
         * allocated. */
        if (nc4_get_fill_value(h5, var, &fillvalue) < 0)
            BAIL(NC_EHDFERR);

        /* How many fill values do we need? */
        for (fill_len = 1, d2 = 0; d2 < var->ndims; d2++)
            fill_len *= (fill_value_size[d2] ? fill_value_size[d2] : 1);

        /* Copy the fill value into the rest of the data buffer. */
        filldata = (char *)data + real_data_size;
        for (i = 0; i < fill_len; i++)
        {

            if (var->type_info->nc_type_class == NC_STRING)
            {
                if (*(char **)fillvalue)
                {
                    if (!(*(char **)filldata = strdup(*(char **)fillvalue)))
                        BAIL(NC_ENOMEM);
                }
                else
                    *(char **)filldata = NULL;
            }
            else if (var->type_info->nc_type_class == NC_VLEN)
            {
                if (fillvalue)
                {
                    memcpy(filldata,fillvalue,file_type_size);
                } else {
                    *(char **)filldata = NULL;
                }
            }
            else
                memcpy(filldata, fillvalue, file_type_size);
            filldata = (char *)filldata + file_type_size;
        }
    }

exit:
    if (file_spaceid > 0)
        if (H5Sclose(file_spaceid) < 0)
            BAIL2(NC_EHDFERR);
    if (mem_spaceid > 0)
        if (H5Sclose(mem_spaceid) < 0)
            BAIL2(NC_EHDFERR);
    if (xfer_plistid > 0)
        if (H5Pclose(xfer_plistid) < 0)
            BAIL2(NC_EHDFERR);
    if (need_to_convert && bufr)
        free(bufr);
    if (fillvalue)
    {
        if (var->type_info->nc_type_class == NC_VLEN)
            nc_free_vlen((nc_vlen_t *)fillvalue);
        else if (var->type_info->nc_type_class == NC_STRING && *(char **)fillvalue)
            free(*(char **)fillvalue);
        free(fillvalue);
    }

    /* If there was an error return it, otherwise return any potential
       range error value. If none, return NC_NOERR as usual.*/
    if (retval)
        return retval;
    if (range_error)
        return NC_ERANGE;
    return NC_NOERR;
}

/**
 * @internal Get all the information about a variable. Pass NULL for
 * whatever you don't care about.
 *
 * @param ncid File ID.
 * @param varid Variable ID.
 * @param name Gets name.
 * @param xtypep Gets type.
 * @param ndimsp Gets number of dims.
 * @param dimidsp Gets array of dim IDs.
 * @param nattsp Gets number of attributes.
 * @param shufflep Gets shuffle setting.
 * @param deflatep Gets deflate setting.
 * @param deflate_levelp Gets deflate level.
 * @param fletcher32p Gets fletcher32 setting.
 * @param contiguousp Gets contiguous setting.
 * @param chunksizesp Gets chunksizes.
 * @param no_fill Gets fill mode.
 * @param fill_valuep Gets fill value.
 * @param endiannessp Gets one of ::NC_ENDIAN_BIG ::NC_ENDIAN_LITTLE
 * ::NC_ENDIAN_NATIVE
 * @param idp Pointer to memory to store filter id.
 * @param nparamsp Pointer to memory to store filter parameter count.
 * @param params Pointer to vector of unsigned integers into which
 * to store filter parameters.
 *
 * @returns ::NC_NOERR No error.
 * @returns ::NC_EBADID Bad ncid.
 * @returns ::NC_ENOTVAR Bad varid.
 * @returns ::NC_ENOMEM Out of memory.
 * @returns ::NC_EINVAL Invalid input.
 * @author Ed Hartnett, Dennis Heimbigner
 */
int
NC4_HDF5_inq_var_all(int ncid, int varid, char *name, nc_type *xtypep,
                     int *ndimsp, int *dimidsp, int *nattsp,
                     int *shufflep, int *deflatep, int *deflate_levelp,
                     int *fletcher32p, int *contiguousp, size_t *chunksizesp,
                     int *no_fill, void *fill_valuep, int *endiannessp,
                     unsigned int *idp, size_t *nparamsp, unsigned int *params)
{
    NC_FILE_INFO_T *h5;
    NC_GRP_INFO_T *grp;
    NC_VAR_INFO_T *var = NULL;
    int retval;

    LOG((2, "%s: ncid 0x%x varid %d", __func__, ncid, varid));

    /* Find the file, group, and var info, and do lazy att read if
     * needed. */
    if ((retval = nc4_hdf5_find_grp_var_att(ncid, varid, NULL, 0, 0, NULL,
                                            &h5, &grp, &var, NULL)))
        return retval;
    assert(grp && h5);

    /* Now that lazy atts have been read, use the libsrc4 function to
     * get the answers. */
    return NC4_inq_var_all(ncid, varid, name, xtypep, ndimsp, dimidsp, nattsp,
                           shufflep, deflatep, deflate_levelp, fletcher32p,
                           contiguousp, chunksizesp, no_fill, fill_valuep,
                           endiannessp, idp, nparamsp, params);
}

/**
 * @internal Set chunk cache size for a variable. This is the internal
 * function called by nc_set_var_chunk_cache().
 *
 * @param ncid File ID.
 * @param varid Variable ID.
 * @param size Size in bytes to set cache.
 * @param nelems Number of elements in cache.
 * @param preemption Controls cache swapping.
 *
 * @returns ::NC_NOERR No error.
 * @returns ::NC_EBADID Bad ncid.
 * @returns ::NC_ENOTVAR Invalid variable ID.
 * @returns ::NC_ESTRICTNC3 Attempting netcdf-4 operation on strict
 * nc3 netcdf-4 file.
 * @returns ::NC_EINVAL Invalid input.
 * @returns ::NC_EHDFERR HDF5 error.
 * @author Ed Hartnett
 */
int
NC4_HDF5_set_var_chunk_cache(int ncid, int varid, size_t size, size_t nelems,
                             float preemption)
{
    NC_GRP_INFO_T *grp;
    NC_FILE_INFO_T *h5;
    NC_VAR_INFO_T *var;
    int retval;

    /* Check input for validity. */
    if (preemption < 0 || preemption > 1)
        return NC_EINVAL;

    /* Find info for this file and group, and set pointer to each. */
    if ((retval = nc4_find_nc_grp_h5(ncid, NULL, &grp, &h5)))
        return retval;
    assert(grp && h5);

    /* Find the var. */
    if (!(var = (NC_VAR_INFO_T *)ncindexith(grp->vars, varid)))
        return NC_ENOTVAR;
    assert(var && var->hdr.id == varid);

    /* Set the values. */
    var->chunk_cache_size = size;
    var->chunk_cache_nelems = nelems;
    var->chunk_cache_preemption = preemption;

    /* Reopen the dataset to bring new settings into effect. */
    if ((retval = nc4_reopen_dataset(grp, var)))
        return retval;
    return NC_NOERR;
}

/**
 * @internal A wrapper for NC4_set_var_chunk_cache(), we need this
 * version for fortran. Negative values leave settings as they are.
 *
 * @param ncid File ID.
 * @param varid Variable ID.
 * @param size Size in bytes to set cache.
 * @param nelems Number of elements in cache.
 * @param preemption Controls cache swapping.
 *
 * @returns ::NC_NOERR for success
 * @author Ed Hartnett
 */
int
nc_set_var_chunk_cache_ints(int ncid, int varid, int size, int nelems,
                            int preemption)
{
    size_t real_size = H5D_CHUNK_CACHE_NBYTES_DEFAULT;
    size_t real_nelems = H5D_CHUNK_CACHE_NSLOTS_DEFAULT;
    float real_preemption = CHUNK_CACHE_PREEMPTION;

    if (size >= 0)
        real_size = ((size_t) size) * MEGABYTE;

    if (nelems >= 0)
        real_nelems = nelems;

    if (preemption >= 0)
        real_preemption = preemption / 100.;

    return NC4_HDF5_set_var_chunk_cache(ncid, varid, real_size, real_nelems,
                                        real_preemption);
}<|MERGE_RESOLUTION|>--- conflicted
+++ resolved
@@ -712,7 +712,6 @@
         var->contiguous = NC_FALSE;
     }
 
-<<<<<<< HEAD
 #ifdef USE_PARALLEL
         /* If deflate, shuffle, or fletcher32 was turned on with
          * parallel I/O writes, then switch to collective access. HDF5
@@ -725,14 +724,8 @@
     }
 #endif /* USE_PARALLEL */
 
-    /* Does the user want a contiguous dataset? Not so fast! Make sure
-     * that there are no unlimited dimensions, and no filters in use
-     * for this data. */
-    if (contiguous && *contiguous)
-=======
     /* Handle storage settings. */
     if (contiguous)
->>>>>>> 6c75e977
     {
         /* Does the user want a contiguous or compact dataset? Not so
          * fast! Make sure that there are no unlimited dimensions, and
