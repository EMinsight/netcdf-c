## This is a automake file, part of Unidata's netCDF package.
# Copyright 2005, see the COPYRIGHT file for more information.

# This automake file generates the Makefile to build netCDF-4. The
# generated makefile is not run unless the user selected to build
# netCDF-4.

# $Id: Makefile.am,v 1.41 2010/05/29 18:45:47 dmh Exp $

# We may have to add to these later.
DISTCLEANFILES =
CLEANFILES =
LDADD=

#CURL_CFLAGS = @CURL_CFLAGS@
#AM_CPPFLAGS = ${CURL_CFLAGS}
#AM_LDFLAGS = $(CURL_LIBS)
<<<<<<< HEAD
AM_CPPFLAGS = -I$(top_srcdir)/include
=======
AM_CPPFLAGS = -I$(top_srcdir)
>>>>>>> 7a31e82e
AM_LDFLAGS = 

# DRNO Sources
SRC=\
constraints3.c \
common34.c \
dapcvt.c \
dapalign.c \
dapodom.c \
daputil.c \
ncdaperr.c \
cdf3.c \
dapdump.c \
dapdebug.c \
dapattr3.c \
cetab.c \
ceparse.c \
celex.c \
ncd3dispatch.c ncdap3.c getvara3.c \
nchashmap.c nclist.c ncbytes.c

HDRS=\
constraints3.h \
ncdap.h \
ncd3dispatch.h \
ncdap3.h \
dapalign.h \
dapodom.h \
getvara.h \
dapnc.h \
daputil.h \
dapdebug.h \
dapdump.h \
netcdf3l.h \
ceparselex.h \
cetab.h \
nchashmap.h nclist.h ncbytes.h

if BUILD_DAP

noinst_LTLIBRARIES = libncdap3.la

# Build convenience library
libncdap3_la_SOURCES = $(SRC) $(HDRS)
libncdap3_la_CPPFLAGS = $(AM_CPPFLAGS)
libncdap3_la_LIBADD =

AM_CPPFLAGS += -I${top_srcdir}/libdispatch

if USE_NETCDF4
AM_CPPFLAGS += -I$(top_srcdir)/libsrc4 -I$(top_srcdir)/libsrc
else
AM_CPPFLAGS += -I$(top_srcdir)/libsrc
endif

if INTERNAL_OCLIB
  AM_CPPFLAGS += -I${top_srcdir}/oc
  libncdap3_la_LIBADD += ${top_builddir}/oc/liboc.la
endif # INTERNAL_OCLIB

AM_CPPFLAGS += @EXTERN_CPPFLAGS@
AM_LDFLAGS += @EXTERN_LDFLAGS@

LDADD +=  ${top_builddir}/libncdap3/libncdap3.la ${AM_LDFLAGS}

# Add a trivial test case to check for undefined references
check_PROGRAMS = t_dap
TESTS = t_dap
t_dap_SOURCES = t_dap.c stubdap3.c
t_dap_LDFLAGS = ${top_builddir}/libsrc/libnetcdf3.la	\
${top_builddir}/libdispatch/libdispatch.la


CLEANFILES += t_dap

endif # BUILD_DAP

# These rule are used if someone wants to rebuild the grammar files.
# Otherwise never invoked, but records how to do it.
# BTW: note that renaming is essential because otherwise
# autoconf will forcibly delete files of the name *.tab.*
cetab.c cetab.h: ${top_srcdir}/oc/ce.y
	bison -d -t -p ce ${top_srcdir}/oc/ce.y
	rm -f cetab.c cetab.h
	mv ce.tab.c cetab.c
	mv ce.tab.h cetab.h

test: check
<|MERGE_RESOLUTION|>--- conflicted
+++ resolved
@@ -15,11 +15,7 @@
 #CURL_CFLAGS = @CURL_CFLAGS@
 #AM_CPPFLAGS = ${CURL_CFLAGS}
 #AM_LDFLAGS = $(CURL_LIBS)
-<<<<<<< HEAD
 AM_CPPFLAGS = -I$(top_srcdir)/include
-=======
-AM_CPPFLAGS = -I$(top_srcdir)
->>>>>>> 7a31e82e
 AM_LDFLAGS = 
 
 # DRNO Sources
