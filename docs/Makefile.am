## This is a automake file, part of Unidata's netCDF package.
# Copyright 2005-2011, see the COPYRIGHT file for more information.
# This file builds the netcdf documentation.


# These files will be included with the dist.
EXTRA_DIST = netcdf.m4 DoxygenLayout.xml Doxyfile.in footer.html \
    mainpage.dox tutorial.dox dispatch.dox \
    guide.dox types.dox cdl.dox \
    architecture.dox internal.dox windows-binaries.md \
    building-with-cmake.md CMakeLists.txt \
    groups.dox install.md notes.md install-fortran.md \
    all-error-codes.md cmake_faq.md credits.md \
<<<<<<< HEAD
    auth.html obsolete/fan_utils.html bestpractices.md filters.md
=======
    auth.md obsolete/fan_utils.html bestpractices.md
>>>>>>> f186b080

# Turn off parallel builds in this directory.
.NOTPARALLEL:

# To build documentation you must have M4 in their path.
M4=m4

SUBDIRS = images

if BUILD_DOCS

# Copy man pages.
#directory = $(top_srcdir)/docs/man/man3/
#dist_man_MANS = $(docsdirectory)/man_page_1.3 $(directory)/man_page_2.3
# $(directory)/man_page_1.3: doxyfile.stamp
# $(directory)/man_page_2.3: doxyfile.stamp

# Note: in order to work with distcheck,
# the Doxyfile needs to be preprocessed
# to insert actual location of $(srcdir)
#BUILT_SOURCES = Doxyfile.tmp

#Doxyfile.tmp: Doxyfile
#	sed -e 's|$$[({]rootdir[})]|$(abs_top_srcdir)|g' <Doxyfile > ./Doxyfile.tmp

all-local: doxyfile.stamp
clean-local:
	rm -rf $(top_builddir)/docs/man
	rm -rf $(top_builddir)/docs/html
	rm -rf $(top_builddir)/docs/latex
endif

# Timestamp to prevent rebuilds.
# We must do this twice. The first time
# builds the tag files. The second time
# includes them in the documentation.

doxyfile.stamp:
	$(DOXYGEN) Doxyfile \
	cp auth.md obsolete/fan_utils.html html

CLEANFILES = doxyfile.stamp html latex man

# This builds the docs from source, if necessary, and tars up
# everything needed for the website. Run this and copy the resulting
# tarball to the /contents/netcdf/docs directory to update the on-line
# docs.
web-tarball: doxyfile.stamp
	cd html; tar cf ../netcdf_docs.tar *
	gzip -f netcdf_docs.tar<|MERGE_RESOLUTION|>--- conflicted
+++ resolved
@@ -11,11 +11,7 @@
     building-with-cmake.md CMakeLists.txt \
     groups.dox install.md notes.md install-fortran.md \
     all-error-codes.md cmake_faq.md credits.md \
-<<<<<<< HEAD
-    auth.html obsolete/fan_utils.html bestpractices.md filters.md
-=======
-    auth.md obsolete/fan_utils.html bestpractices.md
->>>>>>> f186b080
+    auth.md obsolete/fan_utils.html bestpractices.md filters.md
 
 # Turn off parallel builds in this directory.
 .NOTPARALLEL:
