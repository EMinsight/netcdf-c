--- conflicted
+++ resolved
@@ -8,25 +8,12 @@
 
 # These files will be included with the dist.
 EXTRA_DIST = netcdf.m4 DoxygenLayout.xml Doxyfile.in footer.html	\
-<<<<<<< HEAD
 mainpage.dox tutorial.dox architecture.dox internal.dox			\
-windows-binaries.md building-with-cmake.md CMakeLists.txt groups.dox	\
+windows-binaries.md dispatch.md building-with-cmake.md CMakeLists.txt groups.dox	\
 notes.md install-fortran.md credits.md auth.md filters.md		\
 obsolete/fan_utils.html indexing.dox inmemory.md FAQ.md			\
 known_problems.md COPYRIGHT.md inmeminternal.dox testserver.dox		\
 byterange.dox nczarr.md
-=======
-mainpage.dox tutorial.dox			\
-architecture.dox internal.md windows-binaries.md dispatch.md \
-building-with-cmake.md CMakeLists.txt groups.dox notes.md	\
-install-fortran.md all-error-codes.md credits.md auth.md filters.md \
-obsolete/fan_utils.html indexing.dox	\
-inmemory.md FAQ.md	                \
-known_problems.md COPYRIGHT.md		\
-inmeminternal.dox              \
-testserver.dox byterange.dox   \
-nczarr.md
->>>>>>> 24047317
 
 # Turn off parallel builds in this directory.
 .NOTPARALLEL:
