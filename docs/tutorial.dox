/*! \page tutorial.dox The NetCDF-C Tutorial

\brief The NetCDF-C Tutorial


\tableofcontents

\section sec_tut Tutorial Documentation

This page contains references to various other NetCDF background and tutorial pages.

\subsection tutorial_pages Tutorial Pages

- \subpage netcdf_working_with_netcdf_files
- \subpage tutorial_ncids
- \subpage creating
- \subpage reading_known
- \subpage reading_unknown
- \subpage accessing_subsets

\subsection background_further_reading Background and Further Reading

- \ref what_is_netcdf
- \subpage netcdf_documentation

\subsection sub_sec_netcdf_data_model NetCDF Data Model:
- \subpage netcdf_data_model
- \ref classic_model
- \ref enhanced_model
- \subpage unlimited_dims
- \subpage groups
- \subpage user_defined_types
- \subpage string_type

\subsection sub_sec_important_conventions Important Conventions:
- \subpage fill_values

\subsection sub_sec_tools_for_netcdf Tools for NetCDF:
- \ref netcdf_utilities
- \ref external_netcdf_tools

\subsection sub_sec_programming_with_netcdf Programming with NetCDF:
- \subpage netcdf_apis
- \subpage error_handling
- \subpage interoperability_hdf5
- \subpage parallel_io

\subsection sub_sec_example_programs Example Programs:
- \subpage examples1

\page netcdf_working_with_netcdf_files Working with NetCDF Files from the command line.

\brief Options for working with netcdf-formatted files from the command line or with an external program.

\tableofcontents

\section netcdf_utilities The NetCDF Utilities

The ncdump command reads a netCDF file and outputs text in a format
called CDL. The ncgen command reads a text file in CDL format, and
generates a netCDF data file. The nccopy command copies a netCDF file
from one binary format to another, optionally changing compression and
chunksize settings.

\subsection netcdf_utilities_ncdump ncdump

The utility ncdump can be used to show the contents of netCDF
files. By default, ncdump shows the CDL description of the file. This
CDL description can be fed into ncgen to create the data file.

See also: \ref ncdump_guide

\subsection netcdf_utilities_ncgen ncgen

The ncgen utility can take an ASCII input file, in CDL format, and
generate a binary netCDF file. It is the opposite of ncdump.

See also:
- \ref guide_ncgen
- \ref guide_ncgen3

\subsection netcdf_utilities_nccopy nccopy

The nccopy utility can copy a netCDF file, changing binary format,
chunk sizes, compression, and other storage settings.

See also: \ref guide_nccopy

\section external_netcdf_tools Tools for Manipulating NetCDF Files

Many existing 3rd-party software applications can read and manipulate netCDF
files. Before writing your own program, check to see if any existing
programs meet your needs.

Three utilities come with the netCDF distribution: ncdump, ncgen, and
nccopy. (See \ref netcdf_utilities).

The following general-purpose tools have been found to be useful in
many situations. Some of the tools on this list are developed at
Unidata. The others are developed elsewhere, and we can make no
guarantees about their continued availability or success. All of these
tools are open-source.
- <a href="http://www.unidata.ucar.edu/software/udunits">UDUNITS</a> - Unidata library to help with scientific units.
- <a href="http://www.unidata.ucar.edu/software/idv">IDV</a> - Unidata's Integrated Data Viewer, a 3D visualization and analysis package (Java based).
- <a href="http://www.ncl.ucar.edu">NCL</a> - NCAR Command Language, a graphics and data manipulation package.
- <a href="http://grads.iges.org/grads/grads.html">GrADS</a> - The Grid Analysis and Display System package.
- <a href="http://nco.sourceforge.net">NCO</a> - NetCDF Command line Operators, tools to manipulate netCDF files.

A <a href="http://www.unidata.ucar.edu/netcdf/software.html">list of
netCDF tools</a> that we know about can be found on the website. If
you know of any that should be added to this list, send email to
support-netcdf@unidata.ucar.edu.

\page netcdf_apis The NetCDF Programming APIs

Unidata supports netCDF APIs in C, C++, Fortran 77, Fortran 90, and
Java.

The <a href="http://www.unidata.ucar.edu/software/netcdf-java">netCDF
Java</a> API is a complete implementation of netCDF in Java. It is
distributed independently of the other APIs. If you are writing web
server software, you should certainly be doing so in Java.

The main netCDF distribution contains the C library and the netCDF
utilities, ncgen/ncdump/nccopy.

The C++, Fortran 77 and Fortran 90 APIs are distributed separately
from the C library. The C library must be installed before any of
these APIs may be built. They depend on the C API.

Due to the nature of C++ and Fortran 90, users of those languages can
also use the C and Fortran 77 APIs (respectively) directly.

Full documentation exists for each API (see \ref
netcdf_documentation).

In addition, many other language APIs exist, including Perl, Python,
and Ruby. Most of these APIs were written and supported by netCDF
users. Some of them are listed on
the <a href="http://www.unidata.ucar.edu/netcdf/software.html">netCDF
software page</a>. Since these generally use the C API, they should
work well with netCDF-4/HDF5 files, but the maintainers of the APIs
must add support for netCDF-4 advanced features.

In addition to the main netCDF-3 C API, there is an additional (older)
C API, the netCDF-2 API. This API produces exactly the same files as
the netCDF-3 API - only the API is different. That is, users can
create either classic CDF-1 format files, the default, 64-bit offset
files (CDF-2), 64-bit data files (CDF-5), or netCDF-4/HDF5 files.

The version 2 API was the API before netCDF-3.0 came out. It is still
fully supported, however. Programs written to the version 2 API will
continue to work. The version 2 API is built with the netCDF library
by default.

Users writing new programs should use the netCDF-3 API, which contains
better type checking, better error handling, and better documentation.

The netCDF-2 API is provided for backward compatibility. Documentation
for the netCDF-2 API can be found on the netCDF website, see
http://www.unidata.ucar.edu/netcdf/old_docs/really_old/guide_toc.html.

\page netcdf_documentation NetCDF Documentation

Language specific programming guides are available for netCDF for the
C, C++, Fortran 77, Fortran 90, and Java APIs:

- C - The NetCDF C Interface Guide.
- C++ - The NetCDF C++ Interface Guide.
- Fortran 77 - The NetCDF Fortran 77 Interface Guide.
- Fortran 90 - The NetCDF Fortran 90 Interface Guide.
- Java <a href="http://www.unidata.ucar.edu/software/netcdf-java/v2.1/NetcdfJavaUserManual.htm">The netCDF-Java Users Guide</a>.

Man pages for the C, F77, and F90 interfaces, and ncgen and ncdump,
are available on the documentation page of the netCDF web site
(http://www.unidata.ucar.edu/netcdf/docs), and are installed with the
libraries.

The latest version of all netCDF documentation can always be found at
the <a href="http://www.unidata.ucar.edu/netcdf/docs">netCDF
documentation page</a>.

\page netcdf_data_model The NetCDF Data Model

\tableofcontents

The netCDF data model is the way that we think about data. The data
model of dimensions, variables, and attributes, which define the \ref
classic_model, was extended starting with netCDF-4.0. The new \ref
enhanced_model supports the classic model in a completely
backward-compatible way, while allowing access to new features such as
groups, multiple unlimited dimensions, and new types, including
user-defined types.

For maximum interoparability with existing code, new data should be
created with the \ref classic_model.

<p>\image html nc4-model.png "The NetCDF Enhanced Data Model"


\section classic_model The Classic Model

The classic netCDF data model consists of variables, dimensions, and
attributes. This way of thinking about data was introduced with the
very first netCDF release, and is still the core of all netCDF files.

<p>
\image html nc-classic-uml.png "NetCDF Classic Data Model"

In version 4.0, the netCDF data model has been expanded. See \ref
enhanced_model.

<table>
<tr><td>
Variables
</td><td>
N-dimensional arrays of data. Variables in netCDF files can be one
of six types (char, byte, short, int, float, double).
</td></tr>

<tr><td>
Dimensions
</td><td>
describe the axes of the data arrays. A dimension has a name and a
length. An unlimited dimension has a length that can be expanded at
any time, as more data are written to it. NetCDF files can contain at
most one unlimited dimension.
</td></tr>

<tr><td>
Attributes
</td><td>
annotate variables or files with small notes or supplementary
metadata. Attributes are always scalar values or 1D arrays, which can
be associated with either a variable or the file as a whole. Although
there is no enforced limit, the user is expected to keep attributes
small.
</td></tr>

</table>

\section enhanced_model The Enhanced Data Model

With netCDF-4, the netCDF data model has been extended, in a backwards
compatible way.

The new data model, which is known as the “Common Data Model” is part
of an effort here at Unidata to find a common engineering language for
the development of scientific data solutions. It contains the
variables, dimensions, and attributes of the classic data model, but
adds:

<ul>

<li>groups - A way of hierarchically organizing data, similar to
directories in a Unix file system.

<li>user-defined types - The user can now define compound types
(like C structures), enumeration types, variable length arrays, and
opaque types.

</ul>

These features may only be used when working with a netCDF-4/HDF5
file. Files created in classic formats cannot support
groups or user-defined types (see \ref netcdf_format).

<p>\image html nc4-model.png

With netCDF-4/HDF5 files, the user may define groups, which may
contain variables, dimensions, and attributes. In this way, a group
acts as a container for the classic netCDF dataset. But netCDF-4/HDF5
files can have many groups, organized hierarchically.

Each file begins with at least one group, the root group. The user may
then add more groups, receiving a new ncid for each group created.

Since each group functions as a complete netCDF classic dataset, it is
possible to have variables with the same name in two or more different
groups, within the same netCDF-4/HDF5 data file.

Dimensions have a special scope: they may be seen by all variables in
their group, and all descendant groups. This allows the user to define
dimensions in a top-level group, and use them in many sub-groups.

Since it may be necessary to write code which works with all types of
netCDF data files, we also introduce the ability to create
netCDF-4/HDF5 files which follow all the rules of the classic netCDF
model. That is, these files are in HDF5, but will not support multiple
unlimited dimensions, user-defined types, groups, etc. They act just
like a classic netCDF file.

\section met_example Meteorological Example

NetCDF can be used to store many kinds of data, but it was originally
developed for the Earth science community.

NetCDF views the world of scientific data in the same way that an
atmospheric scientist might: as sets of related arrays. There are
various physical quantities (such as pressure and temperature) located
at points at a particular latitude, longitude, vertical level, and
time.

A scientist might also like to store supporting information, such as
the units, or some information about how the data were produced.

The axis information (latitude, longitude, level, and time) would be
stored as netCDF dimensions. Dimensions have a length and a name.

The physical quantities (pressure, temperature) would be stored as
netCDF variables. Variables are N-dimensional arrays of data, with a
name and an associated set of netCDF dimensions.

It is also customary to add one variable for each dimension, to hold
the values along that axis. These variables are called “coordinate
variables.” The latitude coordinate variable would be a
one-dimensional variable (with latitude as its dimension), and it
would hold the latitude values at each point along the axis.

The additional bits of metadata would be stored as netCDF attributes.

Attributes are always single values or one-dimensional arrays. (This
works out well for a string, which is a one-dimensional array of ASCII
characters.)

The pres_temp_4D_wr.c/pres_temp_4D_rd.c examples show
how to write and read a file containing some four-dimensional pressure
and temperature data, including all the metadata needed.

\page fill_values Fill Values

Sometimes there are missing values in the data, and some value is
needed to represent them.

For example, what value do you put in a sea-surface temperature
variable for points over land?

In netCDF, you can create an attribute for the variable (and of the
same type as the variable) called “_FillValue” that contains a value
that you have used for missing data. Applications that read the data
file can use this to know how to represent these values.

Using attributes it is possible to capture metadata that would
otherwise be separated from the data. Various conventions have been
established. By using a set of conventions, a data producer is more
likely to produce files that can be easily shared within the research
community, and that contain enough details to be useful as a long-term
archive. Conventions also make it easier to develop software that
interprets information represented in data, because a convention
selects one conventional way to represent information when multiple
equivalent representations are possible.

For more information on _FillValue and other attribute conventions,
see \ref attribute_conventions.

Climate and meteorological users are urged to follow the Climate and
Forecast (CF) metadata conventions when producing data files. For more
information about the CF conventions, see http://cf-pcmdi.llnl.gov.

\page error_handling Error Handling

\addtogroup error

Each netCDF function in the C, Fortran 77, and Fortran 90 APIs returns
0 on success, in the tradition of C.

When programming with netCDF in these languages, always check return
values of every netCDF API call. The return code can be looked up in
netcdf.h (for C programmers) or netcdf.inc (for Fortran programmers),
or you can use the strerror function to print out an error
message. (See nc_strerror/NF_STRERROR/NF90_STRERROR).

In general, if a function returns an error code, you can assume it
didn't do what you hoped it would. The exception is the NC_ERANGE
error, which is returned by any of the reading or writing functions
when one or more of the values read or written exceeded the range for
the type. (For example if you were to try to read 1000 into an
unsigned byte.)

In the case of NC_ERANGE errors, the netCDF library completes the
read/write operation, and then returns the error. The type conversion
is handled like a C type conversion, whether or not it is within
range. This may yield bad data, but the netCDF library just returns
NC_ERANGE and leaves it up to the user to handle. (For more
information about type conversion see Type Conversion).

\page unlimited_dims Unlimited Dimensions

Sometimes you don't know the size of all dimensions when you create a
file, or you would like to arbitrarily extend the file along one of
the dimensions.

For example, model output usually has a time dimension. Rather than
specifying that there will be forty-two output times when creating the
file, you might like to create it with one time, and then add data for
additional times, until you wanted to stop.

For this purpose netCDF provides the unlimited dimension. By
specifying a length of “unlimited” when defining a dimension, you
indicate to netCDF that the dimension may be extended, and its length
may increase.

In netCDF classic files, there can only be one unlimited dimension,
and it must be declared first in the list of dimensions for a
variable.

For programmers, the unlimited dimension will correspond with the
slowest-varying dimension. In C this is the first dimension of an
array, in Fortran, the last.

The third example in this tutorial, pres_temp_4D, demonstrates how to
write and read data one time step at a time along an unlimited
dimension in a classic netCDF file. See pres_temp_4D.

In netCDF-4/HDF5 files, any number of unlimited dimensions may be
used, and there is no restriction as to where they appear in a
variable's list of dimension IDs.

\page examples1 NetCDF Example Programs

\tableofcontents

The netCDF example programs show how to use netCDF.

In the netCDF distribution, the “examples” directory contains examples
in C and CDL. The examples create, and then read, example data files
of increasing complexity.

There are three sets of netCDF classic example programs; corresponding
examples are included with the netCDF Fortran and C++ APIs.
- \ref example_simple_xy
- \ref example_sfc_pres_temp
- \ref example_pres_temp_4D

Additionally, there is a example program demonstrating
how to use the filter API. This is C only and only accessible
when built with automake currently.
- \ref example_filter

Any existing netCDF applications can be converted to generate
netCDF-4/HDF5 files. Simply change the file creation call to include
the correct mode flag.

In one of the netCDF classic examples which write a data file, change
the nc_create() call so that ::NC_NETCDF4 is one of the flags set on
the create.

The corresponding read example will work without modification; netCDF
will notice that the file is a NetCDF-4/HDF5 file, and will read it
automatically, just as if it were a netCDF classic format file.

In the example in this section we show some of the advanced features
of netCDF-4.
- \ref example_simple_nc4
- \ref example_simple_xy_nc4

The examples are built and run with the “make check” command. (See
\ref building).

The corresponding examples in each language create identical netCDF
data files. For example, the C program sfc_pres_temp_wr.c produces the
same data file as the Fortran 77 program sfc_pres_temp_wr.f.

\section example_simple_xy The simple_xy Example

This example is an unrealistically simple netCDF file, to demonstrate
the minimum operation of the netCDF APIs. Users should seek to make
their netCDF files more self-describing than this primitive example.
- simple_xy_wr.c
- simple_xy_rd.c

As in all the netCDF tutorial examples, this example file can be
created by C and by ncgen, which creates it from a CDL script. Both
ncgen and the C example create identical files, “simple_xy.nc.”

The simple_xy.nc data file contains two dimensions, “x” and “y”, and
one netCDF variable, “data.”

The CDL for this example is shown below. For more information on
ncdump and ncgen see NetCDF Utilities.

\code
     netcdf simple_xy {
     dimensions:
     	x = 6 ;
     	y = 12 ;
     variables:
     	int data(x, y) ;
     data:

      data =
       0, 1, 2, 3, 4, 5, 6, 7, 8, 9, 10, 11,
       12, 13, 14, 15, 16, 17, 18, 19, 20, 21, 22, 23,
       24, 25, 26, 27, 28, 29, 30, 31, 32, 33, 34, 35,
       36, 37, 38, 39, 40, 41, 42, 43, 44, 45, 46, 47,
       48, 49, 50, 51, 52, 53, 54, 55, 56, 57, 58, 59,
       60, 61, 62, 63, 64, 65, 66, 67, 68, 69, 70, 71 ;
     }
\endcode

\section example_sfc_pres_temp The sfc_pres_temp Example

This example has been constructed for the meteorological mind.

Suppose you have some data you want to write to a netCDF file. For
example, you have one time step of surface temperature and surface
pressure, on a 6 x 12 latitude longitude grid.

To store this in netCDF, create a file, add two dimensions (latitude
and longitude) and two variables (pressure and temperature).
- sfc_pres_temp_wr.c
- sfc_pres_temp_rd.c

In this example we add some netCDF attributes, as is typical in
scientific applications, to further describe the data. In this case we
add a units attribute to every netCDF variable.

In this example we also add additional netCDF variables to describe
the coordinate system. These “coordinate variables” allow us to
specify the latitudes and longitudes that describe the data grid.

The CDL version of the data file, generated by ncdump, is shown below
(see \ref netcdf_utilities).

\code
     netcdf sfc_pres_temp {
     dimensions:
     	latitude = 6 ;
     	longitude = 12 ;
     variables:
     	float latitude(latitude) ;
     		latitude:units = "degrees_north" ;
     	float longitude(longitude) ;
     		longitude:units = "degrees_east" ;
     	float pressure(latitude, longitude) ;
     		pressure:units = "hPa" ;
     	float temperature(latitude, longitude) ;
     		temperature:units = "celsius" ;
     data:

      latitude = 25, 30, 35, 40, 45, 50 ;

      longitude = -125, -120, -115, -110, -105, -100, -95, -90, -85, -80, -75, -70 ;

      pressure =
       900, 906, 912, 918, 924, 930, 936, 942, 948, 954, 960, 966,
       901, 907, 913, 919, 925, 931, 937, 943, 949, 955, 961, 967,
       902, 908, 914, 920, 926, 932, 938, 944, 950, 956, 962, 968,
       903, 909, 915, 921, 927, 933, 939, 945, 951, 957, 963, 969,
       904, 910, 916, 922, 928, 934, 940, 946, 952, 958, 964, 970,
       905, 911, 917, 923, 929, 935, 941, 947, 953, 959, 965, 971 ;

      temperature =
       9, 10.5, 12, 13.5, 15, 16.5, 18, 19.5, 21, 22.5, 24, 25.5,
       9.25, 10.75, 12.25, 13.75, 15.25, 16.75, 18.25, 19.75, 21.25, 22.75, 24.25,
         25.75,
       9.5, 11, 12.5, 14, 15.5, 17, 18.5, 20, 21.5, 23, 24.5, 26,
       9.75, 11.25, 12.75, 14.25, 15.75, 17.25, 18.75, 20.25, 21.75, 23.25, 24.75,
         26.25,
       10, 11.5, 13, 14.5, 16, 17.5, 19, 20.5, 22, 23.5, 25, 26.5,
       10.25, 11.75, 13.25, 14.75, 16.25, 17.75, 19.25, 20.75, 22.25, 23.75,
         25.25, 26.75 ;
     }
\endcode

\section example_pres_temp_4D The pres_temp_4D Example

This example expands on the previous example by making our
two-dimensional data into four-dimensional data, adding a vertical
level axis and an unlimited time step axis.
- pres_temp_4D_wr.c
- pres_temp_4D_rd.c

Additionally, in this example the data are written and read one time
step at a time, as is typical in scientific applications that use the
unlimited dimension.

The sample data file created by pres_temp_4D_wr can be examined with
the utility ncdump (see \ref netcdf_utilities).

\code
     netcdf pres_temp_4D {
     dimensions:
     	level = 2 ;
     	latitude = 6 ;
     	longitude = 12 ;
     	time = UNLIMITED ; // (2 currently)
     variables:
     	float latitude(latitude) ;
     		latitude:units = "degrees_north" ;
     	float longitude(longitude) ;
     		longitude:units = "degrees_east" ;
     	float pressure(time, level, latitude, longitude) ;
     		pressure:units = "hPa" ;
     	float temperature(time, level, latitude, longitude) ;
     		temperature:units = "celsius" ;
     data:

      latitude = 25, 30, 35, 40, 45, 50 ;

      longitude = -125, -120, -115, -110, -105, -100, -95, -90, -85, -80, -75, -70 ;

      pressure =
       900, 901, 902, 903, 904, 905, 906, 907, 908, 909, 910, 911,
       912, 913, 914, 915, 916, 917, 918, 919, 920, 921, 922, 923,
       924, 925, 926, 927, 928, 929, 930, 931, 932, 933, 934, 935,
       936, 937, 938, 939, 940, 941, 942, 943, 944, 945, 946, 947,
       948, 949, 950, 951, 952, 953, 954, 955, 956, 957, 958, 959,
       960, 961, 962, 963, 964, 965, 966, 967, 968, 969, 970, 971,
       972, 973, 974, 975, 976, 977, 978, 979, 980, 981, 982, 983,
       984, 985, 986, 987, 988, 989, 990, 991, 992, 993, 994, 995,
       996, 997, 998, 999, 1000, 1001, 1002, 1003, 1004, 1005, 1006, 1007,
       1008, 1009, 1010, 1011, 1012, 1013, 1014, 1015, 1016, 1017, 1018, 1019,
       1020, 1021, 1022, 1023, 1024, 1025, 1026, 1027, 1028, 1029, 1030, 1031,
       1032, 1033, 1034, 1035, 1036, 1037, 1038, 1039, 1040, 1041, 1042, 1043,
       900, 901, 902, 903, 904, 905, 906, 907, 908, 909, 910, 911,
       912, 913, 914, 915, 916, 917, 918, 919, 920, 921, 922, 923,
       924, 925, 926, 927, 928, 929, 930, 931, 932, 933, 934, 935,
       936, 937, 938, 939, 940, 941, 942, 943, 944, 945, 946, 947,
       948, 949, 950, 951, 952, 953, 954, 955, 956, 957, 958, 959,
       960, 961, 962, 963, 964, 965, 966, 967, 968, 969, 970, 971,
       972, 973, 974, 975, 976, 977, 978, 979, 980, 981, 982, 983,
       984, 985, 986, 987, 988, 989, 990, 991, 992, 993, 994, 995,
       996, 997, 998, 999, 1000, 1001, 1002, 1003, 1004, 1005, 1006, 1007,
       1008, 1009, 1010, 1011, 1012, 1013, 1014, 1015, 1016, 1017, 1018, 1019,
       1020, 1021, 1022, 1023, 1024, 1025, 1026, 1027, 1028, 1029, 1030, 1031,
       1032, 1033, 1034, 1035, 1036, 1037, 1038, 1039, 1040, 1041, 1042, 1043 ;

      temperature =
       9, 10, 11, 12, 13, 14, 15, 16, 17, 18, 19, 20,
       21, 22, 23, 24, 25, 26, 27, 28, 29, 30, 31, 32,
       33, 34, 35, 36, 37, 38, 39, 40, 41, 42, 43, 44,
       45, 46, 47, 48, 49, 50, 51, 52, 53, 54, 55, 56,
       57, 58, 59, 60, 61, 62, 63, 64, 65, 66, 67, 68,
       69, 70, 71, 72, 73, 74, 75, 76, 77, 78, 79, 80,
       81, 82, 83, 84, 85, 86, 87, 88, 89, 90, 91, 92,
       93, 94, 95, 96, 97, 98, 99, 100, 101, 102, 103, 104,
       105, 106, 107, 108, 109, 110, 111, 112, 113, 114, 115, 116,
       117, 118, 119, 120, 121, 122, 123, 124, 125, 126, 127, 128,
       129, 130, 131, 132, 133, 134, 135, 136, 137, 138, 139, 140,
       141, 142, 143, 144, 145, 146, 147, 148, 149, 150, 151, 152,
       9, 10, 11, 12, 13, 14, 15, 16, 17, 18, 19, 20,
       21, 22, 23, 24, 25, 26, 27, 28, 29, 30, 31, 32,
       33, 34, 35, 36, 37, 38, 39, 40, 41, 42, 43, 44,
       45, 46, 47, 48, 49, 50, 51, 52, 53, 54, 55, 56,
       57, 58, 59, 60, 61, 62, 63, 64, 65, 66, 67, 68,
       69, 70, 71, 72, 73, 74, 75, 76, 77, 78, 79, 80,
       81, 82, 83, 84, 85, 86, 87, 88, 89, 90, 91, 92,
       93, 94, 95, 96, 97, 98, 99, 100, 101, 102, 103, 104,
       105, 106, 107, 108, 109, 110, 111, 112, 113, 114, 115, 116,
       117, 118, 119, 120, 121, 122, 123, 124, 125, 126, 127, 128,
       129, 130, 131, 132, 133, 134, 135, 136, 137, 138, 139, 140,
       141, 142, 143, 144, 145, 146, 147, 148, 149, 150, 151, 152 ;
     }
\endcode

\section example_simple_nc4 The simple_nc4 Example

This example, like the simple_xy netCDF-3 example above, is an overly simplified example which demonstrates how to use groups in a netCDF-4 file.

This example is only available in C for this version of netCDF-4. The example creates and then reads the file “simple_nc4.nc.”

The simple_xy.nc data file contains two dimensions, “x” and “y”, two groups, “grp1” and “grp2”, and two data variables, one in each group, both named: “data.” One data variable is an unsigned 64-bit integer, the other a user-defined compound type.

The example program simple_nc4_wr.c creates the example data file simple_nc4.nc. The example program simple_nc4_rd.c reads the data file.
- simple_nc4_wr.c
- simple_nc4_rd.c

\section example_simple_xy_nc4 The simple_xy_nc4 Example

This example, like the simple_xy netCDF-3 example above, is an overly simplified example. It is based on the simple_xy example, but used data chunking, compression, and the fletcher32 filter.

(These are all HDF5 features. For more information see http://hdfgroup.org/HDF5/).

This example is not yet available in C++. We hope to have the C++ example in a future release of netCDF.

The example creates and then reads the file “simple_xy_nc4.nc.”

The example program simple_xy_nc4_wr.c creates the example data file
simple_xy_nc4.nc. The example program simple_xy_nc4_rd.c reads the
data file.
- simple_xy_nc4_wr.c
- simple_xy_nc4_rd.c

\section example_filter The filter example

This example demonstrates how to write and read a variable that is
compressed using, in this example, bzip2 compression.
- filter_example.c

\page interoperability_hdf5 Interoperability with HDF5

NetCDF-4 allows some interoperability with HDF5.

\section reading_with_hdf5 Reading and Editing NetCDF-4 Files with HDF5

The HDF5 Files produced by netCDF-4 are perfectly respectable HDF5
files, and can be read by any HDF5 application.

NetCDF-4 relies on several new features of HDF5, including dimension
scales. The HDF5 dimension scales feature adds a bunch of attributes
to the HDF5 file to keep track of the dimension information.

It is not just wrong, but wrong-headed, to modify these attributes
except with the HDF5 dimension scale API. If you do so, then you will
deserve what you get, which will be a mess.

Additionally, netCDF stores some extra information for dimensions
without dimension scale information. (That is, a dimension without an
associated coordinate variable). So HDF5 users should not write data
to a netCDF-4 file which extends any unlimited dimension.

Also there are some types allowed in HDF5, but not allowed in netCDF-4
(for example the time type). Using any such type in a netCDF-4 file
will cause the file to become unreadable to netCDF-4. So don't do it.

NetCDF-4 ignores all HDF5 references. Can't make head nor tail of
them. Also netCDF-4 assumes a strictly hierarchical group
structure. No looping, you weirdo!

Attributes can be added (they must be one of the netCDF-4 types),
modified, or even deleted, in HDF5.

\section accessing_hdf5 Reading and Editing HDF5 Files with NetCDF-4

Assuming a HDF5 file is written in accordance with the netCDF-4 rules
(i.e. no strange types, no looping groups), and assuming that *every*
dataset has a dimension scale attached to each dimension, the netCDF-4
API can be used to read and edit the file, quite easily.

In HDF5 (version 1.8.0 and later), dimension scales are (generally) 1D
datasets, that hold dimension data. A multi-dimensional dataset can
then attach a dimension scale to any or all of its dimensions. For
example, a user might have 1D dimension scales for lat and lon, and a
2D dataset which has lat attached to the first dimension, and lon to
the second.

If dimension scales are not used, then netCDF-4 can still edit the
file, and will invent anonymous dimensions for each variable shape.

\page groups Groups

NetCDF-4 files can store attributes, variables, and dimensions in
hierarchical groups.

This allows the user to create a structure much like a Unix file
system. In netCDF, each group gets an ncid. Opening or creating a file
returns the ncid for the root group (which is named “/”). Groups can
be added with the nc_def_grp() function. Get the number of groups, and
their ncids, with the nc_inq_grps() function.

Dimensions are scoped such that they are visible to all child
groups. For example, you can define a dimension in the root group, and
use its dimension id when defining a variable in a sub-group.

Attributes defined as ::NC_GLOBAL apply to the group, not the entire
file.

The degenerate case, in which only the root group is used, corresponds
exactly with the classic data mode, before groups were introduced.

\page user_defined_types User Defined Types

\section compound_types Compound Types

In netCDF-4 files it's possible to create a data type which
corresponds to a C struct. These are known as “compound” types
(following HDF5 nomenclature).

That is, a netCDF compound type is a data structure which contains an
arbitrary collection of other data types, including other compound
types.

To define a new compound type, use nc_def_compound(). Then call
nc_insert_compound() for each type within the compound type.

Read and write arrays of compound data with the nc_get_vara() and
nc_put_vara() functions. These functions were actually part of the
netCDF-2 API, brought out of semi-retirement to handle user-defined
types in netCDF-4.

\section opaque_types Opaque Types

Store blobs of bits in opaque types. Create an opaque type with
nc_def_opaque. Read and write them with nc_get_vara()/nc_put_vara().

\section vlen_type Variable Length Arrays (VLEN)

Create a VLEN type to store variable length arrays of a known base
type. Use nc_def_vlen() to define a VLEN type, read and write them with
nc_get_vara()/nc_put_vara().

\page string_type Strings

Use the ::NC_STRING type to store arrays of strings. Read and write them
with nc_get_vara()/nc_put_vara().

\page parallel_io Parallel I/O with NetCDF-4

NetCDF-4 provides parallel file access to both classic and netCDF-4/HDF5 files.
The parallel I/O to netCDF-4 files is achieved through the HDF5 library while
the parallel I/O to classic files is through PnetCDF. A few functions have been
added to the netCDF C API to handle parallel I/O. You must build netCDF-4
properly to take advantage of parallel features (see \ref build_parallel).

The nc_open_par() and nc_create_par() functions are used to
create/open a netCDF file with parallel access.

\note The parallel access associated with these functions is not a characteristic of the data file, but the way it was opened.

\section collective_independent Collective/Independent Access

<<<<<<< HEAD
Parallel file access is either collective (all processors must
participate) or independent (any processor may access the data without
waiting for others). All netCDF metadata writing operations are collective. That is, all creation of groups, types, variables, dimensions, or attributes. Data reads and writes (ex. calls to nc_put_vara_int() and nc_get_vara_int()) may be independent (the default) or collective.
To change from collective to independent mode or vis versa, call
nc_var_par_access() with argument 'access' set to either NC_INDEPENDENT or
NC_COLLECTIVE. Note when using PnetCDF, the argument 'varid' is ignored, as
PnetCDF does not support per-variable collective/independent mode change.
=======
Parallel file access is either collective (all processors must participate) or
independent (any processor may access the data without waiting for others). All
netCDF metadata writing operations are collective. That is, all creation of
groups, types, variables, dimensions, or attributes. Data reads and writes
(e.g. calls to nc_put_vara_int() and nc_get_vara_int()) may be independent, the
default) or collective. To make writes to a variable collective, call
nc_var_par_access().
>>>>>>> 000e7a05

\page tutorial_ncids Numbering of NetCDF IDs

In C, Fortran 77, and Fortran 90, netCDF objects are identified by an
integer: the ID. NetCDF functions use this ID to identify the
object. It's helpful for the programmer to understand these IDs.

Open data files, dimensions, variables, and attributes, and
used-defined types are each numbered independently, and are always
numbered in the order in which they were defined. (They also appear in
this order in ncdump output.)  Numbering starts with 0 in C, and 1 in
Fortran 77/90.

For example, the first variable defined in a file will have an ID of 0
in C programs, and 1 in Fortran programs, and functions that apply to
a variable will need to know the ID of the variable you mean.

IDs for netCDF dimensions and variables are persistent, but deleting
an attribute changes subsequent attribute numbers.

Although netCDF refers to everything by an integer id (varid, dimid,
attnum), there are inquiry functions which, given a name, will return
an ID. For example, nc_inq_varid() will take a character
string (the name), and give back the ID of the variable of that
name. The variable ID is then used in subsequent calls (to read the
data, for example).

The ncid used to identify a file in the classic model, or a group
within that file in the enhanced model (see \ref netcdf_data_model), or a
user-defined type, are not permanently associated with the file. They
may change the next time the file is opened.

\page creating Creating New Files and Metadata, an Overview

To construct a netCDF file you need to:
- create the file - Specify the name, optionally the format: classic
(the default), 64bit-offset, or 64-bit data.
- define metadata - Specify the names and types of dimensions, data
variables, and attributes.
- write data - Write arrays of data from program variables to the
netCDF file. Arrays of data may be written all at once, or in subsets.
- close the file - Close the file to flush all buffers to the disk and
free all resources allocated for this file.

\page reading_known Reading NetCDF Files of Known Structure

To read a netCDF file of known structure, you need to:
- open the file - Specify the file name and whether you want
read-write or read-only access.
- read variable or attribute data - Read the data or attributes of
interest.
- close the file - Release all resources associated with this file.

Use ncdump to learn the structure of a file (use the -h option).

\page reading_unknown Reading NetCDF Files of Unknown Structure

Perhaps you would like to write your software to handle more general
cases, so that you don't have to adjust your source every time the
grid size changes, or a variable is added to the file.

There are inquiry functions that let you find out everything you need
to know about a file. These functions contain “inq” or “INQ” in their
names.

Using the inquiry functions, it is possible to write code that will
read and understand any netCDF file, whatever its contents. (For
example, ncdump does just that.)

First use nc_inq(), which will tell you how many variables and global
attributes there are in the file.

Start with global attribute 0, and proceed to natts - 1, the number of
global attributes minus one. The nc_inq_att() function will tell you
the name, type, and length of each global attribute.

Then start with dimid 0, and proceed to dimid ndims - 1, calling
nc_inq_dim(). This will tell you the name and length of each
dimension, and whether it is unlimited.

Then start with varid 0, and proceed to varid nvars - 1, calling
nc_inq_var(). This will tell you the number of dimensions of this
variable, and their associated IDs. It will also get the name and type
of this variable, and whether there are any attributes attached. If
there are attributes attached, use the nc_inq_att() function to get
their names, types, and lengths.

(To read an attribute, use the appropriate nc_get_att_<TYPE> function,
like nc_get_att_int() to get the data from an attribute that is an
array of integers.)

There are also functions that return an item's ID, given its name. To
find IDs from the names, use functions nc_inq_dimid(),
nc_inq_attnum(), and nc_inq_varid().

The inquiry functions are:
- nc_inq() Find number of dimensions, variables, and global
attributes, and the unlimited dimid.
- nc_inq_att() Find attribute name, type, and length.
- nc_inq_dim() Find dimension name and length.
- nc_inq_var() Find variable name, type, num dimensions, dim IDs, and
num attributes.
- nc_inq_dimid() Find dimension ID from its name.
- nc_inq_varid() Find variable ID from its name.
- nc_inq_format() Find file format: classic CDF-1, 64-bit offset CDF-2, or 64-bit data CDF-5
- nc_inq_libvers() Find the netCDF library version.

\page accessing_subsets Reading and Writing Subsets of Data

Usually users are interested in reading or writing subsets of
variables in a netCDF data file. The netCDF APIs provide a variety of
functions for this purpose.

In the simplest case, you will use the same type for both file and
in-memory storage, but in some cases you may wish to use different
types. For example, you might have a netCDF file that contains integer
data, and you wish to read it into floating-point storage, converting
the data as it is read. The same sort of type conversion can be done
when writing the data.

To convert to a type while reading data, use the appropriate
nc_get_vara_<TYPE> or NF_GET_VARA_<TYPE> function. For example, the C
function nc_get_vara_float(), and the Fortran function
NF_GET_VARA_REAL will read netCDF data of any numeric type into a
floating-point array, automatically converting each element to the
desired type.

To convert from a type while writing data, use the appropriate
nc_put_vara_<TYPE> or NF_PUT_VARA_<TYPE> function. For example, the C
function nc_put_vara_float() will write floating-point data into
netCDF arrays, automatically converting each element of the array to
the type of the netCDF variable.

The TYPE in the function name refers to the type of the in-memory
data, in both cases. They type of the file data is determined when the
netCDF variable is defined.

The type of the data may be automatically converted on read or
write.

\example simple_xy_wr.c
\example simple_xy_rd.c
\example sfc_pres_temp_wr.c
\example sfc_pres_temp_rd.c
\example pres_temp_4D_wr.c
\example pres_temp_4D_rd.c
\example simple_nc4_wr.c
\example simple_nc4_rd.c
\example simple_xy_nc4_wr.c
\example simple_xy_nc4_rd.c
*/<|MERGE_RESOLUTION|>--- conflicted
+++ resolved
@@ -810,23 +810,16 @@
 
 \section collective_independent Collective/Independent Access
 
-<<<<<<< HEAD
-Parallel file access is either collective (all processors must
-participate) or independent (any processor may access the data without
-waiting for others). All netCDF metadata writing operations are collective. That is, all creation of groups, types, variables, dimensions, or attributes. Data reads and writes (ex. calls to nc_put_vara_int() and nc_get_vara_int()) may be independent (the default) or collective.
-To change from collective to independent mode or vis versa, call
-nc_var_par_access() with argument 'access' set to either NC_INDEPENDENT or
-NC_COLLECTIVE. Note when using PnetCDF, the argument 'varid' is ignored, as
-PnetCDF does not support per-variable collective/independent mode change.
-=======
 Parallel file access is either collective (all processors must participate) or
 independent (any processor may access the data without waiting for others). All
 netCDF metadata writing operations are collective. That is, all creation of
 groups, types, variables, dimensions, or attributes. Data reads and writes
 (e.g. calls to nc_put_vara_int() and nc_get_vara_int()) may be independent, the
-default) or collective. To make writes to a variable collective, call
-nc_var_par_access().
->>>>>>> 000e7a05
+default) or collective. To change from collective to independent mode or vis
+versa, call nc_var_par_access() with argument 'access' set to either
+NC_INDEPENDENT or NC_COLLECTIVE. Note when using PnetCDF, the argument 'varid'
+is ignored, as PnetCDF does not support per-variable collective/independent
+mode change.
 
 \page tutorial_ncids Numbering of NetCDF IDs
 
