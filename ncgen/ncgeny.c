--- conflicted
+++ resolved
@@ -198,11 +198,7 @@
 extern int lex_init(void);
 
 
-<<<<<<< HEAD
-#line 200 "ncgeny.c" /* yacc.c:339  */
-=======
-#line 199 "ncgeny.c" /* yacc.c:339  */
->>>>>>> 77047588
+#line 202 "ncgeny.c" /* yacc.c:339  */
 
 # ifndef YY_NULLPTR
 #  if defined __cplusplus && 201103L <= __cplusplus
@@ -298,11 +294,7 @@
 
 union YYSTYPE
 {
-<<<<<<< HEAD
-#line 139 "ncgen.y" /* yacc.c:355  */
-=======
-#line 138 "ncgen.y" /* yacc.c:355  */
->>>>>>> 77047588
+#line 141 "ncgen.y" /* yacc.c:355  */
 
 Symbol* sym;
 unsigned long  size; /* allow for zero size to indicate e.g. UNLIMITED*/
@@ -311,11 +303,7 @@
 Datalist*      datalist;
 NCConstant       constant;
 
-<<<<<<< HEAD
-#line 305 "ncgeny.c" /* yacc.c:355  */
-=======
-#line 302 "ncgeny.c" /* yacc.c:355  */
->>>>>>> 77047588
+#line 307 "ncgeny.c" /* yacc.c:355  */
 };
 
 typedef union YYSTYPE YYSTYPE;
@@ -332,11 +320,7 @@
 
 /* Copy the second part of user declarations.  */
 
-<<<<<<< HEAD
-#line 322 "ncgeny.c" /* yacc.c:358  */
-=======
-#line 319 "ncgeny.c" /* yacc.c:358  */
->>>>>>> 77047588
+#line 324 "ncgeny.c" /* yacc.c:358  */
 
 #ifdef short
 # undef short
@@ -639,41 +623,22 @@
   /* YYRLINE[YYN] -- Source line where rule number YYN was defined.  */
 static const yytype_uint16 yyrline[] =
 {
-<<<<<<< HEAD
-       0,   221,   221,   227,   229,   236,   243,   243,   246,   255,
-     245,   260,   261,   262,   266,   266,   268,   278,   278,   281,
-     282,   283,   284,   287,   287,   290,   320,   322,   339,   348,
-     360,   374,   407,   408,   411,   425,   426,   427,   428,   429,
-     430,   431,   432,   433,   434,   435,   438,   439,   440,   443,
-     444,   447,   447,   449,   450,   454,   461,   471,   483,   484,
-     485,   488,   489,   492,   492,   494,   516,   520,   524,   551,
-     552,   555,   556,   560,   574,   578,   583,   612,   613,   617,
-     618,   623,   633,   653,   664,   675,   694,   701,   701,   704,
-     706,   708,   710,   712,   721,   732,   734,   736,   738,   740,
-     742,   744,   746,   748,   750,   752,   754,   759,   766,   775,
-     776,   777,   780,   781,   784,   788,   789,   793,   797,   798,
-     803,   804,   808,   809,   810,   811,   812,   813,   817,   821,
-     825,   827,   832,   833,   834,   835,   836,   837,   838,   839,
-     840,   841,   842,   843,   847,   848,   852,   854,   856,   858,
-     863,   867,   868,   874
-=======
-       0,   218,   218,   224,   226,   233,   240,   240,   243,   252,
-     242,   257,   258,   259,   263,   263,   265,   275,   275,   278,
-     279,   280,   281,   284,   284,   287,   317,   319,   336,   345,
-     357,   371,   404,   405,   408,   422,   423,   424,   425,   426,
-     427,   428,   429,   430,   431,   432,   435,   436,   437,   440,
-     441,   444,   444,   446,   447,   451,   458,   468,   480,   481,
-     482,   485,   486,   489,   489,   491,   513,   517,   521,   548,
-     549,   552,   553,   557,   571,   575,   580,   609,   610,   614,
-     615,   620,   630,   650,   661,   672,   691,   698,   698,   701,
-     703,   705,   707,   709,   718,   729,   731,   733,   735,   737,
-     739,   741,   743,   745,   747,   752,   759,   768,   769,   770,
-     773,   774,   777,   781,   782,   786,   790,   791,   796,   797,
-     801,   802,   803,   804,   805,   806,   810,   814,   818,   820,
-     825,   826,   827,   828,   829,   830,   831,   832,   833,   834,
-     835,   836,   840,   841,   845,   847,   849,   851,   856,   860,
-     861,   867
->>>>>>> 77047588
+       0,   223,   223,   229,   231,   238,   245,   245,   248,   257,
+     247,   262,   263,   264,   268,   268,   270,   280,   280,   283,
+     284,   285,   286,   289,   289,   292,   322,   324,   341,   350,
+     362,   376,   409,   410,   413,   427,   428,   429,   430,   431,
+     432,   433,   434,   435,   436,   437,   440,   441,   442,   445,
+     446,   449,   449,   451,   452,   456,   463,   473,   485,   486,
+     487,   490,   491,   494,   494,   496,   518,   522,   526,   553,
+     554,   557,   558,   562,   576,   580,   585,   614,   615,   619,
+     620,   625,   635,   655,   666,   677,   696,   703,   703,   706,
+     708,   710,   712,   714,   723,   734,   736,   738,   740,   742,
+     744,   746,   748,   750,   752,   754,   756,   761,   768,   777,
+     778,   779,   782,   783,   786,   790,   791,   795,   799,   800,
+     805,   806,   810,   811,   812,   813,   814,   815,   819,   823,
+     827,   829,   834,   835,   836,   837,   838,   839,   840,   841,
+     842,   843,   844,   845,   849,   850,   854,   856,   858,   860,
+     865,   869,   870,   876
 };
 #endif
 
@@ -1659,35 +1624,19 @@
   switch (yyn)
     {
         case 2:
-<<<<<<< HEAD
-#line 224 "ncgen.y" /* yacc.c:1646  */
+#line 226 "ncgen.y" /* yacc.c:1646  */
     {if (error_count > 0) YYABORT;}
-#line 1628 "ncgeny.c" /* yacc.c:1646  */
+#line 1630 "ncgeny.c" /* yacc.c:1646  */
     break;
 
   case 3:
-#line 227 "ncgen.y" /* yacc.c:1646  */
+#line 229 "ncgen.y" /* yacc.c:1646  */
     {createrootgroup(datasetname);}
-#line 1634 "ncgeny.c" /* yacc.c:1646  */
+#line 1636 "ncgeny.c" /* yacc.c:1646  */
     break;
 
   case 8:
-#line 246 "ncgen.y" /* yacc.c:1646  */
-=======
-#line 221 "ncgen.y" /* yacc.c:1646  */
-    {if (error_count > 0) YYABORT;}
-#line 1623 "ncgeny.c" /* yacc.c:1646  */
-    break;
-
-  case 3:
-#line 224 "ncgen.y" /* yacc.c:1646  */
-    {createrootgroup(datasetname);}
-#line 1629 "ncgeny.c" /* yacc.c:1646  */
-    break;
-
-  case 8:
-#line 243 "ncgen.y" /* yacc.c:1646  */
->>>>>>> 77047588
+#line 248 "ncgen.y" /* yacc.c:1646  */
     {
 		Symbol* id = (yyvsp[-1].sym);
                 markcdf4("Group specification");
@@ -1695,55 +1644,29 @@
                     yyerror("duplicate group declaration within parent group for %s",
                                 id->name);
             }
-<<<<<<< HEAD
-#line 1646 "ncgeny.c" /* yacc.c:1646  */
+#line 1648 "ncgeny.c" /* yacc.c:1646  */
     break;
 
   case 9:
-#line 255 "ncgen.y" /* yacc.c:1646  */
+#line 257 "ncgen.y" /* yacc.c:1646  */
     {listpop(groupstack);}
-#line 1652 "ncgeny.c" /* yacc.c:1646  */
+#line 1654 "ncgeny.c" /* yacc.c:1646  */
     break;
 
   case 12:
-#line 261 "ncgen.y" /* yacc.c:1646  */
+#line 263 "ncgen.y" /* yacc.c:1646  */
     {}
-#line 1658 "ncgeny.c" /* yacc.c:1646  */
+#line 1660 "ncgeny.c" /* yacc.c:1646  */
     break;
 
   case 13:
-#line 263 "ncgen.y" /* yacc.c:1646  */
+#line 265 "ncgen.y" /* yacc.c:1646  */
     {markcdf4("Type specification");}
-#line 1664 "ncgeny.c" /* yacc.c:1646  */
+#line 1666 "ncgeny.c" /* yacc.c:1646  */
     break;
 
   case 16:
-#line 269 "ncgen.y" /* yacc.c:1646  */
-=======
-#line 1641 "ncgeny.c" /* yacc.c:1646  */
-    break;
-
-  case 9:
-#line 252 "ncgen.y" /* yacc.c:1646  */
-    {listpop(groupstack);}
-#line 1647 "ncgeny.c" /* yacc.c:1646  */
-    break;
-
-  case 12:
-#line 258 "ncgen.y" /* yacc.c:1646  */
-    {}
-#line 1653 "ncgeny.c" /* yacc.c:1646  */
-    break;
-
-  case 13:
-#line 260 "ncgen.y" /* yacc.c:1646  */
-    {markcdf4("Type specification");}
-#line 1659 "ncgeny.c" /* yacc.c:1646  */
-    break;
-
-  case 16:
-#line 266 "ncgen.y" /* yacc.c:1646  */
->>>>>>> 77047588
+#line 271 "ncgen.y" /* yacc.c:1646  */
     { /* Use when defining a type */
               (yyvsp[0].sym)->objectclass = NC_TYPE;
               if(dupobjectcheck(NC_TYPE,(yyvsp[0].sym)))
@@ -1751,43 +1674,23 @@
                             (yyvsp[0].sym)->name);
               listpush(typdefs,(void*)(yyvsp[0].sym));
 	    }
-<<<<<<< HEAD
-#line 1676 "ncgeny.c" /* yacc.c:1646  */
+#line 1678 "ncgeny.c" /* yacc.c:1646  */
     break;
 
   case 17:
-#line 278 "ncgen.y" /* yacc.c:1646  */
+#line 280 "ncgen.y" /* yacc.c:1646  */
     {}
-#line 1682 "ncgeny.c" /* yacc.c:1646  */
+#line 1684 "ncgeny.c" /* yacc.c:1646  */
     break;
 
   case 18:
-#line 278 "ncgen.y" /* yacc.c:1646  */
+#line 280 "ncgen.y" /* yacc.c:1646  */
     {}
-#line 1688 "ncgeny.c" /* yacc.c:1646  */
+#line 1690 "ncgeny.c" /* yacc.c:1646  */
     break;
 
   case 25:
-#line 292 "ncgen.y" /* yacc.c:1646  */
-=======
-#line 1671 "ncgeny.c" /* yacc.c:1646  */
-    break;
-
-  case 17:
-#line 275 "ncgen.y" /* yacc.c:1646  */
-    {}
-#line 1677 "ncgeny.c" /* yacc.c:1646  */
-    break;
-
-  case 18:
-#line 275 "ncgen.y" /* yacc.c:1646  */
-    {}
-#line 1683 "ncgeny.c" /* yacc.c:1646  */
-    break;
-
-  case 25:
-#line 289 "ncgen.y" /* yacc.c:1646  */
->>>>>>> 77047588
+#line 294 "ncgen.y" /* yacc.c:1646  */
     {
 		int i;
                 addtogroup((yyvsp[-3].sym)); /* sets prefix*/
@@ -1814,31 +1717,17 @@
                 }
                 listsetlength(stack,stackbase);/* remove stack nodes*/
               }
-<<<<<<< HEAD
-#line 1719 "ncgeny.c" /* yacc.c:1646  */
+#line 1721 "ncgeny.c" /* yacc.c:1646  */
     break;
 
   case 26:
-#line 321 "ncgen.y" /* yacc.c:1646  */
+#line 323 "ncgen.y" /* yacc.c:1646  */
     {(yyval.mark)=listlength(stack); listpush(stack,(void*)(yyvsp[0].sym));}
-#line 1725 "ncgeny.c" /* yacc.c:1646  */
+#line 1727 "ncgeny.c" /* yacc.c:1646  */
     break;
 
   case 27:
-#line 323 "ncgen.y" /* yacc.c:1646  */
-=======
-#line 1714 "ncgeny.c" /* yacc.c:1646  */
-    break;
-
-  case 26:
-#line 318 "ncgen.y" /* yacc.c:1646  */
-    {(yyval.mark)=listlength(stack); listpush(stack,(void*)(yyvsp[0].sym));}
-#line 1720 "ncgeny.c" /* yacc.c:1646  */
-    break;
-
-  case 27:
-#line 320 "ncgen.y" /* yacc.c:1646  */
->>>>>>> 77047588
+#line 325 "ncgen.y" /* yacc.c:1646  */
     {
 		    int i;
 		    (yyval.mark)=(yyvsp[-2].mark);
@@ -1853,38 +1742,22 @@
 		    }
 		    listpush(stack,(void*)(yyvsp[0].sym));
 		}
-<<<<<<< HEAD
-#line 1744 "ncgeny.c" /* yacc.c:1646  */
+#line 1746 "ncgeny.c" /* yacc.c:1646  */
     break;
 
   case 28:
-#line 340 "ncgen.y" /* yacc.c:1646  */
-=======
-#line 1739 "ncgeny.c" /* yacc.c:1646  */
-    break;
-
-  case 28:
-#line 337 "ncgen.y" /* yacc.c:1646  */
->>>>>>> 77047588
+#line 342 "ncgen.y" /* yacc.c:1646  */
     {
             (yyvsp[-2].sym)->objectclass=NC_TYPE;
             (yyvsp[-2].sym)->subclass=NC_ECONST;
             (yyvsp[-2].sym)->typ.econst=(yyvsp[0].constant);
 	    (yyval.sym)=(yyvsp[-2].sym);
         }
-<<<<<<< HEAD
-#line 1755 "ncgeny.c" /* yacc.c:1646  */
+#line 1757 "ncgeny.c" /* yacc.c:1646  */
     break;
 
   case 29:
-#line 349 "ncgen.y" /* yacc.c:1646  */
-=======
-#line 1750 "ncgeny.c" /* yacc.c:1646  */
-    break;
-
-  case 29:
-#line 346 "ncgen.y" /* yacc.c:1646  */
->>>>>>> 77047588
+#line 351 "ncgen.y" /* yacc.c:1646  */
     {
 		    vercheck(NC_OPAQUE);
                     addtogroup((yyvsp[0].sym)); /*sets prefix*/
@@ -1894,19 +1767,11 @@
                     (yyvsp[0].sym)->typ.size=int32_val;
                     (yyvsp[0].sym)->typ.alignment=nctypealignment(NC_OPAQUE);
                 }
-<<<<<<< HEAD
-#line 1769 "ncgeny.c" /* yacc.c:1646  */
+#line 1771 "ncgeny.c" /* yacc.c:1646  */
     break;
 
   case 30:
-#line 361 "ncgen.y" /* yacc.c:1646  */
-=======
-#line 1764 "ncgeny.c" /* yacc.c:1646  */
-    break;
-
-  case 30:
-#line 358 "ncgen.y" /* yacc.c:1646  */
->>>>>>> 77047588
+#line 363 "ncgen.y" /* yacc.c:1646  */
     {
                     Symbol* basetype = (yyvsp[-4].sym);
 		    vercheck(NC_VLEN);
@@ -1918,19 +1783,11 @@
                     (yyvsp[0].sym)->typ.size=VLENSIZE;
                     (yyvsp[0].sym)->typ.alignment=nctypealignment(NC_VLEN);
                 }
-<<<<<<< HEAD
-#line 1785 "ncgeny.c" /* yacc.c:1646  */
+#line 1787 "ncgeny.c" /* yacc.c:1646  */
     break;
 
   case 31:
-#line 375 "ncgen.y" /* yacc.c:1646  */
-=======
-#line 1780 "ncgeny.c" /* yacc.c:1646  */
-    break;
-
-  case 31:
-#line 372 "ncgen.y" /* yacc.c:1646  */
->>>>>>> 77047588
+#line 377 "ncgen.y" /* yacc.c:1646  */
     {
 	    int i,j;
 	    vercheck(NC_COMPOUND);
@@ -1960,43 +1817,23 @@
 	    }
 	    listsetlength(stack,stackbase);/* remove stack nodes*/
           }
-<<<<<<< HEAD
-#line 1819 "ncgeny.c" /* yacc.c:1646  */
+#line 1821 "ncgeny.c" /* yacc.c:1646  */
     break;
 
   case 32:
-#line 407 "ncgen.y" /* yacc.c:1646  */
+#line 409 "ncgen.y" /* yacc.c:1646  */
     {(yyval.mark)=(yyvsp[-1].mark);}
-#line 1825 "ncgeny.c" /* yacc.c:1646  */
+#line 1827 "ncgeny.c" /* yacc.c:1646  */
     break;
 
   case 33:
-#line 408 "ncgen.y" /* yacc.c:1646  */
+#line 410 "ncgen.y" /* yacc.c:1646  */
     {(yyval.mark)=(yyvsp[-2].mark);}
-#line 1831 "ncgeny.c" /* yacc.c:1646  */
+#line 1833 "ncgeny.c" /* yacc.c:1646  */
     break;
 
   case 34:
-#line 412 "ncgen.y" /* yacc.c:1646  */
-=======
-#line 1814 "ncgeny.c" /* yacc.c:1646  */
-    break;
-
-  case 32:
-#line 404 "ncgen.y" /* yacc.c:1646  */
-    {(yyval.mark)=(yyvsp[-1].mark);}
-#line 1820 "ncgeny.c" /* yacc.c:1646  */
-    break;
-
-  case 33:
-#line 405 "ncgen.y" /* yacc.c:1646  */
-    {(yyval.mark)=(yyvsp[-2].mark);}
-#line 1826 "ncgeny.c" /* yacc.c:1646  */
-    break;
-
-  case 34:
-#line 409 "ncgen.y" /* yacc.c:1646  */
->>>>>>> 77047588
+#line 414 "ncgen.y" /* yacc.c:1646  */
     {
 	    int i;
 	    (yyval.mark)=(yyvsp[0].mark);
@@ -2008,218 +1845,112 @@
 		f->typ.basetype = (yyvsp[-1].sym);
             }
         }
-<<<<<<< HEAD
-#line 1847 "ncgeny.c" /* yacc.c:1646  */
+#line 1849 "ncgeny.c" /* yacc.c:1646  */
     break;
 
   case 35:
-#line 425 "ncgen.y" /* yacc.c:1646  */
+#line 427 "ncgen.y" /* yacc.c:1646  */
     { (yyval.sym) = primsymbols[NC_CHAR]; }
-#line 1853 "ncgeny.c" /* yacc.c:1646  */
+#line 1855 "ncgeny.c" /* yacc.c:1646  */
     break;
 
   case 36:
-#line 426 "ncgen.y" /* yacc.c:1646  */
+#line 428 "ncgen.y" /* yacc.c:1646  */
     { (yyval.sym) = primsymbols[NC_BYTE]; }
-#line 1859 "ncgeny.c" /* yacc.c:1646  */
+#line 1861 "ncgeny.c" /* yacc.c:1646  */
     break;
 
   case 37:
-#line 427 "ncgen.y" /* yacc.c:1646  */
+#line 429 "ncgen.y" /* yacc.c:1646  */
     { (yyval.sym) = primsymbols[NC_SHORT]; }
-#line 1865 "ncgeny.c" /* yacc.c:1646  */
+#line 1867 "ncgeny.c" /* yacc.c:1646  */
     break;
 
   case 38:
-#line 428 "ncgen.y" /* yacc.c:1646  */
+#line 430 "ncgen.y" /* yacc.c:1646  */
     { (yyval.sym) = primsymbols[NC_INT]; }
-#line 1871 "ncgeny.c" /* yacc.c:1646  */
+#line 1873 "ncgeny.c" /* yacc.c:1646  */
     break;
 
   case 39:
-#line 429 "ncgen.y" /* yacc.c:1646  */
+#line 431 "ncgen.y" /* yacc.c:1646  */
     { (yyval.sym) = primsymbols[NC_FLOAT]; }
-#line 1877 "ncgeny.c" /* yacc.c:1646  */
+#line 1879 "ncgeny.c" /* yacc.c:1646  */
     break;
 
   case 40:
-#line 430 "ncgen.y" /* yacc.c:1646  */
+#line 432 "ncgen.y" /* yacc.c:1646  */
     { (yyval.sym) = primsymbols[NC_DOUBLE]; }
-#line 1883 "ncgeny.c" /* yacc.c:1646  */
+#line 1885 "ncgeny.c" /* yacc.c:1646  */
     break;
 
   case 41:
-#line 431 "ncgen.y" /* yacc.c:1646  */
+#line 433 "ncgen.y" /* yacc.c:1646  */
     { vercheck(NC_UBYTE); (yyval.sym) = primsymbols[NC_UBYTE]; }
-#line 1889 "ncgeny.c" /* yacc.c:1646  */
+#line 1891 "ncgeny.c" /* yacc.c:1646  */
     break;
 
   case 42:
-#line 432 "ncgen.y" /* yacc.c:1646  */
+#line 434 "ncgen.y" /* yacc.c:1646  */
     { vercheck(NC_USHORT); (yyval.sym) = primsymbols[NC_USHORT]; }
-#line 1895 "ncgeny.c" /* yacc.c:1646  */
+#line 1897 "ncgeny.c" /* yacc.c:1646  */
     break;
 
   case 43:
-#line 433 "ncgen.y" /* yacc.c:1646  */
+#line 435 "ncgen.y" /* yacc.c:1646  */
     { vercheck(NC_UINT); (yyval.sym) = primsymbols[NC_UINT]; }
-#line 1901 "ncgeny.c" /* yacc.c:1646  */
+#line 1903 "ncgeny.c" /* yacc.c:1646  */
     break;
 
   case 44:
-#line 434 "ncgen.y" /* yacc.c:1646  */
+#line 436 "ncgen.y" /* yacc.c:1646  */
     { vercheck(NC_INT64); (yyval.sym) = primsymbols[NC_INT64]; }
-#line 1907 "ncgeny.c" /* yacc.c:1646  */
+#line 1909 "ncgeny.c" /* yacc.c:1646  */
     break;
 
   case 45:
-#line 435 "ncgen.y" /* yacc.c:1646  */
+#line 437 "ncgen.y" /* yacc.c:1646  */
     { vercheck(NC_UINT64); (yyval.sym) = primsymbols[NC_UINT64]; }
-#line 1913 "ncgeny.c" /* yacc.c:1646  */
+#line 1915 "ncgeny.c" /* yacc.c:1646  */
     break;
 
   case 47:
-#line 439 "ncgen.y" /* yacc.c:1646  */
+#line 441 "ncgen.y" /* yacc.c:1646  */
     {}
-#line 1919 "ncgeny.c" /* yacc.c:1646  */
+#line 1921 "ncgeny.c" /* yacc.c:1646  */
     break;
 
   case 48:
-#line 440 "ncgen.y" /* yacc.c:1646  */
+#line 442 "ncgen.y" /* yacc.c:1646  */
     {}
-#line 1925 "ncgeny.c" /* yacc.c:1646  */
+#line 1927 "ncgeny.c" /* yacc.c:1646  */
     break;
 
   case 51:
-#line 447 "ncgen.y" /* yacc.c:1646  */
+#line 449 "ncgen.y" /* yacc.c:1646  */
     {}
-#line 1931 "ncgeny.c" /* yacc.c:1646  */
+#line 1933 "ncgeny.c" /* yacc.c:1646  */
     break;
 
   case 52:
-#line 447 "ncgen.y" /* yacc.c:1646  */
+#line 449 "ncgen.y" /* yacc.c:1646  */
     {}
-#line 1937 "ncgeny.c" /* yacc.c:1646  */
+#line 1939 "ncgeny.c" /* yacc.c:1646  */
     break;
 
   case 55:
-#line 455 "ncgen.y" /* yacc.c:1646  */
-=======
-#line 1842 "ncgeny.c" /* yacc.c:1646  */
-    break;
-
-  case 35:
-#line 422 "ncgen.y" /* yacc.c:1646  */
-    { (yyval.sym) = primsymbols[NC_CHAR]; }
-#line 1848 "ncgeny.c" /* yacc.c:1646  */
-    break;
-
-  case 36:
-#line 423 "ncgen.y" /* yacc.c:1646  */
-    { (yyval.sym) = primsymbols[NC_BYTE]; }
-#line 1854 "ncgeny.c" /* yacc.c:1646  */
-    break;
-
-  case 37:
-#line 424 "ncgen.y" /* yacc.c:1646  */
-    { (yyval.sym) = primsymbols[NC_SHORT]; }
-#line 1860 "ncgeny.c" /* yacc.c:1646  */
-    break;
-
-  case 38:
-#line 425 "ncgen.y" /* yacc.c:1646  */
-    { (yyval.sym) = primsymbols[NC_INT]; }
-#line 1866 "ncgeny.c" /* yacc.c:1646  */
-    break;
-
-  case 39:
-#line 426 "ncgen.y" /* yacc.c:1646  */
-    { (yyval.sym) = primsymbols[NC_FLOAT]; }
-#line 1872 "ncgeny.c" /* yacc.c:1646  */
-    break;
-
-  case 40:
-#line 427 "ncgen.y" /* yacc.c:1646  */
-    { (yyval.sym) = primsymbols[NC_DOUBLE]; }
-#line 1878 "ncgeny.c" /* yacc.c:1646  */
-    break;
-
-  case 41:
-#line 428 "ncgen.y" /* yacc.c:1646  */
-    { vercheck(NC_UBYTE); (yyval.sym) = primsymbols[NC_UBYTE]; }
-#line 1884 "ncgeny.c" /* yacc.c:1646  */
-    break;
-
-  case 42:
-#line 429 "ncgen.y" /* yacc.c:1646  */
-    { vercheck(NC_USHORT); (yyval.sym) = primsymbols[NC_USHORT]; }
-#line 1890 "ncgeny.c" /* yacc.c:1646  */
-    break;
-
-  case 43:
-#line 430 "ncgen.y" /* yacc.c:1646  */
-    { vercheck(NC_UINT); (yyval.sym) = primsymbols[NC_UINT]; }
-#line 1896 "ncgeny.c" /* yacc.c:1646  */
-    break;
-
-  case 44:
-#line 431 "ncgen.y" /* yacc.c:1646  */
-    { vercheck(NC_INT64); (yyval.sym) = primsymbols[NC_INT64]; }
-#line 1902 "ncgeny.c" /* yacc.c:1646  */
-    break;
-
-  case 45:
-#line 432 "ncgen.y" /* yacc.c:1646  */
-    { vercheck(NC_UINT64); (yyval.sym) = primsymbols[NC_UINT64]; }
-#line 1908 "ncgeny.c" /* yacc.c:1646  */
-    break;
-
-  case 47:
-#line 436 "ncgen.y" /* yacc.c:1646  */
-    {}
-#line 1914 "ncgeny.c" /* yacc.c:1646  */
-    break;
-
-  case 48:
-#line 437 "ncgen.y" /* yacc.c:1646  */
-    {}
-#line 1920 "ncgeny.c" /* yacc.c:1646  */
-    break;
-
-  case 51:
-#line 444 "ncgen.y" /* yacc.c:1646  */
-    {}
-#line 1926 "ncgeny.c" /* yacc.c:1646  */
-    break;
-
-  case 52:
-#line 444 "ncgen.y" /* yacc.c:1646  */
-    {}
-#line 1932 "ncgeny.c" /* yacc.c:1646  */
-    break;
-
-  case 55:
-#line 452 "ncgen.y" /* yacc.c:1646  */
->>>>>>> 77047588
+#line 457 "ncgen.y" /* yacc.c:1646  */
     {
 		(yyvsp[-2].sym)->dim.declsize = (size_t)extractint((yyvsp[0].constant));
 #ifdef GENDEBUG1
 fprintf(stderr,"dimension: %s = %llu\n",(yyvsp[-2].sym)->name,(unsigned long long)(yyvsp[-2].sym)->dim.declsize);
 #endif
 	      }
-<<<<<<< HEAD
-#line 1948 "ncgeny.c" /* yacc.c:1646  */
+#line 1950 "ncgeny.c" /* yacc.c:1646  */
     break;
 
   case 56:
-#line 462 "ncgen.y" /* yacc.c:1646  */
-=======
-#line 1943 "ncgeny.c" /* yacc.c:1646  */
-    break;
-
-  case 56:
-#line 459 "ncgen.y" /* yacc.c:1646  */
->>>>>>> 77047588
+#line 464 "ncgen.y" /* yacc.c:1646  */
     {
 		        (yyvsp[-2].sym)->dim.declsize = NC_UNLIMITED;
 		        (yyvsp[-2].sym)->dim.isunlimited = 1;
@@ -2227,19 +1958,11 @@
 fprintf(stderr,"dimension: %s = UNLIMITED\n",(yyvsp[-2].sym)->name);
 #endif
 		   }
-<<<<<<< HEAD
-#line 1960 "ncgeny.c" /* yacc.c:1646  */
+#line 1962 "ncgeny.c" /* yacc.c:1646  */
     break;
 
   case 57:
-#line 472 "ncgen.y" /* yacc.c:1646  */
-=======
-#line 1955 "ncgeny.c" /* yacc.c:1646  */
-    break;
-
-  case 57:
-#line 469 "ncgen.y" /* yacc.c:1646  */
->>>>>>> 77047588
+#line 474 "ncgen.y" /* yacc.c:1646  */
     {
                      (yyvsp[0].sym)->objectclass=NC_DIM;
                      if(dupobjectcheck(NC_DIM,(yyvsp[0].sym)))
@@ -2249,67 +1972,35 @@
 		     (yyval.sym)=(yyvsp[0].sym);
 		     listpush(dimdefs,(void*)(yyvsp[0].sym));
                    }
-<<<<<<< HEAD
-#line 1974 "ncgeny.c" /* yacc.c:1646  */
+#line 1976 "ncgeny.c" /* yacc.c:1646  */
     break;
 
   case 59:
-#line 484 "ncgen.y" /* yacc.c:1646  */
+#line 486 "ncgen.y" /* yacc.c:1646  */
     {}
-#line 1980 "ncgeny.c" /* yacc.c:1646  */
+#line 1982 "ncgeny.c" /* yacc.c:1646  */
     break;
 
   case 60:
-#line 485 "ncgen.y" /* yacc.c:1646  */
+#line 487 "ncgen.y" /* yacc.c:1646  */
     {}
-#line 1986 "ncgeny.c" /* yacc.c:1646  */
+#line 1988 "ncgeny.c" /* yacc.c:1646  */
     break;
 
   case 63:
-#line 492 "ncgen.y" /* yacc.c:1646  */
+#line 494 "ncgen.y" /* yacc.c:1646  */
     {}
-#line 1992 "ncgeny.c" /* yacc.c:1646  */
+#line 1994 "ncgeny.c" /* yacc.c:1646  */
     break;
 
   case 64:
-#line 492 "ncgen.y" /* yacc.c:1646  */
+#line 494 "ncgen.y" /* yacc.c:1646  */
     {}
-#line 1998 "ncgeny.c" /* yacc.c:1646  */
+#line 2000 "ncgeny.c" /* yacc.c:1646  */
     break;
 
   case 65:
-#line 495 "ncgen.y" /* yacc.c:1646  */
-=======
-#line 1969 "ncgeny.c" /* yacc.c:1646  */
-    break;
-
-  case 59:
-#line 481 "ncgen.y" /* yacc.c:1646  */
-    {}
-#line 1975 "ncgeny.c" /* yacc.c:1646  */
-    break;
-
-  case 60:
-#line 482 "ncgen.y" /* yacc.c:1646  */
-    {}
-#line 1981 "ncgeny.c" /* yacc.c:1646  */
-    break;
-
-  case 63:
-#line 489 "ncgen.y" /* yacc.c:1646  */
-    {}
-#line 1987 "ncgeny.c" /* yacc.c:1646  */
-    break;
-
-  case 64:
-#line 489 "ncgen.y" /* yacc.c:1646  */
-    {}
-#line 1993 "ncgeny.c" /* yacc.c:1646  */
-    break;
-
-  case 65:
-#line 492 "ncgen.y" /* yacc.c:1646  */
->>>>>>> 77047588
+#line 497 "ncgen.y" /* yacc.c:1646  */
     {
 		    int i;
 		    stackbase=(yyvsp[0].mark);
@@ -2329,47 +2020,25 @@
 		    }
 		    listsetlength(stack,stackbase);/* remove stack nodes*/
 		}
-<<<<<<< HEAD
-#line 2022 "ncgeny.c" /* yacc.c:1646  */
+#line 2024 "ncgeny.c" /* yacc.c:1646  */
     break;
 
   case 66:
-#line 517 "ncgen.y" /* yacc.c:1646  */
+#line 519 "ncgen.y" /* yacc.c:1646  */
     {(yyval.mark)=listlength(stack);
                  listpush(stack,(void*)(yyvsp[0].sym));
 		}
-#line 2030 "ncgeny.c" /* yacc.c:1646  */
+#line 2032 "ncgeny.c" /* yacc.c:1646  */
     break;
 
   case 67:
-#line 521 "ncgen.y" /* yacc.c:1646  */
+#line 523 "ncgen.y" /* yacc.c:1646  */
     {(yyval.mark)=(yyvsp[-2].mark); listpush(stack,(void*)(yyvsp[0].sym));}
-#line 2036 "ncgeny.c" /* yacc.c:1646  */
+#line 2038 "ncgeny.c" /* yacc.c:1646  */
     break;
 
   case 68:
-#line 525 "ncgen.y" /* yacc.c:1646  */
-=======
-#line 2017 "ncgeny.c" /* yacc.c:1646  */
-    break;
-
-  case 66:
-#line 514 "ncgen.y" /* yacc.c:1646  */
-    {(yyval.mark)=listlength(stack);
-                 listpush(stack,(void*)(yyvsp[0].sym));
-		}
-#line 2025 "ncgeny.c" /* yacc.c:1646  */
-    break;
-
-  case 67:
-#line 518 "ncgen.y" /* yacc.c:1646  */
-    {(yyval.mark)=(yyvsp[-2].mark); listpush(stack,(void*)(yyvsp[0].sym));}
-#line 2031 "ncgeny.c" /* yacc.c:1646  */
-    break;
-
-  case 68:
-#line 522 "ncgen.y" /* yacc.c:1646  */
->>>>>>> 77047588
+#line 527 "ncgen.y" /* yacc.c:1646  */
     {
 		    int i;
 		    Dimset dimset;
@@ -2394,67 +2063,35 @@
                     (yyvsp[-1].sym)->objectclass=NC_VAR;
 		    listsetlength(stack,stackbase);/* remove stack nodes*/
 		    }
-<<<<<<< HEAD
-#line 2065 "ncgeny.c" /* yacc.c:1646  */
+#line 2067 "ncgeny.c" /* yacc.c:1646  */
     break;
 
   case 69:
-#line 551 "ncgen.y" /* yacc.c:1646  */
+#line 553 "ncgen.y" /* yacc.c:1646  */
     {(yyval.mark)=listlength(stack);}
-#line 2071 "ncgeny.c" /* yacc.c:1646  */
+#line 2073 "ncgeny.c" /* yacc.c:1646  */
     break;
 
   case 70:
-#line 552 "ncgen.y" /* yacc.c:1646  */
+#line 554 "ncgen.y" /* yacc.c:1646  */
     {(yyval.mark)=(yyvsp[-1].mark);}
-#line 2077 "ncgeny.c" /* yacc.c:1646  */
+#line 2079 "ncgeny.c" /* yacc.c:1646  */
     break;
 
   case 71:
-#line 555 "ncgen.y" /* yacc.c:1646  */
+#line 557 "ncgen.y" /* yacc.c:1646  */
     {(yyval.mark)=listlength(stack); listpush(stack,(void*)(yyvsp[0].sym));}
-#line 2083 "ncgeny.c" /* yacc.c:1646  */
+#line 2085 "ncgeny.c" /* yacc.c:1646  */
     break;
 
   case 72:
-#line 557 "ncgen.y" /* yacc.c:1646  */
+#line 559 "ncgen.y" /* yacc.c:1646  */
     {(yyval.mark)=(yyvsp[-2].mark); listpush(stack,(void*)(yyvsp[0].sym));}
-#line 2089 "ncgeny.c" /* yacc.c:1646  */
+#line 2091 "ncgeny.c" /* yacc.c:1646  */
     break;
 
   case 73:
-#line 561 "ncgen.y" /* yacc.c:1646  */
-=======
-#line 2060 "ncgeny.c" /* yacc.c:1646  */
-    break;
-
-  case 69:
-#line 548 "ncgen.y" /* yacc.c:1646  */
-    {(yyval.mark)=listlength(stack);}
-#line 2066 "ncgeny.c" /* yacc.c:1646  */
-    break;
-
-  case 70:
-#line 549 "ncgen.y" /* yacc.c:1646  */
-    {(yyval.mark)=(yyvsp[-1].mark);}
-#line 2072 "ncgeny.c" /* yacc.c:1646  */
-    break;
-
-  case 71:
-#line 552 "ncgen.y" /* yacc.c:1646  */
-    {(yyval.mark)=listlength(stack); listpush(stack,(void*)(yyvsp[0].sym));}
-#line 2078 "ncgeny.c" /* yacc.c:1646  */
-    break;
-
-  case 72:
-#line 554 "ncgen.y" /* yacc.c:1646  */
-    {(yyval.mark)=(yyvsp[-2].mark); listpush(stack,(void*)(yyvsp[0].sym));}
-#line 2084 "ncgeny.c" /* yacc.c:1646  */
-    break;
-
-  case 73:
-#line 558 "ncgen.y" /* yacc.c:1646  */
->>>>>>> 77047588
+#line 563 "ncgen.y" /* yacc.c:1646  */
     {Symbol* dimsym = (yyvsp[0].sym);
 		dimsym->objectclass = NC_DIM;
 		/* Find the actual dimension*/
@@ -2465,47 +2102,25 @@
 		}
 		(yyval.sym)=dimsym;
 	    }
-<<<<<<< HEAD
-#line 2104 "ncgeny.c" /* yacc.c:1646  */
+#line 2106 "ncgeny.c" /* yacc.c:1646  */
     break;
 
   case 74:
-#line 575 "ncgen.y" /* yacc.c:1646  */
+#line 577 "ncgen.y" /* yacc.c:1646  */
     {(yyval.mark)=listlength(stack);
              listpush(stack,(void*)(yyvsp[0].sym));
 	    }
-#line 2112 "ncgeny.c" /* yacc.c:1646  */
+#line 2114 "ncgeny.c" /* yacc.c:1646  */
     break;
 
   case 75:
-#line 579 "ncgen.y" /* yacc.c:1646  */
+#line 581 "ncgen.y" /* yacc.c:1646  */
     {(yyval.mark)=(yyvsp[-2].mark); listpush(stack,(void*)(yyvsp[0].sym));}
-#line 2118 "ncgeny.c" /* yacc.c:1646  */
+#line 2120 "ncgeny.c" /* yacc.c:1646  */
     break;
 
   case 76:
-#line 584 "ncgen.y" /* yacc.c:1646  */
-=======
-#line 2099 "ncgeny.c" /* yacc.c:1646  */
-    break;
-
-  case 74:
-#line 572 "ncgen.y" /* yacc.c:1646  */
-    {(yyval.mark)=listlength(stack);
-             listpush(stack,(void*)(yyvsp[0].sym));
-	    }
-#line 2107 "ncgeny.c" /* yacc.c:1646  */
-    break;
-
-  case 75:
-#line 576 "ncgen.y" /* yacc.c:1646  */
-    {(yyval.mark)=(yyvsp[-2].mark); listpush(stack,(void*)(yyvsp[0].sym));}
-#line 2113 "ncgeny.c" /* yacc.c:1646  */
-    break;
-
-  case 76:
-#line 581 "ncgen.y" /* yacc.c:1646  */
->>>>>>> 77047588
+#line 586 "ncgen.y" /* yacc.c:1646  */
     {
 		int i;
 		Dimset dimset;
@@ -2532,67 +2147,35 @@
 		listsetlength(stack,stackbase);/* remove stack nodes*/
 		(yyval.sym) = (yyvsp[-1].sym);
 	    }
-<<<<<<< HEAD
-#line 2149 "ncgeny.c" /* yacc.c:1646  */
+#line 2151 "ncgeny.c" /* yacc.c:1646  */
     break;
 
   case 77:
-#line 612 "ncgen.y" /* yacc.c:1646  */
+#line 614 "ncgen.y" /* yacc.c:1646  */
     {(yyval.mark)=listlength(stack);}
-#line 2155 "ncgeny.c" /* yacc.c:1646  */
+#line 2157 "ncgeny.c" /* yacc.c:1646  */
     break;
 
   case 78:
-#line 613 "ncgen.y" /* yacc.c:1646  */
+#line 615 "ncgen.y" /* yacc.c:1646  */
     {(yyval.mark)=(yyvsp[-1].mark);}
-#line 2161 "ncgeny.c" /* yacc.c:1646  */
+#line 2163 "ncgeny.c" /* yacc.c:1646  */
     break;
 
   case 79:
-#line 617 "ncgen.y" /* yacc.c:1646  */
+#line 619 "ncgen.y" /* yacc.c:1646  */
     {(yyval.mark)=listlength(stack); listpush(stack,(void*)(yyvsp[0].sym));}
-#line 2167 "ncgeny.c" /* yacc.c:1646  */
+#line 2169 "ncgeny.c" /* yacc.c:1646  */
     break;
 
   case 80:
-#line 619 "ncgen.y" /* yacc.c:1646  */
+#line 621 "ncgen.y" /* yacc.c:1646  */
     {(yyval.mark)=(yyvsp[-2].mark); listpush(stack,(void*)(yyvsp[0].sym));}
-#line 2173 "ncgeny.c" /* yacc.c:1646  */
+#line 2175 "ncgeny.c" /* yacc.c:1646  */
     break;
 
   case 81:
-#line 624 "ncgen.y" /* yacc.c:1646  */
-=======
-#line 2144 "ncgeny.c" /* yacc.c:1646  */
-    break;
-
-  case 77:
-#line 609 "ncgen.y" /* yacc.c:1646  */
-    {(yyval.mark)=listlength(stack);}
-#line 2150 "ncgeny.c" /* yacc.c:1646  */
-    break;
-
-  case 78:
-#line 610 "ncgen.y" /* yacc.c:1646  */
-    {(yyval.mark)=(yyvsp[-1].mark);}
-#line 2156 "ncgeny.c" /* yacc.c:1646  */
-    break;
-
-  case 79:
-#line 614 "ncgen.y" /* yacc.c:1646  */
-    {(yyval.mark)=listlength(stack); listpush(stack,(void*)(yyvsp[0].sym));}
-#line 2162 "ncgeny.c" /* yacc.c:1646  */
-    break;
-
-  case 80:
-#line 616 "ncgen.y" /* yacc.c:1646  */
-    {(yyval.mark)=(yyvsp[-2].mark); listpush(stack,(void*)(yyvsp[0].sym));}
-#line 2168 "ncgeny.c" /* yacc.c:1646  */
-    break;
-
-  case 81:
-#line 621 "ncgen.y" /* yacc.c:1646  */
->>>>>>> 77047588
+#line 626 "ncgen.y" /* yacc.c:1646  */
     {  /* Anonymous integer dimension.
 	         Can only occur in type definitions*/
 	     char anon[32];
@@ -2602,19 +2185,11 @@
 	     (yyval.sym)->dim.isconstant = 1;
 	     (yyval.sym)->dim.declsize = uint32_val;
 	    }
-<<<<<<< HEAD
-#line 2187 "ncgeny.c" /* yacc.c:1646  */
+#line 2189 "ncgeny.c" /* yacc.c:1646  */
     break;
 
   case 82:
-#line 634 "ncgen.y" /* yacc.c:1646  */
-=======
-#line 2182 "ncgeny.c" /* yacc.c:1646  */
-    break;
-
-  case 82:
-#line 631 "ncgen.y" /* yacc.c:1646  */
->>>>>>> 77047588
+#line 636 "ncgen.y" /* yacc.c:1646  */
     {  /* Anonymous integer dimension.
 	         Can only occur in type definitions*/
 	     char anon[32];
@@ -2628,19 +2203,11 @@
 	     (yyval.sym)->dim.isconstant = 1;
 	     (yyval.sym)->dim.declsize = int32_val;
 	    }
-<<<<<<< HEAD
-#line 2205 "ncgeny.c" /* yacc.c:1646  */
+#line 2207 "ncgeny.c" /* yacc.c:1646  */
     break;
 
   case 83:
-#line 654 "ncgen.y" /* yacc.c:1646  */
-=======
-#line 2200 "ncgeny.c" /* yacc.c:1646  */
-    break;
-
-  case 83:
-#line 651 "ncgen.y" /* yacc.c:1646  */
->>>>>>> 77047588
+#line 656 "ncgen.y" /* yacc.c:1646  */
     {Symbol* vsym = (yyvsp[0].sym);
 		if(vsym->objectclass != NC_VAR) {
 		    derror("Undefined or forward referenced variable: %s",vsym->name);
@@ -2648,19 +2215,11 @@
 		}
 		(yyval.sym)=vsym;
 	    }
-<<<<<<< HEAD
-#line 2217 "ncgeny.c" /* yacc.c:1646  */
+#line 2219 "ncgeny.c" /* yacc.c:1646  */
     break;
 
   case 84:
-#line 665 "ncgen.y" /* yacc.c:1646  */
-=======
-#line 2212 "ncgeny.c" /* yacc.c:1646  */
-    break;
-
-  case 84:
-#line 662 "ncgen.y" /* yacc.c:1646  */
->>>>>>> 77047588
+#line 667 "ncgen.y" /* yacc.c:1646  */
     {Symbol* tsym = (yyvsp[0].sym);
 		if(tsym->objectclass != NC_TYPE) {
 		    derror("Undefined or forward referenced type: %s",tsym->name);
@@ -2668,19 +2227,11 @@
 		}
 		(yyval.sym)=tsym;
 	    }
-<<<<<<< HEAD
-#line 2229 "ncgeny.c" /* yacc.c:1646  */
+#line 2231 "ncgeny.c" /* yacc.c:1646  */
     break;
 
   case 85:
-#line 676 "ncgen.y" /* yacc.c:1646  */
-=======
-#line 2224 "ncgeny.c" /* yacc.c:1646  */
-    break;
-
-  case 85:
-#line 673 "ncgen.y" /* yacc.c:1646  */
->>>>>>> 77047588
+#line 678 "ncgen.y" /* yacc.c:1646  */
     {Symbol* tvsym = (yyvsp[0].sym); Symbol* sym;
 		/* disambiguate*/
 		tvsym->objectclass = NC_VAR;
@@ -2699,103 +2250,53 @@
 		}
 		(yyval.sym)=tvsym;
 	    }
-<<<<<<< HEAD
-#line 2252 "ncgeny.c" /* yacc.c:1646  */
+#line 2254 "ncgeny.c" /* yacc.c:1646  */
     break;
 
   case 86:
-#line 694 "ncgen.y" /* yacc.c:1646  */
+#line 696 "ncgen.y" /* yacc.c:1646  */
     {(yyval.sym)=(yyvsp[0].sym);}
-#line 2258 "ncgeny.c" /* yacc.c:1646  */
+#line 2260 "ncgeny.c" /* yacc.c:1646  */
     break;
 
   case 87:
-#line 701 "ncgen.y" /* yacc.c:1646  */
+#line 703 "ncgen.y" /* yacc.c:1646  */
     {}
-#line 2264 "ncgeny.c" /* yacc.c:1646  */
+#line 2266 "ncgeny.c" /* yacc.c:1646  */
     break;
 
   case 88:
-#line 701 "ncgen.y" /* yacc.c:1646  */
+#line 703 "ncgen.y" /* yacc.c:1646  */
     {}
-#line 2270 "ncgeny.c" /* yacc.c:1646  */
+#line 2272 "ncgeny.c" /* yacc.c:1646  */
     break;
 
   case 89:
-#line 705 "ncgen.y" /* yacc.c:1646  */
+#line 707 "ncgen.y" /* yacc.c:1646  */
     {(yyval.sym) = makespecial(_NCPROPS_FLAG,NULL,NULL,(void*)&(yyvsp[0].constant),ATTRGLOBAL);}
-#line 2276 "ncgeny.c" /* yacc.c:1646  */
+#line 2278 "ncgeny.c" /* yacc.c:1646  */
     break;
 
   case 90:
-#line 707 "ncgen.y" /* yacc.c:1646  */
+#line 709 "ncgen.y" /* yacc.c:1646  */
     {(yyval.sym) = makespecial(_ISNETCDF4_FLAG,NULL,NULL,(void*)&(yyvsp[0].constant),ATTRGLOBAL);}
-#line 2282 "ncgeny.c" /* yacc.c:1646  */
+#line 2284 "ncgeny.c" /* yacc.c:1646  */
     break;
 
   case 91:
-#line 709 "ncgen.y" /* yacc.c:1646  */
+#line 711 "ncgen.y" /* yacc.c:1646  */
     {(yyval.sym) = makespecial(_SUPERBLOCK_FLAG,NULL,NULL,(void*)&(yyvsp[0].constant),ATTRGLOBAL);}
-#line 2288 "ncgeny.c" /* yacc.c:1646  */
+#line 2290 "ncgeny.c" /* yacc.c:1646  */
     break;
 
   case 92:
-#line 711 "ncgen.y" /* yacc.c:1646  */
+#line 713 "ncgen.y" /* yacc.c:1646  */
     { (yyval.sym)=makeattribute((yyvsp[-2].sym),NULL,NULL,(yyvsp[0].datalist),ATTRGLOBAL);}
-#line 2294 "ncgeny.c" /* yacc.c:1646  */
+#line 2296 "ncgeny.c" /* yacc.c:1646  */
     break;
 
   case 93:
-#line 713 "ncgen.y" /* yacc.c:1646  */
-=======
-#line 2247 "ncgeny.c" /* yacc.c:1646  */
-    break;
-
-  case 86:
-#line 691 "ncgen.y" /* yacc.c:1646  */
-    {(yyval.sym)=(yyvsp[0].sym);}
-#line 2253 "ncgeny.c" /* yacc.c:1646  */
-    break;
-
-  case 87:
-#line 698 "ncgen.y" /* yacc.c:1646  */
-    {}
-#line 2259 "ncgeny.c" /* yacc.c:1646  */
-    break;
-
-  case 88:
-#line 698 "ncgen.y" /* yacc.c:1646  */
-    {}
-#line 2265 "ncgeny.c" /* yacc.c:1646  */
-    break;
-
-  case 89:
-#line 702 "ncgen.y" /* yacc.c:1646  */
-    {(yyval.sym) = makespecial(_NCPROPS_FLAG,NULL,NULL,(void*)&(yyvsp[0].constant),ATTRGLOBAL);}
-#line 2271 "ncgeny.c" /* yacc.c:1646  */
-    break;
-
-  case 90:
-#line 704 "ncgen.y" /* yacc.c:1646  */
-    {(yyval.sym) = makespecial(_ISNETCDF4_FLAG,NULL,NULL,(void*)&(yyvsp[0].constant),ATTRGLOBAL);}
-#line 2277 "ncgeny.c" /* yacc.c:1646  */
-    break;
-
-  case 91:
-#line 706 "ncgen.y" /* yacc.c:1646  */
-    {(yyval.sym) = makespecial(_SUPERBLOCK_FLAG,NULL,NULL,(void*)&(yyvsp[0].constant),ATTRGLOBAL);}
-#line 2283 "ncgeny.c" /* yacc.c:1646  */
-    break;
-
-  case 92:
-#line 708 "ncgen.y" /* yacc.c:1646  */
-    { (yyval.sym)=makeattribute((yyvsp[-2].sym),NULL,NULL,(yyvsp[0].datalist),ATTRGLOBAL);}
-#line 2289 "ncgeny.c" /* yacc.c:1646  */
-    break;
-
-  case 93:
-#line 710 "ncgen.y" /* yacc.c:1646  */
->>>>>>> 77047588
+#line 715 "ncgen.y" /* yacc.c:1646  */
     {Symbol* tsym = (yyvsp[-5].sym); Symbol* vsym = (yyvsp[-4].sym); Symbol* asym = (yyvsp[-2].sym);
 		if(vsym->objectclass == NC_VAR) {
 		    (yyval.sym)=makeattribute(asym,vsym,tsym,(yyvsp[0].datalist),ATTRVAR);
@@ -2804,19 +2305,11 @@
 		    YYABORT;
 		}
 	    }
-<<<<<<< HEAD
-#line 2307 "ncgeny.c" /* yacc.c:1646  */
+#line 2309 "ncgeny.c" /* yacc.c:1646  */
     break;
 
   case 94:
-#line 722 "ncgen.y" /* yacc.c:1646  */
-=======
-#line 2302 "ncgeny.c" /* yacc.c:1646  */
-    break;
-
-  case 94:
-#line 719 "ncgen.y" /* yacc.c:1646  */
->>>>>>> 77047588
+#line 724 "ncgen.y" /* yacc.c:1646  */
     {Symbol* sym = (yyvsp[-4].sym); Symbol* asym = (yyvsp[-2].sym);
 		if(sym->objectclass == NC_VAR) {
 		    (yyval.sym)=makeattribute(asym,sym,NULL,(yyvsp[0].datalist),ATTRVAR);
@@ -2827,680 +2320,351 @@
 		    YYABORT;
 		}
 	    }
-<<<<<<< HEAD
-#line 2322 "ncgeny.c" /* yacc.c:1646  */
+#line 2324 "ncgeny.c" /* yacc.c:1646  */
     break;
 
   case 95:
-#line 733 "ncgen.y" /* yacc.c:1646  */
+#line 735 "ncgen.y" /* yacc.c:1646  */
     {(yyval.sym) = makespecial(_FILLVALUE_FLAG,(yyvsp[-4].sym),NULL,(void*)(yyvsp[0].datalist),0);}
-#line 2328 "ncgeny.c" /* yacc.c:1646  */
+#line 2330 "ncgeny.c" /* yacc.c:1646  */
     break;
 
   case 96:
-#line 735 "ncgen.y" /* yacc.c:1646  */
+#line 737 "ncgen.y" /* yacc.c:1646  */
     {(yyval.sym) = makespecial(_FILLVALUE_FLAG,(yyvsp[-4].sym),(yyvsp[-5].sym),(void*)(yyvsp[0].datalist),0);}
-#line 2334 "ncgeny.c" /* yacc.c:1646  */
+#line 2336 "ncgeny.c" /* yacc.c:1646  */
     break;
 
   case 97:
-#line 737 "ncgen.y" /* yacc.c:1646  */
+#line 739 "ncgen.y" /* yacc.c:1646  */
     {(yyval.sym) = makespecial(_STORAGE_FLAG,(yyvsp[-4].sym),NULL,(void*)&(yyvsp[0].constant),1);}
-#line 2340 "ncgeny.c" /* yacc.c:1646  */
+#line 2342 "ncgeny.c" /* yacc.c:1646  */
     break;
 
   case 98:
-#line 739 "ncgen.y" /* yacc.c:1646  */
+#line 741 "ncgen.y" /* yacc.c:1646  */
     {(yyval.sym) = makespecial(_CHUNKSIZES_FLAG,(yyvsp[-4].sym),NULL,(void*)(yyvsp[0].datalist),0);}
-#line 2346 "ncgeny.c" /* yacc.c:1646  */
+#line 2348 "ncgeny.c" /* yacc.c:1646  */
     break;
 
   case 99:
-#line 741 "ncgen.y" /* yacc.c:1646  */
+#line 743 "ncgen.y" /* yacc.c:1646  */
     {(yyval.sym) = makespecial(_FLETCHER32_FLAG,(yyvsp[-4].sym),NULL,(void*)&(yyvsp[0].constant),1);}
-#line 2352 "ncgeny.c" /* yacc.c:1646  */
+#line 2354 "ncgeny.c" /* yacc.c:1646  */
     break;
 
   case 100:
-#line 743 "ncgen.y" /* yacc.c:1646  */
+#line 745 "ncgen.y" /* yacc.c:1646  */
     {(yyval.sym) = makespecial(_DEFLATE_FLAG,(yyvsp[-4].sym),NULL,(void*)&(yyvsp[0].constant),1);}
-#line 2358 "ncgeny.c" /* yacc.c:1646  */
+#line 2360 "ncgeny.c" /* yacc.c:1646  */
     break;
 
   case 101:
-#line 745 "ncgen.y" /* yacc.c:1646  */
+#line 747 "ncgen.y" /* yacc.c:1646  */
     {(yyval.sym) = makespecial(_SHUFFLE_FLAG,(yyvsp[-4].sym),NULL,(void*)&(yyvsp[0].constant),1);}
-#line 2364 "ncgeny.c" /* yacc.c:1646  */
+#line 2366 "ncgeny.c" /* yacc.c:1646  */
     break;
 
   case 102:
-#line 747 "ncgen.y" /* yacc.c:1646  */
+#line 749 "ncgen.y" /* yacc.c:1646  */
     {(yyval.sym) = makespecial(_ENDIAN_FLAG,(yyvsp[-4].sym),NULL,(void*)&(yyvsp[0].constant),1);}
-#line 2370 "ncgeny.c" /* yacc.c:1646  */
+#line 2372 "ncgeny.c" /* yacc.c:1646  */
     break;
 
   case 103:
-#line 749 "ncgen.y" /* yacc.c:1646  */
+#line 751 "ncgen.y" /* yacc.c:1646  */
     {(yyval.sym) = makespecial(_NOFILL_FLAG,(yyvsp[-4].sym),NULL,(void*)&(yyvsp[0].constant),1);}
-#line 2376 "ncgeny.c" /* yacc.c:1646  */
+#line 2378 "ncgeny.c" /* yacc.c:1646  */
     break;
 
   case 104:
-#line 751 "ncgen.y" /* yacc.c:1646  */
+#line 753 "ncgen.y" /* yacc.c:1646  */
     {(yyval.sym) = makespecial(_FILTERID_FLAG,(yyvsp[-4].sym),NULL,(void*)&(yyvsp[0].constant),1);}
-#line 2382 "ncgeny.c" /* yacc.c:1646  */
-=======
-#line 2317 "ncgeny.c" /* yacc.c:1646  */
-    break;
-
-  case 95:
-#line 730 "ncgen.y" /* yacc.c:1646  */
-    {(yyval.sym) = makespecial(_FILLVALUE_FLAG,(yyvsp[-4].sym),NULL,(void*)(yyvsp[0].datalist),0);}
-#line 2323 "ncgeny.c" /* yacc.c:1646  */
-    break;
-
-  case 96:
-#line 732 "ncgen.y" /* yacc.c:1646  */
-    {(yyval.sym) = makespecial(_FILLVALUE_FLAG,(yyvsp[-4].sym),(yyvsp[-5].sym),(void*)(yyvsp[0].datalist),0);}
-#line 2329 "ncgeny.c" /* yacc.c:1646  */
-    break;
-
-  case 97:
-#line 734 "ncgen.y" /* yacc.c:1646  */
-    {(yyval.sym) = makespecial(_STORAGE_FLAG,(yyvsp[-4].sym),NULL,(void*)&(yyvsp[0].constant),1);}
-#line 2335 "ncgeny.c" /* yacc.c:1646  */
-    break;
-
-  case 98:
-#line 736 "ncgen.y" /* yacc.c:1646  */
-    {(yyval.sym) = makespecial(_CHUNKSIZES_FLAG,(yyvsp[-4].sym),NULL,(void*)(yyvsp[0].datalist),0);}
-#line 2341 "ncgeny.c" /* yacc.c:1646  */
-    break;
-
-  case 99:
-#line 738 "ncgen.y" /* yacc.c:1646  */
-    {(yyval.sym) = makespecial(_FLETCHER32_FLAG,(yyvsp[-4].sym),NULL,(void*)&(yyvsp[0].constant),1);}
-#line 2347 "ncgeny.c" /* yacc.c:1646  */
-    break;
-
-  case 100:
-#line 740 "ncgen.y" /* yacc.c:1646  */
-    {(yyval.sym) = makespecial(_DEFLATE_FLAG,(yyvsp[-4].sym),NULL,(void*)&(yyvsp[0].constant),1);}
-#line 2353 "ncgeny.c" /* yacc.c:1646  */
-    break;
-
-  case 101:
-#line 742 "ncgen.y" /* yacc.c:1646  */
-    {(yyval.sym) = makespecial(_SHUFFLE_FLAG,(yyvsp[-4].sym),NULL,(void*)&(yyvsp[0].constant),1);}
-#line 2359 "ncgeny.c" /* yacc.c:1646  */
-    break;
-
-  case 102:
-#line 744 "ncgen.y" /* yacc.c:1646  */
-    {(yyval.sym) = makespecial(_ENDIAN_FLAG,(yyvsp[-4].sym),NULL,(void*)&(yyvsp[0].constant),1);}
-#line 2365 "ncgeny.c" /* yacc.c:1646  */
-    break;
-
-  case 103:
-#line 746 "ncgen.y" /* yacc.c:1646  */
-    {(yyval.sym) = makespecial(_NOFILL_FLAG,(yyvsp[-4].sym),NULL,(void*)&(yyvsp[0].constant),1);}
-#line 2371 "ncgeny.c" /* yacc.c:1646  */
-    break;
-
-  case 104:
-#line 748 "ncgen.y" /* yacc.c:1646  */
+#line 2384 "ncgeny.c" /* yacc.c:1646  */
+    break;
+
+  case 105:
+#line 755 "ncgen.y" /* yacc.c:1646  */
+    {(yyval.sym) = makespecial(_FILTERPARMS_FLAG,(yyvsp[-4].sym),NULL,(void*)&(yyvsp[0].datalist),1);}
+#line 2390 "ncgeny.c" /* yacc.c:1646  */
+    break;
+
+  case 106:
+#line 757 "ncgen.y" /* yacc.c:1646  */
     {(yyval.sym) = makespecial(_FORMAT_FLAG,NULL,NULL,(void*)&(yyvsp[0].constant),1);}
-#line 2377 "ncgeny.c" /* yacc.c:1646  */
->>>>>>> 77047588
-    break;
-
-  case 105:
-#line 753 "ncgen.y" /* yacc.c:1646  */
-<<<<<<< HEAD
-    {(yyval.sym) = makespecial(_FILTERPARMS_FLAG,(yyvsp[-4].sym),NULL,(void*)&(yyvsp[0].datalist),1);}
-#line 2388 "ncgeny.c" /* yacc.c:1646  */
-    break;
-
-  case 106:
-#line 755 "ncgen.y" /* yacc.c:1646  */
-    {(yyval.sym) = makespecial(_FORMAT_FLAG,NULL,NULL,(void*)&(yyvsp[0].constant),1);}
-#line 2394 "ncgeny.c" /* yacc.c:1646  */
+#line 2396 "ncgeny.c" /* yacc.c:1646  */
     break;
 
   case 107:
-#line 760 "ncgen.y" /* yacc.c:1646  */
-=======
->>>>>>> 77047588
+#line 762 "ncgen.y" /* yacc.c:1646  */
     {
 	        (yyval.sym)=(yyvsp[0].sym);
                 (yyvsp[0].sym)->ref.is_ref=1;
                 (yyvsp[0].sym)->is_prefixed=0;
                 setpathcurrent((yyvsp[0].sym));
 	    }
-<<<<<<< HEAD
-#line 2405 "ncgeny.c" /* yacc.c:1646  */
+#line 2407 "ncgeny.c" /* yacc.c:1646  */
     break;
 
   case 108:
-#line 767 "ncgen.y" /* yacc.c:1646  */
-=======
-#line 2388 "ncgeny.c" /* yacc.c:1646  */
-    break;
-
-  case 106:
-#line 760 "ncgen.y" /* yacc.c:1646  */
->>>>>>> 77047588
+#line 769 "ncgen.y" /* yacc.c:1646  */
     {
 	        (yyval.sym)=(yyvsp[0].sym);
                 (yyvsp[0].sym)->ref.is_ref=1;
                 (yyvsp[0].sym)->is_prefixed=1;
 	        /* path is set in ncgen.l*/
 	    }
-<<<<<<< HEAD
-#line 2416 "ncgeny.c" /* yacc.c:1646  */
+#line 2418 "ncgeny.c" /* yacc.c:1646  */
     break;
 
   case 110:
-#line 776 "ncgen.y" /* yacc.c:1646  */
+#line 778 "ncgen.y" /* yacc.c:1646  */
     {}
-#line 2422 "ncgeny.c" /* yacc.c:1646  */
+#line 2424 "ncgeny.c" /* yacc.c:1646  */
     break;
 
   case 111:
-#line 777 "ncgen.y" /* yacc.c:1646  */
+#line 779 "ncgen.y" /* yacc.c:1646  */
     {}
-#line 2428 "ncgeny.c" /* yacc.c:1646  */
+#line 2430 "ncgeny.c" /* yacc.c:1646  */
     break;
 
   case 114:
-#line 785 "ncgen.y" /* yacc.c:1646  */
+#line 787 "ncgen.y" /* yacc.c:1646  */
     {(yyvsp[-2].sym)->data = (yyvsp[0].datalist);}
-#line 2434 "ncgeny.c" /* yacc.c:1646  */
+#line 2436 "ncgeny.c" /* yacc.c:1646  */
     break;
 
   case 115:
-#line 788 "ncgen.y" /* yacc.c:1646  */
+#line 790 "ncgen.y" /* yacc.c:1646  */
     {(yyval.datalist) = (yyvsp[0].datalist);}
-#line 2440 "ncgeny.c" /* yacc.c:1646  */
+#line 2442 "ncgeny.c" /* yacc.c:1646  */
     break;
 
   case 116:
-#line 789 "ncgen.y" /* yacc.c:1646  */
+#line 791 "ncgen.y" /* yacc.c:1646  */
     {(yyval.datalist) = (yyvsp[0].datalist);}
-#line 2446 "ncgeny.c" /* yacc.c:1646  */
+#line 2448 "ncgeny.c" /* yacc.c:1646  */
     break;
 
   case 117:
-#line 793 "ncgen.y" /* yacc.c:1646  */
+#line 795 "ncgen.y" /* yacc.c:1646  */
     {(yyval.datalist) = builddatalist(0);}
-#line 2452 "ncgeny.c" /* yacc.c:1646  */
+#line 2454 "ncgeny.c" /* yacc.c:1646  */
     break;
 
   case 118:
-#line 797 "ncgen.y" /* yacc.c:1646  */
+#line 799 "ncgen.y" /* yacc.c:1646  */
     {(yyval.datalist) = builddatalist(0); datalistextend((yyval.datalist),&((yyvsp[0].constant)));}
-#line 2458 "ncgeny.c" /* yacc.c:1646  */
+#line 2460 "ncgeny.c" /* yacc.c:1646  */
     break;
 
   case 119:
-#line 799 "ncgen.y" /* yacc.c:1646  */
+#line 801 "ncgen.y" /* yacc.c:1646  */
     {datalistextend((yyvsp[-2].datalist),&((yyvsp[0].constant))); (yyval.datalist)=(yyvsp[-2].datalist);}
-#line 2464 "ncgeny.c" /* yacc.c:1646  */
+#line 2466 "ncgeny.c" /* yacc.c:1646  */
     break;
 
   case 120:
-#line 803 "ncgen.y" /* yacc.c:1646  */
-    {(yyval.constant)=(yyvsp[0].constant);}
-#line 2470 "ncgeny.c" /* yacc.c:1646  */
-    break;
-
-  case 121:
-#line 804 "ncgen.y" /* yacc.c:1646  */
-    {(yyval.constant)=builddatasublist((yyvsp[-1].datalist));}
-#line 2476 "ncgeny.c" /* yacc.c:1646  */
-    break;
-
-  case 122:
-#line 808 "ncgen.y" /* yacc.c:1646  */
-    {(yyval.constant)=(yyvsp[0].constant);}
-#line 2482 "ncgeny.c" /* yacc.c:1646  */
-    break;
-
-  case 123:
-#line 809 "ncgen.y" /* yacc.c:1646  */
-    {(yyval.constant)=makeconstdata(NC_OPAQUE);}
-#line 2488 "ncgeny.c" /* yacc.c:1646  */
-    break;
-
-  case 124:
-#line 810 "ncgen.y" /* yacc.c:1646  */
-    {(yyval.constant)=makeconstdata(NC_FILLVALUE);}
-#line 2494 "ncgeny.c" /* yacc.c:1646  */
-    break;
-
-  case 125:
-#line 811 "ncgen.y" /* yacc.c:1646  */
-    {(yyval.constant)=makeconstdata(NC_NIL);}
-#line 2500 "ncgeny.c" /* yacc.c:1646  */
-    break;
-
-  case 126:
-#line 812 "ncgen.y" /* yacc.c:1646  */
-    {(yyval.constant)=(yyvsp[0].constant);}
-#line 2506 "ncgeny.c" /* yacc.c:1646  */
-    break;
-
-  case 128:
-#line 817 "ncgen.y" /* yacc.c:1646  */
-    {(yyval.constant) = makeenumconstref((yyvsp[0].sym));}
-#line 2512 "ncgeny.c" /* yacc.c:1646  */
-    break;
-
-  case 129:
-#line 821 "ncgen.y" /* yacc.c:1646  */
-    {(yyval.constant)=evaluate((yyvsp[-3].sym),(yyvsp[-1].datalist));}
-#line 2518 "ncgeny.c" /* yacc.c:1646  */
-    break;
-
-  case 130:
-#line 826 "ncgen.y" /* yacc.c:1646  */
-    {(yyval.datalist) = builddatalist(0); datalistextend((yyval.datalist),&((yyvsp[0].constant)));}
-#line 2524 "ncgeny.c" /* yacc.c:1646  */
-    break;
-
-  case 131:
-#line 828 "ncgen.y" /* yacc.c:1646  */
-    {datalistextend((yyvsp[-2].datalist),&((yyvsp[0].constant))); (yyval.datalist)=(yyvsp[-2].datalist);}
-#line 2530 "ncgeny.c" /* yacc.c:1646  */
-    break;
-
-  case 132:
-#line 832 "ncgen.y" /* yacc.c:1646  */
-    {(yyval.constant)=makeconstdata(NC_CHAR);}
-#line 2536 "ncgeny.c" /* yacc.c:1646  */
-    break;
-
-  case 133:
-#line 833 "ncgen.y" /* yacc.c:1646  */
-    {(yyval.constant)=makeconstdata(NC_BYTE);}
-#line 2542 "ncgeny.c" /* yacc.c:1646  */
-    break;
-
-  case 134:
-#line 834 "ncgen.y" /* yacc.c:1646  */
-    {(yyval.constant)=makeconstdata(NC_SHORT);}
-#line 2548 "ncgeny.c" /* yacc.c:1646  */
-    break;
-
-  case 135:
-#line 835 "ncgen.y" /* yacc.c:1646  */
-    {(yyval.constant)=makeconstdata(NC_INT);}
-#line 2554 "ncgeny.c" /* yacc.c:1646  */
-    break;
-
-  case 136:
-#line 836 "ncgen.y" /* yacc.c:1646  */
-    {(yyval.constant)=makeconstdata(NC_INT64);}
-#line 2560 "ncgeny.c" /* yacc.c:1646  */
-    break;
-
-  case 137:
-#line 837 "ncgen.y" /* yacc.c:1646  */
-    {(yyval.constant)=makeconstdata(NC_UBYTE);}
-#line 2566 "ncgeny.c" /* yacc.c:1646  */
-    break;
-
-  case 138:
-#line 838 "ncgen.y" /* yacc.c:1646  */
-    {(yyval.constant)=makeconstdata(NC_USHORT);}
-#line 2572 "ncgeny.c" /* yacc.c:1646  */
-    break;
-
-  case 139:
-#line 839 "ncgen.y" /* yacc.c:1646  */
-    {(yyval.constant)=makeconstdata(NC_UINT);}
-#line 2578 "ncgeny.c" /* yacc.c:1646  */
-    break;
-
-  case 140:
-#line 840 "ncgen.y" /* yacc.c:1646  */
-    {(yyval.constant)=makeconstdata(NC_UINT64);}
-#line 2584 "ncgeny.c" /* yacc.c:1646  */
-    break;
-
-  case 141:
-#line 841 "ncgen.y" /* yacc.c:1646  */
-    {(yyval.constant)=makeconstdata(NC_FLOAT);}
-#line 2590 "ncgeny.c" /* yacc.c:1646  */
-    break;
-
-  case 142:
-#line 842 "ncgen.y" /* yacc.c:1646  */
-    {(yyval.constant)=makeconstdata(NC_DOUBLE);}
-#line 2596 "ncgeny.c" /* yacc.c:1646  */
-    break;
-
-  case 143:
-#line 843 "ncgen.y" /* yacc.c:1646  */
-    {(yyval.constant)=makeconstdata(NC_STRING);}
-#line 2602 "ncgeny.c" /* yacc.c:1646  */
-    break;
-
-  case 144:
-#line 847 "ncgen.y" /* yacc.c:1646  */
-    {(yyval.datalist) = builddatalist(0); datalistextend((yyval.datalist),&((yyvsp[0].constant)));}
-#line 2608 "ncgeny.c" /* yacc.c:1646  */
-    break;
-
-  case 145:
-#line 848 "ncgen.y" /* yacc.c:1646  */
-    {(yyval.datalist)=(yyvsp[-2].datalist); datalistextend((yyvsp[-2].datalist),&((yyvsp[0].constant)));}
-#line 2614 "ncgeny.c" /* yacc.c:1646  */
-    break;
-
-  case 146:
-#line 853 "ncgen.y" /* yacc.c:1646  */
-    {(yyval.constant)=makeconstdata(NC_INT);}
-#line 2620 "ncgeny.c" /* yacc.c:1646  */
-    break;
-
-  case 147:
-#line 855 "ncgen.y" /* yacc.c:1646  */
-    {(yyval.constant)=makeconstdata(NC_UINT);}
-#line 2626 "ncgeny.c" /* yacc.c:1646  */
-    break;
-
-  case 148:
-#line 857 "ncgen.y" /* yacc.c:1646  */
-    {(yyval.constant)=makeconstdata(NC_INT64);}
-#line 2632 "ncgeny.c" /* yacc.c:1646  */
-    break;
-
-  case 149:
-#line 859 "ncgen.y" /* yacc.c:1646  */
-    {(yyval.constant)=makeconstdata(NC_UINT64);}
-#line 2638 "ncgeny.c" /* yacc.c:1646  */
-    break;
-
-  case 150:
-#line 863 "ncgen.y" /* yacc.c:1646  */
-    {(yyval.constant)=makeconstdata(NC_STRING);}
-#line 2644 "ncgeny.c" /* yacc.c:1646  */
-    break;
-
-  case 151:
-#line 867 "ncgen.y" /* yacc.c:1646  */
-    {(yyval.constant)=(yyvsp[0].constant);}
-#line 2650 "ncgeny.c" /* yacc.c:1646  */
-    break;
-
-  case 152:
-#line 868 "ncgen.y" /* yacc.c:1646  */
-    {(yyval.constant)=(yyvsp[0].constant);}
-#line 2656 "ncgeny.c" /* yacc.c:1646  */
-    break;
-
-  case 153:
-#line 874 "ncgen.y" /* yacc.c:1646  */
-    {(yyval.sym)=(yyvsp[0].sym);}
-#line 2662 "ncgeny.c" /* yacc.c:1646  */
-    break;
-
-
-#line 2666 "ncgeny.c" /* yacc.c:1646  */
-=======
-#line 2399 "ncgeny.c" /* yacc.c:1646  */
-    break;
-
-  case 108:
-#line 769 "ncgen.y" /* yacc.c:1646  */
-    {}
-#line 2405 "ncgeny.c" /* yacc.c:1646  */
-    break;
-
-  case 109:
-#line 770 "ncgen.y" /* yacc.c:1646  */
-    {}
-#line 2411 "ncgeny.c" /* yacc.c:1646  */
-    break;
-
-  case 112:
-#line 778 "ncgen.y" /* yacc.c:1646  */
-    {(yyvsp[-2].sym)->data = (yyvsp[0].datalist);}
-#line 2417 "ncgeny.c" /* yacc.c:1646  */
-    break;
-
-  case 113:
-#line 781 "ncgen.y" /* yacc.c:1646  */
-    {(yyval.datalist) = (yyvsp[0].datalist);}
-#line 2423 "ncgeny.c" /* yacc.c:1646  */
-    break;
-
-  case 114:
-#line 782 "ncgen.y" /* yacc.c:1646  */
-    {(yyval.datalist) = (yyvsp[0].datalist);}
-#line 2429 "ncgeny.c" /* yacc.c:1646  */
-    break;
-
-  case 115:
-#line 786 "ncgen.y" /* yacc.c:1646  */
-    {(yyval.datalist) = builddatalist(0);}
-#line 2435 "ncgeny.c" /* yacc.c:1646  */
-    break;
-
-  case 116:
-#line 790 "ncgen.y" /* yacc.c:1646  */
-    {(yyval.datalist) = builddatalist(0); datalistextend((yyval.datalist),&((yyvsp[0].constant)));}
-#line 2441 "ncgeny.c" /* yacc.c:1646  */
-    break;
-
-  case 117:
-#line 792 "ncgen.y" /* yacc.c:1646  */
-    {datalistextend((yyvsp[-2].datalist),&((yyvsp[0].constant))); (yyval.datalist)=(yyvsp[-2].datalist);}
-#line 2447 "ncgeny.c" /* yacc.c:1646  */
-    break;
-
-  case 118:
-#line 796 "ncgen.y" /* yacc.c:1646  */
-    {(yyval.constant)=(yyvsp[0].constant);}
-#line 2453 "ncgeny.c" /* yacc.c:1646  */
-    break;
-
-  case 119:
-#line 797 "ncgen.y" /* yacc.c:1646  */
-    {(yyval.constant)=builddatasublist((yyvsp[-1].datalist));}
-#line 2459 "ncgeny.c" /* yacc.c:1646  */
-    break;
-
-  case 120:
-#line 801 "ncgen.y" /* yacc.c:1646  */
-    {(yyval.constant)=(yyvsp[0].constant);}
-#line 2465 "ncgeny.c" /* yacc.c:1646  */
-    break;
-
-  case 121:
-#line 802 "ncgen.y" /* yacc.c:1646  */
-    {(yyval.constant)=makeconstdata(NC_OPAQUE);}
-#line 2471 "ncgeny.c" /* yacc.c:1646  */
-    break;
-
-  case 122:
-#line 803 "ncgen.y" /* yacc.c:1646  */
-    {(yyval.constant)=makeconstdata(NC_FILLVALUE);}
-#line 2477 "ncgeny.c" /* yacc.c:1646  */
-    break;
-
-  case 123:
-#line 804 "ncgen.y" /* yacc.c:1646  */
-    {(yyval.constant)=makeconstdata(NC_NIL);}
-#line 2483 "ncgeny.c" /* yacc.c:1646  */
-    break;
-
-  case 124:
 #line 805 "ncgen.y" /* yacc.c:1646  */
     {(yyval.constant)=(yyvsp[0].constant);}
-#line 2489 "ncgeny.c" /* yacc.c:1646  */
+#line 2472 "ncgeny.c" /* yacc.c:1646  */
+    break;
+
+  case 121:
+#line 806 "ncgen.y" /* yacc.c:1646  */
+    {(yyval.constant)=builddatasublist((yyvsp[-1].datalist));}
+#line 2478 "ncgeny.c" /* yacc.c:1646  */
+    break;
+
+  case 122:
+#line 810 "ncgen.y" /* yacc.c:1646  */
+    {(yyval.constant)=(yyvsp[0].constant);}
+#line 2484 "ncgeny.c" /* yacc.c:1646  */
+    break;
+
+  case 123:
+#line 811 "ncgen.y" /* yacc.c:1646  */
+    {(yyval.constant)=makeconstdata(NC_OPAQUE);}
+#line 2490 "ncgeny.c" /* yacc.c:1646  */
+    break;
+
+  case 124:
+#line 812 "ncgen.y" /* yacc.c:1646  */
+    {(yyval.constant)=makeconstdata(NC_FILLVALUE);}
+#line 2496 "ncgeny.c" /* yacc.c:1646  */
+    break;
+
+  case 125:
+#line 813 "ncgen.y" /* yacc.c:1646  */
+    {(yyval.constant)=makeconstdata(NC_NIL);}
+#line 2502 "ncgeny.c" /* yacc.c:1646  */
     break;
 
   case 126:
-#line 810 "ncgen.y" /* yacc.c:1646  */
-    {(yyval.constant) = makeenumconstref((yyvsp[0].sym));}
-#line 2495 "ncgeny.c" /* yacc.c:1646  */
-    break;
-
-  case 127:
 #line 814 "ncgen.y" /* yacc.c:1646  */
-    {(yyval.constant)=evaluate((yyvsp[-3].sym),(yyvsp[-1].datalist));}
-#line 2501 "ncgeny.c" /* yacc.c:1646  */
+    {(yyval.constant)=(yyvsp[0].constant);}
+#line 2508 "ncgeny.c" /* yacc.c:1646  */
     break;
 
   case 128:
 #line 819 "ncgen.y" /* yacc.c:1646  */
+    {(yyval.constant) = makeenumconstref((yyvsp[0].sym));}
+#line 2514 "ncgeny.c" /* yacc.c:1646  */
+    break;
+
+  case 129:
+#line 823 "ncgen.y" /* yacc.c:1646  */
+    {(yyval.constant)=evaluate((yyvsp[-3].sym),(yyvsp[-1].datalist));}
+#line 2520 "ncgeny.c" /* yacc.c:1646  */
+    break;
+
+  case 130:
+#line 828 "ncgen.y" /* yacc.c:1646  */
     {(yyval.datalist) = builddatalist(0); datalistextend((yyval.datalist),&((yyvsp[0].constant)));}
-#line 2507 "ncgeny.c" /* yacc.c:1646  */
-    break;
-
-  case 129:
-#line 821 "ncgen.y" /* yacc.c:1646  */
+#line 2526 "ncgeny.c" /* yacc.c:1646  */
+    break;
+
+  case 131:
+#line 830 "ncgen.y" /* yacc.c:1646  */
     {datalistextend((yyvsp[-2].datalist),&((yyvsp[0].constant))); (yyval.datalist)=(yyvsp[-2].datalist);}
-#line 2513 "ncgeny.c" /* yacc.c:1646  */
-    break;
-
-  case 130:
-#line 825 "ncgen.y" /* yacc.c:1646  */
+#line 2532 "ncgeny.c" /* yacc.c:1646  */
+    break;
+
+  case 132:
+#line 834 "ncgen.y" /* yacc.c:1646  */
     {(yyval.constant)=makeconstdata(NC_CHAR);}
-#line 2519 "ncgeny.c" /* yacc.c:1646  */
-    break;
-
-  case 131:
-#line 826 "ncgen.y" /* yacc.c:1646  */
+#line 2538 "ncgeny.c" /* yacc.c:1646  */
+    break;
+
+  case 133:
+#line 835 "ncgen.y" /* yacc.c:1646  */
     {(yyval.constant)=makeconstdata(NC_BYTE);}
-#line 2525 "ncgeny.c" /* yacc.c:1646  */
-    break;
-
-  case 132:
-#line 827 "ncgen.y" /* yacc.c:1646  */
+#line 2544 "ncgeny.c" /* yacc.c:1646  */
+    break;
+
+  case 134:
+#line 836 "ncgen.y" /* yacc.c:1646  */
     {(yyval.constant)=makeconstdata(NC_SHORT);}
-#line 2531 "ncgeny.c" /* yacc.c:1646  */
-    break;
-
-  case 133:
-#line 828 "ncgen.y" /* yacc.c:1646  */
+#line 2550 "ncgeny.c" /* yacc.c:1646  */
+    break;
+
+  case 135:
+#line 837 "ncgen.y" /* yacc.c:1646  */
     {(yyval.constant)=makeconstdata(NC_INT);}
-#line 2537 "ncgeny.c" /* yacc.c:1646  */
-    break;
-
-  case 134:
-#line 829 "ncgen.y" /* yacc.c:1646  */
+#line 2556 "ncgeny.c" /* yacc.c:1646  */
+    break;
+
+  case 136:
+#line 838 "ncgen.y" /* yacc.c:1646  */
     {(yyval.constant)=makeconstdata(NC_INT64);}
-#line 2543 "ncgeny.c" /* yacc.c:1646  */
-    break;
-
-  case 135:
-#line 830 "ncgen.y" /* yacc.c:1646  */
+#line 2562 "ncgeny.c" /* yacc.c:1646  */
+    break;
+
+  case 137:
+#line 839 "ncgen.y" /* yacc.c:1646  */
     {(yyval.constant)=makeconstdata(NC_UBYTE);}
-#line 2549 "ncgeny.c" /* yacc.c:1646  */
-    break;
-
-  case 136:
-#line 831 "ncgen.y" /* yacc.c:1646  */
+#line 2568 "ncgeny.c" /* yacc.c:1646  */
+    break;
+
+  case 138:
+#line 840 "ncgen.y" /* yacc.c:1646  */
     {(yyval.constant)=makeconstdata(NC_USHORT);}
-#line 2555 "ncgeny.c" /* yacc.c:1646  */
-    break;
-
-  case 137:
-#line 832 "ncgen.y" /* yacc.c:1646  */
+#line 2574 "ncgeny.c" /* yacc.c:1646  */
+    break;
+
+  case 139:
+#line 841 "ncgen.y" /* yacc.c:1646  */
     {(yyval.constant)=makeconstdata(NC_UINT);}
-#line 2561 "ncgeny.c" /* yacc.c:1646  */
-    break;
-
-  case 138:
-#line 833 "ncgen.y" /* yacc.c:1646  */
+#line 2580 "ncgeny.c" /* yacc.c:1646  */
+    break;
+
+  case 140:
+#line 842 "ncgen.y" /* yacc.c:1646  */
     {(yyval.constant)=makeconstdata(NC_UINT64);}
-#line 2567 "ncgeny.c" /* yacc.c:1646  */
-    break;
-
-  case 139:
-#line 834 "ncgen.y" /* yacc.c:1646  */
+#line 2586 "ncgeny.c" /* yacc.c:1646  */
+    break;
+
+  case 141:
+#line 843 "ncgen.y" /* yacc.c:1646  */
     {(yyval.constant)=makeconstdata(NC_FLOAT);}
-#line 2573 "ncgeny.c" /* yacc.c:1646  */
-    break;
-
-  case 140:
-#line 835 "ncgen.y" /* yacc.c:1646  */
+#line 2592 "ncgeny.c" /* yacc.c:1646  */
+    break;
+
+  case 142:
+#line 844 "ncgen.y" /* yacc.c:1646  */
     {(yyval.constant)=makeconstdata(NC_DOUBLE);}
-#line 2579 "ncgeny.c" /* yacc.c:1646  */
-    break;
-
-  case 141:
-#line 836 "ncgen.y" /* yacc.c:1646  */
+#line 2598 "ncgeny.c" /* yacc.c:1646  */
+    break;
+
+  case 143:
+#line 845 "ncgen.y" /* yacc.c:1646  */
     {(yyval.constant)=makeconstdata(NC_STRING);}
-#line 2585 "ncgeny.c" /* yacc.c:1646  */
-    break;
-
-  case 142:
-#line 840 "ncgen.y" /* yacc.c:1646  */
+#line 2604 "ncgeny.c" /* yacc.c:1646  */
+    break;
+
+  case 144:
+#line 849 "ncgen.y" /* yacc.c:1646  */
     {(yyval.datalist) = builddatalist(0); datalistextend((yyval.datalist),&((yyvsp[0].constant)));}
-#line 2591 "ncgeny.c" /* yacc.c:1646  */
-    break;
-
-  case 143:
-#line 841 "ncgen.y" /* yacc.c:1646  */
+#line 2610 "ncgeny.c" /* yacc.c:1646  */
+    break;
+
+  case 145:
+#line 850 "ncgen.y" /* yacc.c:1646  */
     {(yyval.datalist)=(yyvsp[-2].datalist); datalistextend((yyvsp[-2].datalist),&((yyvsp[0].constant)));}
-#line 2597 "ncgeny.c" /* yacc.c:1646  */
-    break;
-
-  case 144:
-#line 846 "ncgen.y" /* yacc.c:1646  */
+#line 2616 "ncgeny.c" /* yacc.c:1646  */
+    break;
+
+  case 146:
+#line 855 "ncgen.y" /* yacc.c:1646  */
     {(yyval.constant)=makeconstdata(NC_INT);}
-#line 2603 "ncgeny.c" /* yacc.c:1646  */
-    break;
-
-  case 145:
-#line 848 "ncgen.y" /* yacc.c:1646  */
+#line 2622 "ncgeny.c" /* yacc.c:1646  */
+    break;
+
+  case 147:
+#line 857 "ncgen.y" /* yacc.c:1646  */
     {(yyval.constant)=makeconstdata(NC_UINT);}
-#line 2609 "ncgeny.c" /* yacc.c:1646  */
-    break;
-
-  case 146:
-#line 850 "ncgen.y" /* yacc.c:1646  */
+#line 2628 "ncgeny.c" /* yacc.c:1646  */
+    break;
+
+  case 148:
+#line 859 "ncgen.y" /* yacc.c:1646  */
     {(yyval.constant)=makeconstdata(NC_INT64);}
-#line 2615 "ncgeny.c" /* yacc.c:1646  */
-    break;
-
-  case 147:
-#line 852 "ncgen.y" /* yacc.c:1646  */
+#line 2634 "ncgeny.c" /* yacc.c:1646  */
+    break;
+
+  case 149:
+#line 861 "ncgen.y" /* yacc.c:1646  */
     {(yyval.constant)=makeconstdata(NC_UINT64);}
-#line 2621 "ncgeny.c" /* yacc.c:1646  */
-    break;
-
-  case 148:
-#line 856 "ncgen.y" /* yacc.c:1646  */
+#line 2640 "ncgeny.c" /* yacc.c:1646  */
+    break;
+
+  case 150:
+#line 865 "ncgen.y" /* yacc.c:1646  */
     {(yyval.constant)=makeconstdata(NC_STRING);}
-#line 2627 "ncgeny.c" /* yacc.c:1646  */
-    break;
-
-  case 149:
-#line 860 "ncgen.y" /* yacc.c:1646  */
+#line 2646 "ncgeny.c" /* yacc.c:1646  */
+    break;
+
+  case 151:
+#line 869 "ncgen.y" /* yacc.c:1646  */
     {(yyval.constant)=(yyvsp[0].constant);}
-#line 2633 "ncgeny.c" /* yacc.c:1646  */
-    break;
-
-  case 150:
-#line 861 "ncgen.y" /* yacc.c:1646  */
+#line 2652 "ncgeny.c" /* yacc.c:1646  */
+    break;
+
+  case 152:
+#line 870 "ncgen.y" /* yacc.c:1646  */
     {(yyval.constant)=(yyvsp[0].constant);}
-#line 2639 "ncgeny.c" /* yacc.c:1646  */
-    break;
-
-  case 151:
-#line 867 "ncgen.y" /* yacc.c:1646  */
+#line 2658 "ncgeny.c" /* yacc.c:1646  */
+    break;
+
+  case 153:
+#line 876 "ncgen.y" /* yacc.c:1646  */
     {(yyval.sym)=(yyvsp[0].sym);}
-#line 2645 "ncgeny.c" /* yacc.c:1646  */
-    break;
-
-
-#line 2649 "ncgeny.c" /* yacc.c:1646  */
->>>>>>> 77047588
+#line 2664 "ncgeny.c" /* yacc.c:1646  */
+    break;
+
+
+#line 2668 "ncgeny.c" /* yacc.c:1646  */
       default: break;
     }
   /* User semantic actions sometimes alter yychar, and that requires
@@ -3728,11 +2892,7 @@
 #endif
   return yyresult;
 }
-<<<<<<< HEAD
-#line 877 "ncgen.y" /* yacc.c:1906  */
-=======
-#line 870 "ncgen.y" /* yacc.c:1906  */
->>>>>>> 77047588
+#line 879 "ncgen.y" /* yacc.c:1906  */
 
 
 #ifndef NO_STDARG
@@ -4206,15 +3366,15 @@
                 break;
           case _FILTERPARMS_FLAG: {
                 int i;
-                special->nparms = list->length;
-                special->_FilterParms = (size_t*)emalloc(sizeof(size_t)*special->nparms);
-                for(i=0;i<special->nparms;i++) {
+                special->nparams = list->length;
+                special->_FilterParams = (size_t*)emalloc(sizeof(size_t)*special->nparams);
+                for(i=0;i<special->nparams;i++) {
                     iconst.nctype = NC_UINT;
                     convert1(&list->data[i],&iconst);
                     if(iconst.nctype == NC_UINT) {
-                        special->_FilterParms[i] = iconst.value.uint32v;
+                        special->_FilterParams[i] = iconst.value.uint32v;
                     } else {
-                        efree(special->_FilterParms);
+                        efree(special->_FilterParams);
                         derror("%s: illegal filter parameter value",specialname(tag));
                     }
                 }
