--- conflicted
+++ resolved
@@ -172,14 +172,7 @@
 
     int diskless = ((flags & NC_DISKLESS) == NC_DISKLESS);
 #ifdef USE_PARALLEL
-<<<<<<< HEAD
-=======
-#ifdef USE_STDIO
-    int use_parallel = 0;
-#else
->>>>>>> 07ddccc2
     int use_parallel = ((flags & NC_MPIIO) == NC_MPIIO);
-#endif
 #endif /* USE_PARALLEL */
     int inmemory = (diskless && ((flags & NC_INMEMORY) == NC_INMEMORY));
     struct MagicFile file;
@@ -2066,10 +2059,6 @@
 	/* Get its length */
 	NC_MEM_INFO* meminfo = (NC_MEM_INFO*)file->parameters;
 	file->filelen = (long long)meminfo->size;
-<<<<<<< HEAD
-=======
-fprintf(stderr,"XXX: openmagic: memory=0x%llx size=%ld\n",(long long unsigned int)meminfo->memory,meminfo->size);
->>>>>>> 07ddccc2
 	goto done;
     }
 #ifdef USE_PARALLEL
@@ -2135,11 +2124,6 @@
     if(file->inmemory) {
 	char* mempos;
 	NC_MEM_INFO* meminfo = (NC_MEM_INFO*)file->parameters;
-<<<<<<< HEAD
-=======
-fprintf(stderr,"XXX: readmagic: memory=0x%llx size=%ld\n",(long long unsigned int)meminfo->memory,meminfo->size);
-fprintf(stderr,"XXX: readmagic: pos=%ld filelen=%lld\n",pos,file->filelen);
->>>>>>> 07ddccc2
 	if((pos + MAGIC_NUMBER_LEN) > meminfo->size)
 	    {status = NC_EDISKLESS; goto done;}
 	mempos = ((char*)meminfo->memory) + pos;
