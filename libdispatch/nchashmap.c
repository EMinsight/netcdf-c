--- conflicted
+++ resolved
@@ -108,12 +108,8 @@
 int
 nchashremove(NChashmap* hm, nchashid hash)
 {
-<<<<<<< HEAD
     size_t i;
     size_t offset,len;
-=======
-    int i,offset,len;
->>>>>>> 513cb29e
     NClist* seq;
     void** list;
 
