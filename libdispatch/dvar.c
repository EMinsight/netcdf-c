--- conflicted
+++ resolved
@@ -659,8 +659,6 @@
 		NULL,NULL,
 		&no_fill,fill_value,
 		NULL,NULL,NULL);
-<<<<<<< HEAD
-=======
 }
 
 /** \ingroup variables
@@ -723,7 +721,6 @@
 		NULL,NULL,
 		NULL,NULL,
 		&shuffle,NULL,NULL);
->>>>>>> 3c6571e0
 }
 
 /** \ingroup variables
@@ -757,59 +754,6 @@
     int stat = NC_check_id(ncid,&ncp);
     if(stat != NC_NOERR) return stat;
     return ncp->dispatch->def_var_extra(ncid,varid,
-<<<<<<< HEAD
-		NULL,NULL,NULL,
-		NULL,NULL,
-		NULL,NULL,
-		NULL,NULL,&endian);
-}
-
-int
-nc_def_var_shuffle(int ncid, int varid, int shuffle)
-{
-    NC* ncp;
-    int stat = NC_check_id(ncid,&ncp);
-    if(stat != NC_NOERR) return stat;
-    return ncp->dispatch->def_var_extra(ncid,varid,
-		NULL,NULL,NULL,
-		NULL,NULL,
-		NULL,NULL,
-		&shuffle,NULL,NULL);
-}
-
-/** \ingroup variables
-Set the compression settings for a variable.
-
-\param ncid NetCDF or group ID, from a previous call to nc_open(),
-nc_create(), nc_def_grp(), or associated inquiry functions such as 
-nc_inq_ncid().
-
-\param varid Variable ID
-
-\param algorithm This specifies the name of the compression
-algorithm to use (e.g. "zip", "bzip2", etc).
-
-\param nparams This specifies the number of valid paramters
-in the params vector.
-
-\param params This specifies the parameters for the specified
-compression algorithm.
-
-\returns ::NC_NOERR No error.
-\returns ::NC_ENOTNC4 Not a netCDF-4 file. 
-\returns ::NC_EBADID Bad ncid.
-\returns ::NC_ENOTVAR Invalid variable ID.
-\returns ::NC_ECOMPRESS Invalid compression parameters.
-*/
-int
-nc_def_var_compress(int ncid, int varid, const char* algorithm, int nparams, unsigned int* params)
-{
-    NC* ncp;
-    int stat = NC_check_id(ncid,&ncp);
-    if(stat != NC_NOERR) return stat;
-    return ncp->dispatch->def_var_extra(ncid,varid,
-=======
->>>>>>> 3c6571e0
 		algorithm,&nparams,params,
 		NULL,NULL,
 		NULL,NULL,
